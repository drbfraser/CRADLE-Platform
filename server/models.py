from config import db, ma
from jsonschema import validate
from jsonschema.exceptions import ValidationError
from jsonschema.exceptions import SchemaError
from marshmallow_enum import EnumField
from marshmallow_sqlalchemy import fields
import enum
from sqlalchemy import UniqueConstraint

# To add a table to db, make a new class
# create a migration: flask db migrate
# apply the migration: flask db upgrade

#####################
### ENUMS CLASSES ###
#####################
class RoleEnum(enum.Enum):
    VHT = "VHT"
    HCW = "HCW"
    ADMIN = "ADMIN"
    CHO = "CHO"


class SexEnum(enum.Enum):
    MALE = "MALE"
    FEMALE = "FEMALE"
    OTHER = "OTHER"


class TrafficLightEnum(enum.Enum):
    NONE = "NONE"
    GREEN = "GREEN"
    YELLOW_UP = "YELLOW_UP"
    YELLOW_DOWN = "YELLOW_DOWN"
    RED_UP = "RED_UP"
    RED_DOWN = "RED_DOWN"


class frequencyUnitEnum(enum.Enum):
    NONE = "None"
    MINUTES = "MINUTES"
    HOURS = "HOURS"
    DAYS = "DAYS"
    WEEKS = "WEEKS"
    MONTHS = "MONTHS"
    YEARS = "YEARS"


class facilityTypeEnum(enum.Enum):
    HCF_2 = "HCF_2"
    HCF_3 = "HCF_3"
    HCF_4 = "HCF_4"
    HOSPITAL = "HOSPITAL"


######################
### HELPER CLASSES ###
######################
userRole = db.Table(
    "userrole",
    db.Column("id", db.Integer, primary_key=True),
    # FOREIGN KEYS
    db.Column("userId", db.Integer, db.ForeignKey("user.id")),
    db.Column("roleId", db.Integer, db.ForeignKey("role.id")),
)

supervises = db.Table(
    "supervises",
    db.Column(
        "choId", db.Integer, db.ForeignKey("user.id", ondelete="CASCADE"), index=True
    ),
    db.Column("vhtId", db.Integer, db.ForeignKey("user.id", ondelete="CASCADE")),
    db.UniqueConstraint("choId", "vhtId", name="unique_supervise"),
)

#####################
### MODEL CLASSES ###
#####################
class User(db.Model):
    id = db.Column(db.Integer, primary_key=True)
    firstName = db.Column(db.String(25))
    username = db.Column(db.String(64), index=True, unique=True)
    email = db.Column(db.String(120), index=True, unique=True)
    password = db.Column(db.String(128))

    # FOREIGN KEYS
    healthFacilityName = db.Column(
        db.String(50), db.ForeignKey("healthfacility.healthFacilityName"), nullable=True
    )

    # RELATIONSHIPS
    healthFacility = db.relationship(
        "HealthFacility", backref=db.backref("users", lazy=True)
    )
    roleIds = db.relationship(
        "Role", secondary=userRole, backref=db.backref("users", lazy=True)
    )
    referrals = db.relationship("Referral", backref=db.backref("users", lazy=True))
    vhtList = db.relationship(
        "User",
        secondary=supervises,
        primaryjoin=id == supervises.c.choId,
        secondaryjoin=id == supervises.c.vhtId,
    )

    def __repr__(self):
        return "<User {}>".format(self.username)


class Role(db.Model):
    id = db.Column(db.Integer, primary_key=True)
    name = db.Column(db.Enum(RoleEnum), nullable=False)


class Referral(db.Model):
    id = db.Column(db.Integer, primary_key=True)
    dateReferred = db.Column(db.BigInteger, nullable=False)
    comment = db.Column(db.Text)
    actionTaken = db.Column(db.Text)

    # FOREIGN KEYS
    userId = db.Column(db.Integer, db.ForeignKey("user.id"))
    patientId = db.Column(db.String(50), db.ForeignKey("patient.patientId"))

    referralHealthFacilityName = db.Column(
        db.String(50), db.ForeignKey("healthfacility.healthFacilityName")
    )
    readingId = db.Column(db.String(50), db.ForeignKey("reading.readingId"))
    followUpId = db.Column(db.Integer, db.ForeignKey("followup.id"))

    # RELATIONSHIPS
    healthFacility = db.relationship(
        "HealthFacility", backref=db.backref("referrals", lazy=True)
    )
    reading = db.relationship(
        "Reading", backref=db.backref("referral", lazy=True, uselist=False)
    )
    followUp = db.relationship(
        "FollowUp",
        backref=db.backref("referral", lazy=True, uselist=False, cascade="save-update"),
    )


class HealthFacility(db.Model):
    __tablename__ = "healthfacility"
    # To Do: should probably have a unique id as primary key here, in addition to facility name
    healthFacilityName = db.Column(db.String(50), primary_key=True)
    facilityType = db.Column(db.Enum(facilityTypeEnum))

    # Best practice would be to add column for area code + column for rest of number.
    # However, all of our facilites are in Uganda so area code does not change.
    # May want to change in the future if system if used in multiple countries
    healthFacilityPhoneNumber = db.Column(db.String(50))
    location = db.Column(db.String(50))
    about = db.Column(db.Text)


class Patient(db.Model):
    patientId = db.Column(db.String(50), primary_key=True)
    patientName = db.Column(db.String(50))
    patientAge = db.Column(db.Integer)
    patientSex = db.Column(db.Enum(SexEnum), nullable=False)
    isPregnant = db.Column(db.Boolean)
    gestationalAgeUnit = db.Column(db.String(50))
    gestationalAgeValue = db.Column(db.String(20))
    medicalHistory = db.Column(db.Text)
    drugHistory = db.Column(db.Text)
    zone = db.Column(db.String(20))
    dob = db.Column(db.BigInteger)
    villageNumber = db.Column(db.String(50))
    # FOREIGN KEYS
    # villageNumber = db.Column(db.String(50), db.ForeignKey('village.villageNumber'))

    # RELATIONSHIPS
    # village = db.relationship('Village', backref=db.backref('patients', lazy=True))

    def as_dict(self):
        return {c.name: str(getattr(self, c.name)) for c in self.__table__.columns}


class Reading(db.Model):
    readingId = db.Column(db.String(50), primary_key=True)
    bpSystolic = db.Column(db.Integer)
    bpDiastolic = db.Column(db.Integer)
    heartRateBPM = db.Column(db.Integer)
    symptoms = db.Column(db.Text)
    trafficLightStatus = db.Column(db.Enum(TrafficLightEnum))
<<<<<<< HEAD
    
=======

>>>>>>> 1a588f6a
    # date ex: 2019-09-25T19:00:16.683-07:00[America/Vancouver]
    dateLastSaved = db.Column(db.BigInteger)
    dateTimeTaken = db.Column(db.BigInteger)
    dateUploadedToServer = db.Column(db.BigInteger)
    dateRecheckVitalsNeeded = db.Column(db.BigInteger)

    gpsLocationOfReading = db.Column(db.String(50))
    retestOfPreviousReadingIds = db.Column(db.String(100))
    isFlaggedForFollowup = db.Column(db.Boolean)
    appVersion = db.Column(db.String(50))
    deviceInfo = db.Column(db.String(50))
    totalOcrSeconds = db.Column(db.Float)
    manuallyChangeOcrResults = db.Column(db.Integer)
    temporaryFlags = db.Column(db.Integer)
    userHasSelectedNoSymptoms = db.Column(db.Boolean)
    # change this to enum (currently cumbersome because currently system saves data straight from json, values look like 'g ++' and we cannot have enums with that name)
    # so need some sort of way to map it over manually when saving data
    urineTest = db.Column(db.String(50))

    # FOREIGN KEYS
    userId = db.Column(
        db.Integer, db.ForeignKey("user.id", ondelete="SET NULL"), nullable=True
    )

    # @hybrid_property
    def getTrafficLight(self):
        RED_SYSTOLIC = 160
        RED_DIASTOLIC = 110
        YELLOW_SYSTOLIC = 140
        YELLOW_DIASTOLIC = 90
        SHOCK_HIGH = 1.7
        SHOCK_MEDIUM = 0.9

        if (
            self.bpSystolic == None
            or self.bpDiastolic == None
            or self.heartRateBPM == None
        ):
            return TrafficLightEnum.NONE.name

        shockIndex = self.heartRateBPM / self.bpSystolic

        isBpVeryHigh = (self.bpSystolic >= RED_SYSTOLIC) or (
            self.bpDiastolic >= RED_DIASTOLIC
        )
        isBpHigh = (self.bpSystolic >= YELLOW_SYSTOLIC) or (
            self.bpDiastolic >= YELLOW_DIASTOLIC
        )
        isSevereShock = shockIndex >= SHOCK_HIGH
        isShock = shockIndex >= SHOCK_MEDIUM

        if isSevereShock:
            trafficLight = TrafficLightEnum.RED_DOWN.name
        elif isBpVeryHigh:
            trafficLight = TrafficLightEnum.RED_UP.name
        elif isShock:
            trafficLight = TrafficLightEnum.YELLOW_DOWN.name
        elif isBpHigh:
            trafficLight = TrafficLightEnum.YELLOW_UP.name
        else:
            trafficLight = TrafficLightEnum.GREEN.name

        return trafficLight

    def __init__(
        self,
        userId,
        patientId,
        readingId,
        bpSystolic,
        bpDiastolic,
        heartRateBPM,
        symptoms,
        trafficLightStatus=None,
        dateLastSaved=None,
        dateTimeTaken=None,
        dateUploadedToServer=None,
        dateRecheckVitalsNeeded=None,
        gpsLocationOfReading=None,
        retestOfPreviousReadingIds=None,
        isFlaggedForFollowup=None,
        appVersion=None,
        deviceInfo=None,
        totalOcrSeconds=None,
        manuallyChangeOcrResults=None,
        temporaryFlags=None,
        userHasSelectedNoSymptoms=None,
        urineTest=None,
    ):
        self.userId = userId
        self.patientId = patientId
        self.readingId = readingId
        self.bpSystolic = bpSystolic
        self.bpDiastolic = bpDiastolic
        self.heartRateBPM = heartRateBPM
        self.symptoms = symptoms
        self.trafficLightStatus = self.getTrafficLight()
        self.dateTimeTaken = dateTimeTaken
        self.dateLastSaved = dateLastSaved
        self.dateUploadedToServer = dateUploadedToServer
        self.dateRecheckVitalsNeeded = dateRecheckVitalsNeeded
        self.gpsLocationOfReading = gpsLocationOfReading
        self.retestOfPreviousReadingIds = retestOfPreviousReadingIds
        self.isFlaggedForFollowup = isFlaggedForFollowup
        self.appVersion = appVersion
        self.deviceInfo = deviceInfo
        self.totalOcrSeconds = totalOcrSeconds
        self.manuallyChangeOcrResults = manuallyChangeOcrResults
        self.temporaryFlags = temporaryFlags
        self.userHasSelectedNoSymptoms = userHasSelectedNoSymptoms
        self.urineTest = urineTest

    # FOREIGN KEYS
    patientId = db.Column(
        db.String(50), db.ForeignKey("patient.patientId"), nullable=False
    )

    # RELATIONSHIPS
    patient = db.relationship("Patient", backref=db.backref("readings", lazy=True))
    urineTests = db.relationship("urineTest", backref=db.backref("reading", lazy=True))


class FollowUp(db.Model):
    __tablename__ = "followup"
    id = db.Column(db.Integer, primary_key=True)
    followupInstructions = db.Column(db.Text)
    diagnosis = db.Column(db.Text)
    treatment = db.Column(db.Text)
    dateAssessed = db.Column(db.BigInteger, nullable=False)
    healthcareWorkerId = db.Column(db.ForeignKey(User.id), nullable=False)
    specialInvestigations = db.Column(db.Text)
    medicationPrescribed = db.Column(
        db.Text
    )  # those medication names can get pretty long ...
    followupNeeded = db.Column(db.Boolean)
    # reading = db.relationship('Reading', backref=db.backref('referral', lazy=True, uselist=False))
    healthcareWorker = db.relationship(User, backref=db.backref("followups", lazy=True))
    followupFrequencyValue = db.Column(db.Float)
    followupFrequencyUnit = db.Column(db.Enum(frequencyUnitEnum))
    dateFollowupNeededTill = db.Column(db.String(50))


class Village(db.Model):
    villageNumber = db.Column(db.String(50), primary_key=True)
    zoneNumber = db.Column(db.String(50))


class urineTest(db.Model):
    Id = db.Column(db.String(50), primary_key=True)
    urineTestLeuc = db.Column(db.String(5))
    urineTestNit = db.Column(db.String(5))
    urineTestGlu = db.Column(db.String(5))
    urineTestPro = db.Column(db.String(5))
    urineTestBlood = db.Column(db.String(5))
    # urineTests = db.relationship(Reading, backref=db.backref('urineTests', lazy=True))
    readingId = db.Column(db.ForeignKey("reading.readingId"))


class PatientFacility(db.Model):
    id = db.Column(db.String(50), primary_key=True)
    patientId = db.Column(db.ForeignKey("patient.patientId"), nullable=False)
    healthFacilityName = db.Column(
        db.ForeignKey("healthfacility.healthFacilityName"), nullable=False
    )
    __table_args__ = (db.UniqueConstraint("patientId", "healthFacilityName"),)


######################
###    SCHEMAS     ###
######################


class UserSchema(ma.SQLAlchemyAutoSchema):
    class Meta:
        include_fk = True
        model = User
        load_instance = True
        include_relationships = True


class PatientSchema(ma.SQLAlchemyAutoSchema):
    patientSex = EnumField(SexEnum, by_value=True)

    class Meta:
        include_fk = True
        model = Patient
        load_instance = True
        include_relationships = True


class ReadingSchema(ma.SQLAlchemyAutoSchema):
    trafficLightStatus = EnumField(TrafficLightEnum, by_value=True)

    class Meta:
        include_fk = True
        model = Reading
        load_instance = True
        include_relationships = True


class RoleSchema(ma.SQLAlchemyAutoSchema):
    class Meta:
        include_fk = True
        model = Role
        load_instance = True
        include_relationships = True


class HealthFacilitySchema(ma.SQLAlchemyAutoSchema):
    facilityType = EnumField(facilityTypeEnum, by_value=True)

    class Meta:
        include_fk = True
        model = HealthFacility
        load_instance = True
        include_relationships = True


class FollowUpSchema(ma.SQLAlchemyAutoSchema):
    followupFrequencyUnit = EnumField(frequencyUnitEnum, by_value=True)
    healthcareWorker = fields.Nested(UserSchema)

    class Meta:
        include_fk = True
        model = FollowUp
        load_instance = True
        include_relationships = True


class ReferralSchema(ma.SQLAlchemyAutoSchema):
    followUp = fields.Nested(FollowUpSchema)

    class Meta:
        include_fk = True
        model = Referral
        load_instance = True
        include_relationships = True


class urineTestSchema(ma.SQLAlchemyAutoSchema):
    # urineTests = fields.Nested(ReadingSchema)
    class Meta:
        include_fk = True
        model = urineTest
        load_instance = True
        include_relationships = True


class PatientFacilitySchema(ma.SQLAlchemyAutoSchema):
    class Meta:
        include_fk = True
        model = PatientFacility
        load_instance = True
        include_relationships = True


user_schema = {
    "type": "object",
    "properties": {
        "username": {"type": "string",},
        "email": {"type": "string", "format": "email"},
        "firstName": {"type": "string",},
        "role": {"type": "string",},
        "healthFacilityName": {"type": "string",},
        "password": {"type": "string", "minLength": 5},
    },
    "required": ["email", "password"],
    "additionalProperties": False,
}


def validate_user(data):
    try:
        validate(data, user_schema)
    except ValidationError as e:
        return {"ok": False, "message": e}
    except SchemaError as e:
        return {"ok": False, "message": e}
    return {"ok": True, "data": data}<|MERGE_RESOLUTION|>--- conflicted
+++ resolved
@@ -185,11 +185,6 @@
     heartRateBPM = db.Column(db.Integer)
     symptoms = db.Column(db.Text)
     trafficLightStatus = db.Column(db.Enum(TrafficLightEnum))
-<<<<<<< HEAD
-    
-=======
-
->>>>>>> 1a588f6a
     # date ex: 2019-09-25T19:00:16.683-07:00[America/Vancouver]
     dateLastSaved = db.Column(db.BigInteger)
     dateTimeTaken = db.Column(db.BigInteger)
