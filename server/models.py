from config import db, ma
from jsonschema import validate
from jsonschema.exceptions import ValidationError
from jsonschema.exceptions import SchemaError
from marshmallow_enum import EnumField
import enum

# To add a table to db, make a new class
# create a migration: flask db migrate
# apply the migration: flask db upgrade

#####################
### ENUMS CLASSES ###
#####################
class RoleEnum(enum.Enum):
    VHT = 'VHT'
    HCW = 'HCW'
    ADMIN = 'ADMIN'

class SexEnum(enum.Enum):
    MALE = 'M'
    FEMALE = 'F'
    OTHER = 'I'


######################
### HELPER CLASSES ###
######################
userRole = db.Table('userRole',
    db.Column('id', db.Integer, primary_key=True),
    
    # FOREIGN KEYS
    db.Column('userId', db.Integer, db.ForeignKey('user.id')),
    db.Column('roleId', db.Integer, db.ForeignKey('role.id'))
)


#####################
### MODEL CLASSES ###
#####################
class User(db.Model):
    id = db.Column(db.Integer, primary_key=True)
    username = db.Column(db.String(64), index=True, unique=True)
    email = db.Column(db.String(120), index=True, unique=True)
    password = db.Column(db.String(128))

    # FOREIGN KEYS
    healthFacilityId = db.Column(db.Integer, db.ForeignKey('healthFacility.id'), nullable=True)

    # RELATIONSHIPS
    healthFacility = db.relationship('HealthFacility', backref=db.backref('users', lazy=True))
    roleIds = db.relationship('Role', secondary=userRole, backref=db.backref('users', lazy=True))
    referrals = db.relationship('Referral', backref=db.backref('users', lazy=True))

    def __repr__(self):
        return '<User {}>'.format(self.username)

class Role(db.Model):
    id = db.Column(db.Integer, primary_key=True)
    name = db.Column(db.Enum(RoleEnum), nullable=False)

class Referral(db.Model):
    id = db.Column(db.Integer, primary_key=True)
    dateReferred = db.Column(db.String(100), nullable=False) 
    comment = db.Column(db.Text)

    # FOREIGN KEYS
    userId = db.Column(db.Integer, db.ForeignKey('user.id'))
    patientId = db.Column(db.String(50), db.ForeignKey('patient.patientId'))

    referralHealthFacilityId = db.Column(db.Integer, db.ForeignKey('healthFacility.id'))
    readingId = db.Column(db.Integer, db.ForeignKey('reading.readingId'))
    followUpId = db.Column(db.Integer, db.ForeignKey('followUp.id'))

    # RELATIONSHIPS
    healthFacility = db.relationship('HealthFacility', backref=db.backref('referrals', lazy=True))
    reading = db.relationship('Reading', backref=db.backref('referrals', lazy=True))
    followUp = db.relationship('FollowUp', backref=db.backref('referrals', lazy=True))

class HealthFacility(db.Model):
    __tablename__ = 'healthFacility'
    id = db.Column(db.Integer, primary_key=True)
    address = db.Column(db.String(150), nullable=True)


class Patient(db.Model):
    patientId = db.Column(db.String(50), primary_key=True)
    patientName = db.Column(db.String(50))
    patientAge = db.Column(db.Integer, nullable=False)
    patientSex = db.Column(db.Enum(SexEnum), nullable=False)
    isPregnant = db.Column(db.Boolean)
    gestationalAgeUnit = db.Column(db.String(50))
    gestationalAgeValue = db.Column(db.String(20))
    medicalHistory = db.Column(db.Text)
    drugHistory = db.Column(db.Text)
<<<<<<< HEAD
    symptoms = db.Column(db.Text)

=======
>>>>>>> fe9ea154

    # FOREIGN KEYS
    villageNumber = db.Column(db.String(50), db.ForeignKey('village.villageNumber'))

    # RELATIONSHIPS
    village = db.relationship('Village', backref=db.backref('patients', lazy=True))


class Reading(db.Model):
    readingId = db.Column(db.Integer, primary_key=True)
    bpSystolic = db.Column(db.Integer)
    bpDiastolic = db.Column(db.Integer)
    heartRateBPM = db.Column(db.Integer)
<<<<<<< HEAD
=======
    symptoms = db.Column(db.Text)
>>>>>>> fe9ea154

    # date ex: 2019-09-25T19:00:16.683-07:00[America/Vancouver]
    dateLastSaved = db.Column(db.String(100)) 
    dateTimeTaken = db.Column(db.String(100))
    dateUploadedToServer = db.Column(db.String(100))
    dateRecheckVitalsNeeded = db.Column(db.String(100))

    gpsLocationOfReading = db.Column(db.String(50))
    retestOfPreviousReadingIds = db.Column(db.String(100))
    isFlaggedForFollowup = db.Column(db.Boolean)
    appVersion = db.Column(db.String(50))
    deviceInfo = db.Column(db.String(50))
    totalOcrSeconds = db.Column(db.Float)
    manuallyChangeOcrResults = db.Column(db.Integer)
    temporaryFlags = db.Column(db.Integer)
    userHasSelectedNoSymptoms = db.Column(db.Boolean)

    # FOREIGN KEYS
    patientId = db.Column(db.String(50), db.ForeignKey('patient.patientId'), nullable=False)

    # RELATIONSHIPS
    patient = db.relationship('Patient', backref=db.backref('readings', lazy=True))


class FollowUp(db.Model):
    __tablename__ = 'followUp'
    id = db.Column(db.Integer, primary_key=True)
    followUpAction = db.Column(db.Text)
    diagnosis = db.Column(db.Text)
    treatment = db.Column(db.Text)


class Village(db.Model):
    villageNumber = db.Column(db.String(50), primary_key=True)
    zoneNumber    = db.Column(db.String(50))


######################
###    SCHEMAS     ###
######################

class UserSchema(ma.ModelSchema):
    class Meta:
        include_fk = True
        model = User

class PatientSchema(ma.ModelSchema):
    patientSex = EnumField(SexEnum, by_value=True)
    class Meta:
        include_fk = True
        model = Patient

class ReferralSchema(ma.ModelSchema):
    class Meta:
        include_fk = True
        model = Referral

class ReadingSchema(ma.ModelSchema):
    class Meta:
        include_fk = True
        model = Reading

class RoleSchema(ma.ModelSchema):
    class Meta:
        include_fk = True
        model = Role



user_schema = {
    "type": "object",
    "properties": {
        "username": {
            "type": "string",
        },
        "email": {
            "type": "string",
            "format": "email"
        },
        "password": {
            "type": "string",
            "minLength": 5
        },
    },
    "required": ["email", "password"],
    "additionalProperties": False
}


def validate_user(data):
    try:
        validate(data, user_schema)
    except ValidationError as e:
        return {'ok': False, 'message': e}
    except SchemaError as e:
        return {'ok': False, 'message': e}
    return {'ok': True, 'data': data}<|MERGE_RESOLUTION|>--- conflicted
+++ resolved
@@ -93,11 +93,6 @@
     gestationalAgeValue = db.Column(db.String(20))
     medicalHistory = db.Column(db.Text)
     drugHistory = db.Column(db.Text)
-<<<<<<< HEAD
-    symptoms = db.Column(db.Text)
-
-=======
->>>>>>> fe9ea154
 
     # FOREIGN KEYS
     villageNumber = db.Column(db.String(50), db.ForeignKey('village.villageNumber'))
@@ -111,10 +106,7 @@
     bpSystolic = db.Column(db.Integer)
     bpDiastolic = db.Column(db.Integer)
     heartRateBPM = db.Column(db.Integer)
-<<<<<<< HEAD
-=======
     symptoms = db.Column(db.Text)
->>>>>>> fe9ea154
 
     # date ex: 2019-09-25T19:00:16.683-07:00[America/Vancouver]
     dateLastSaved = db.Column(db.String(100)) 
