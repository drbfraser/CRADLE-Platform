--- conflicted
+++ resolved
@@ -5,13 +5,8 @@
 from validation.validation_exception import ValidationExceptionError
 
 
-<<<<<<< HEAD
-class Assessment(BaseModel):
+class AssessmentValidator(BaseModel):
     date_assessed: int
-=======
-class AssessmentValidator(BaseModel):
-    dateAssessed: int
->>>>>>> 906f184f
     diagnosis: Optional[str] = None
     medication_prescribed: Optional[str] = None
     healthcare_worker_id: Optional[int] = None
@@ -38,32 +33,6 @@
             )
         return follow_up_instructions
 
-<<<<<<< HEAD
-
-def validate(request_body: dict):
-    """
-    Returns an error message if the /api/assessments post request
-    is not valid. Else, returns None.
-
-    :param request_body: The request body as a dict object
-                        {
-                            "date_assessed": 1551447833, - required
-                            "diagnosis": "patient is fine",
-                            "medication_prescribed": "tylenol",
-                            "special_investigations": "bcccccccccddeeeff",
-                            "treatment": "b",
-                            "follow_up_needed": True, - required
-                            "follow_up_instructions": "pls help, give lots of tylenol" - required if follow_up_needed = True
-                        }
-
-    :return: An error message if request body in invalid in some way. None otherwise.
-    """
-    try:
-        Assessment(**request_body)
-    except ValidationError as e:
-        print(e)
-        raise ValidationExceptionError(str(e.errors()[0]["msg"]))
-=======
     @staticmethod
     def validate(request_body: dict):
         """
@@ -72,17 +41,17 @@
 
         :param request_body: The request body as a dict object
                             {
-                                "dateAssessed": 1551447833, - required
+                                "date_assessed": 1551447833, - required
                                 "diagnosis": "patient is fine",
-                                "medicationPrescribed": "tylenol",
-                                "specialInvestigations": "bcccccccccddeeeff",
+                                "medication_prescribed": "tylenol",
+                                "special_investigations": "bcccccccccddeeeff",
                                 "treatment": "b",
-                                "followupNeeded": True, - required
-                                "followupInstructions": "pls help, give lots of tylenol" - required if followupNeeded = True
+                                "follow_up_needed": True, - required
+                                "follow_up_instructions": "pls help, give lots of tylenol" - required if follow_up_needed = True
                             }
         """
         try:
             AssessmentValidator(**request_body)
         except ValidationError as e:
-            raise ValidationExceptionError(str(e.errors()[0]["msg"]))
->>>>>>> 906f184f
+            print(e)
+            raise ValidationExceptionError(str(e.errors()[0]["msg"]))