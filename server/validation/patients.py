from datetime import date, datetime
from typing import Any, List, Optional

from pydantic import BaseModel, ValidationError, field_validator, model_validator

from validation.readings import ReadingValidator
from validation.validation_exception import ValidationExceptionError


class PatientBase(BaseModel):
    id: Optional[str] = None
    name: Optional[str] = None
    sex: Optional[str] = "FEMALE"
    date_of_birth: Optional[str] = None
    is_exact_date_of_birth: Optional[bool] = False
    is_pregnant: Optional[bool] = False
    household_number: Optional[str] = None
    zone: Optional[str] = None
    village_number: Optional[str] = None
    pregnancy_start_date: Optional[int] = None
    drug_history: Optional[str] = None
    medical_history: Optional[str] = None
    allergy: Optional[str] = None
    is_archived: Optional[bool] = None

    @model_validator(mode="before")
    @classmethod
    def validate_is_pregnant_field(cls, values):
        is_pregnant = values.get("is_pregnant")
        if is_pregnant:
            if values.get("pregnancy_start_date") is None:
                raise ValueError(
                    "If is_pregnant is True, pregnancy_start_date is required.",
                )
        return values

    @field_validator("id", mode="before")
    @classmethod
    def check_patient_id_length(cls, id):
        if len(id) > 14:
            raise ValueError("id is too long. Max is 14 digits.")
        return id

    @field_validator("pregnancy_start_date", mode="before")
    @classmethod
    def validate_pregnancy_start_date_field(cls, pregnancy_start_date):
        if pregnancy_start_date:
            error = check_gestational_age_under_limit(pregnancy_start_date)
            if error:
                raise ValueError(error)
        return pregnancy_start_date

    @field_validator("date_of_birth", mode="before")
    @classmethod
    def validate_date_format(cls, date_of_birth):
        if date_of_birth and not is_correct_date_format(date_of_birth):
            raise ValueError("date_of_birth is not in the required YYYY-MM-DD format.")
        return date_of_birth


class PatientPostValidator(PatientBase):
    id: str
    name: str
    sex: str
    date_of_birth: str
    is_exact_date_of_birth: bool
    readings: Optional[List[ReadingValidator]] = None

    @staticmethod
    def validate(request_body: dict):
        """
        Raises an error if the /api/patients post request
        is not valid.

        :param request_body: The request body as a dict object
                            {
                                "id": "123456", - required
                                "name": "testName", - required
                                "is_pregnant": True, - required
                                "sex": "FEMALE", - required
                                "date_of_birth": "1990-05-30", - required
                                "is_exact_date_of_birth: false - required
                                "household_number": "20",
                                "zone": "15",
                                "village_number": "50",
                                "pregnancy_start_date": 1587068710, - required if is_pregnant = True
                                "drug_history": "too much tylenol",
                                "medical_history": "not enough advil",
                                "allergy": "seafood",
                                "is_archived": false
                            }
        """
        try:
            return PatientPostValidator(**request_body)
        except ValidationError as e:
            raise ValidationExceptionError(str(e.errors()[0]["msg"]))


<<<<<<< HEAD
class PatientPutValidator(PatientBase):
    last_edited: Optional[int] = None
    base: Optional[int] = None

    class Config:
        extra = "forbid"

    @field_validator("pregnancy_start_date", mode="before")
=======
class PatientPutValidator(PatientBase, extra="forbid"):
    gestationalTimestamp: Optional[int] = None
    lastEdited: Optional[int] = None
    base: Optional[int] = None

    @field_validator("gestationalTimestamp", mode="before")
>>>>>>> 593ab2f4
    @classmethod
    def validate_pregnancy_start_date_field(cls, pregnancy_start_date):
        if pregnancy_start_date:
            error = check_gestational_age_under_limit(pregnancy_start_date)
            if error:
                raise ValueError(error)
        return pregnancy_start_date

    @staticmethod
    def validate(request_body: dict, patient_id):
        """
        Raises an error if the /api/patients/<string:patient_id>/info PUT
        request is not valid. Else, returns None.

        :param request_body: The request body as a dict object
        :param patient_id: The patient ID the PUT request is being made for
        """
        try:
            patient = PatientPutValidator(**request_body)
        except ValidationError as e:
            raise ValidationExceptionError(str(e.errors()[0]["msg"]))

        if patient.id and patient.id != patient_id:
            raise ValidationExceptionError("Patient ID cannot be changed.")

        return patient


def check_gestational_age_under_limit(pregnancy_start_date: int) -> Optional[str]:
    """
    Checks if a Unix timestamp is a valid gestational age.
    Is a valid gestational age if is from no more than 43 weeks/10 months ago

    :param pregnancy_start_date: The Unix timestamp to validate
    :return: Returns None if the timestamp is valid, a string message otherwise
    """
    if pregnancy_start_date == 0:
        return None

    gestation_date = datetime.fromtimestamp(pregnancy_start_date)
    today = date.today()
    num_of_weeks = (today - gestation_date.date()).days // 7
    if num_of_weeks > 43:
        return "Gestation is greater than 43 weeks/10 months."
    return None


def is_correct_date_format(s: Any) -> bool:
    """
    Checks if a value is in the YYYY-mm-dd format.

    :param s: The value to check
    :return: Returns True if the passed in value is an integer, False otherwise
    """
    try:
        datetime.strptime(s, "%Y-%m-%d").strftime("%Y-%m-%d")
        return True
    except ValueError:
        return False<|MERGE_RESOLUTION|>--- conflicted
+++ resolved
@@ -96,23 +96,11 @@
             raise ValidationExceptionError(str(e.errors()[0]["msg"]))
 
 
-<<<<<<< HEAD
-class PatientPutValidator(PatientBase):
+class PatientPutValidator(PatientBase, extra="forbid"):
     last_edited: Optional[int] = None
     base: Optional[int] = None
 
-    class Config:
-        extra = "forbid"
-
     @field_validator("pregnancy_start_date", mode="before")
-=======
-class PatientPutValidator(PatientBase, extra="forbid"):
-    gestationalTimestamp: Optional[int] = None
-    lastEdited: Optional[int] = None
-    base: Optional[int] = None
-
-    @field_validator("gestationalTimestamp", mode="before")
->>>>>>> 593ab2f4
     @classmethod
     def validate_pregnancy_start_date_field(cls, pregnancy_start_date):
         if pregnancy_start_date:
