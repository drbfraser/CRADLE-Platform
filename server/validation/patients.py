from datetime import date, datetime
from typing import Any, Optional

<<<<<<< HEAD
from validation.validate import required_keys_present, values_correct_type


def validate(request_body: dict) -> Optional[str]:
    """
    Returns an error message if the /api/patients post request
    is not valid. Else, returns None.

    :param request_body: The request body as a dict object
                        {
                            "id": "123456", - required
                            "name": "testName", - required
                            "is_pregnant": True, - required
                            "sex": "FEMALE", - required
                            "household_number": "20",
                            "date_of_birth": "1990-05-30",
                            "is_exact_date_of_birth: false
                            "zone": "15",
                            "village_number": "50",
                            "pregnancy_start_date": 1587068710, - required if is_pregnant = True
                            "drug_history": "too much tylenol",
                            "medical_history": "not enough advil",
                            "allergy": "seafood",
                            "is_archived": false
                        }
    :return: An error message if request body in invalid in some way. None otherwise.
    """
    error_message = None

    # Check if required keys are present
    required_keys = [
        "id",
        "name",
        "sex",
        "date_of_birth",
        "is_exact_date_of_birth",
    ]
    error_message = required_keys_present(request_body, required_keys)
    if error_message is not None:
        return error_message

    # Check that certain fields are of type bool
    error_message = values_correct_type(request_body, ["is_pregnant"], bool)
    if error_message is not None:
        return error_message

    # If patient is pregnant, check  if certain pregnancy related fields are present
    if request_body.get("is_pregnant") is True:
        error_message = required_keys_present(
            request_body,
            ["pregnancy_start_date", "gestationalAgeUnit"],
        )
    if error_message is not None:
        return error_message

    # Check if gestational age is less than or equal to 43 weeks/10 months
    if "pregnancy_start_date" in request_body:
        error_message = check_gestational_age_under_limit(
            int(request_body["pregnancy_start_date"]),
        )
    if error_message is not None:
        return error_message

    # Check that certain fields are of type string
    error_message = values_correct_type(request_body, ["name"], str)
    if error_message is not None:
        return error_message

    # Check that certain fields are of type int
    error_message = values_correct_type(request_body, ["id"], str)
    if error_message is not None:
        return error_message

    # Check that id is not over the 14 digit limit.
    if len(str(request_body.get("id"))) > 14:
        return "id is too long. Max is 14 digits."

    # Make sure the date_of_birth is in YYYY-mm-dd format
    if not is_correct_date_format(request_body.get("date_of_birth")):
        return "date_of_birth is not in the required YYYY-MM-DD format."

    return error_message


def validate_put_request(request_body: dict, patient_id) -> Optional[str]:
    """
    Returns an error message if the /api/patients/<string:patient_id>/info PUT
    request is not valid. Else, returns None.

    :param request_body: The request body as a dict object
    :param patient_id: The patient ID the PUT request is being made for

    :return: An error message if request body in invalid in some way. None otherwise.
    """
    error_message = None

    # Check that each key in the request body is a patient field
    patient_keys = [
        "id",
        "name",
        "sex",
        "is_pregnant",
        "household_number",
        "date_of_birth",
        "village_number",
        "gestational_timestamp",
        "pregnancy_start_date",
        "drug_history",
        "medical_history",
        "zone",
        "last_edited",
        "base",
        "is_exact_date_of_birth",
        "allergy",
        "is_archived",
    ]
    for key in request_body:
        if key not in patient_keys:
            return "The key " + key + " is not a valid field in patient"

    # Check that the id is not being edited
    if "id" in request_body and request_body.get("id") != patient_id:
        return "Patient ID cannot be changed."

    # Check that certain fields are of type bool
    if "is_pregnant" in request_body:
        error_message = values_correct_type(request_body, ["is_pregnant"], bool)
        if error_message is not None:
            return error_message

    # Check if gestational age is less than or equal to 43 weeks/10 months
    if (
        "pregnancy_start_date" in request_body
        and request_body.get("pregnancy_start_date") is not None
    ):
        error_message = check_gestational_age_under_limit(
            int(request_body["pregnancy_start_date"]),
        )
    if error_message is not None:
        return error_message

    # Check that certain fields are of type string
    if "name" in request_body:
        error_message = values_correct_type(request_body, ["name"], str)
        if error_message is not None:
            return error_message

    # Make sure the date_of_birth is in YYYY-mm-dd format
    if "date_of_birth" in request_body and not is_correct_date_format(
        request_body.get("date_of_birth")
    ):
        return "date_of_birth is not in the required YYYY-MM-DD format."

    return error_message
=======
from pydantic import BaseModel, ValidationError, field_validator, model_validator

from validation.validation_exception import ValidationExceptionError


class PatientBase(BaseModel):
    patientId: Optional[str] = None
    patientName: Optional[str] = None
    patientSex: Optional[str] = "FEMALE"
    dob: Optional[str] = None
    isExactDob: Optional[bool] = False
    isPregnant: Optional[bool] = False
    householdNumber: Optional[str] = None
    zone: Optional[str] = None
    villageNumber: Optional[str] = None
    pregnancyStartDate: Optional[int] = None
    gestationalAgeUnit: Optional[str] = None
    drugHistory: Optional[str] = None
    medicalHistory: Optional[str] = None
    allergy: Optional[str] = None
    isArchived: Optional[bool] = False

    @model_validator(mode="before")
    @classmethod
    def validate_is_pregnant_field(cls, values):
        is_pregnant = values.get("isPregnant")
        if is_pregnant:
            if not values.get("pregnancyStartDate") or not values.get(
                "gestationalAgeUnit",
            ):
                raise ValueError(
                    "If isPregnant is True, pregnancyStartDate and gestationalAgeUnit are required.",
                )
        return values

    @field_validator("patientId", mode="before")
    @classmethod
    def check_patient_id_length(cls, patient_id):
        if len(patient_id) > 14:
            raise ValueError("patientId is too long. Max is 14 digits.")
        return patient_id

    @field_validator("pregnancyStartDate", mode="before")
    @classmethod
    def validate_pregnancy_start_date_field(cls, pregnancy_start_date):
        if pregnancy_start_date:
            error = check_gestational_age_under_limit(pregnancy_start_date)
            if error:
                raise ValueError(error)
        return pregnancy_start_date

    @field_validator("dob", mode="before")
    @classmethod
    def validate_date_format(cls, dob):
        if dob and not is_correct_date_format(dob):
            raise ValueError("dob is not in the required YYYY-MM-DD format.")
        return dob


class PatientPostValidator(PatientBase):
    patientId: str
    patientName: str
    patientSex: str
    dob: str
    isExactDob: bool
    isPregnant: bool

    @staticmethod
    def validate(request_body: dict):
        """
        Raises an error if the /api/patients post request
        is not valid.

        :param request_body: The request body as a dict object
                            {
                                "patientId": "123456", - required
                                "patientName": "testName", - required
                                "isPregnant": True, - required
                                "patientSex": "FEMALE", - required
                                "dob": "1990-05-30", - required
                                "isExactDob: false - required
                                "householdNumber": "20",
                                "zone": "15",
                                "villageNumber": "50",
                                "pregnancyStartDate": 1587068710, - required if isPregnant = True
                                "gestationalAgeUnit": "WEEKS", - required isPregnant = True
                                "drugHistory": "too much tylenol",
                                "medicalHistory": "not enough advil",
                                "allergy": "seafood",
                                "isArchived": false
                            }
        """
        try:
            PatientPostValidator(**request_body)
        except ValidationError as e:
            raise ValidationExceptionError(str(e.errors()[0]["msg"]))


class PatientPutValidator(PatientBase):
    gestationalTimestamp: Optional[int] = None
    lastEdited: Optional[int] = None
    base: Optional[int] = None

    class Config:
        extra = "forbid"

    @field_validator("gestationalTimestamp", mode="before")
    @classmethod
    def validate_gestational_timestamp_field(cls, gestational_timestamp):
        if gestational_timestamp:
            error = check_gestational_age_under_limit(gestational_timestamp)
            if error:
                raise ValueError(error)
        return gestational_timestamp

    @staticmethod
    def validate(request_body: dict, patient_id):
        """
        Raises an error if the /api/patients/<string:patient_id>/info PUT
        request is not valid. Else, returns None.

        :param request_body: The request body as a dict object
        :param patient_id: The patient ID the PUT request is being made for
        """
        try:
            patient = PatientPutValidator(**request_body)
        except ValidationError as e:
            raise ValidationExceptionError(str(e.errors()[0]["msg"]))

        if patient.patientId and patient.patientId != patient_id:
            raise ValidationExceptionError("Patient ID cannot be changed.")
>>>>>>> 906f184f


def check_gestational_age_under_limit(gestational_timestamp: int) -> Optional[str]:
    """
    Checks if a Unix timestamp is a valid gestational age.
    Is a valid gestational age if is from no more than 43 weeks/10 months ago

    :param gestation_timestamp: The Unix timestamp to validate
    :return: Returns None if the timestamp is valid, a string message otherwise
    """
    if gestational_timestamp == 0:
        return None

    gestation_date = datetime.fromtimestamp(gestational_timestamp)
    today = date.today()
    num_of_weeks = (today - gestation_date.date()).days // 7
    if num_of_weeks > 43:
        return "Gestation is greater than 43 weeks/10 months."
    return None


def is_correct_date_format(s: Any) -> bool:
    """
    Checks if a value is in the YYYY-mm-dd format.

    :param s: The value to check
    :return: Returns True if the passed in value is an integer, False otherwise
    """
    try:
        datetime.strptime(s, "%Y-%m-%d").strftime("%Y-%m-%d")
        return True
    except ValueError:
        return False<|MERGE_RESOLUTION|>--- conflicted
+++ resolved
@@ -1,205 +1,46 @@
 from datetime import date, datetime
 from typing import Any, Optional
 
-<<<<<<< HEAD
-from validation.validate import required_keys_present, values_correct_type
-
-
-def validate(request_body: dict) -> Optional[str]:
-    """
-    Returns an error message if the /api/patients post request
-    is not valid. Else, returns None.
-
-    :param request_body: The request body as a dict object
-                        {
-                            "id": "123456", - required
-                            "name": "testName", - required
-                            "is_pregnant": True, - required
-                            "sex": "FEMALE", - required
-                            "household_number": "20",
-                            "date_of_birth": "1990-05-30",
-                            "is_exact_date_of_birth: false
-                            "zone": "15",
-                            "village_number": "50",
-                            "pregnancy_start_date": 1587068710, - required if is_pregnant = True
-                            "drug_history": "too much tylenol",
-                            "medical_history": "not enough advil",
-                            "allergy": "seafood",
-                            "is_archived": false
-                        }
-    :return: An error message if request body in invalid in some way. None otherwise.
-    """
-    error_message = None
-
-    # Check if required keys are present
-    required_keys = [
-        "id",
-        "name",
-        "sex",
-        "date_of_birth",
-        "is_exact_date_of_birth",
-    ]
-    error_message = required_keys_present(request_body, required_keys)
-    if error_message is not None:
-        return error_message
-
-    # Check that certain fields are of type bool
-    error_message = values_correct_type(request_body, ["is_pregnant"], bool)
-    if error_message is not None:
-        return error_message
-
-    # If patient is pregnant, check  if certain pregnancy related fields are present
-    if request_body.get("is_pregnant") is True:
-        error_message = required_keys_present(
-            request_body,
-            ["pregnancy_start_date", "gestationalAgeUnit"],
-        )
-    if error_message is not None:
-        return error_message
-
-    # Check if gestational age is less than or equal to 43 weeks/10 months
-    if "pregnancy_start_date" in request_body:
-        error_message = check_gestational_age_under_limit(
-            int(request_body["pregnancy_start_date"]),
-        )
-    if error_message is not None:
-        return error_message
-
-    # Check that certain fields are of type string
-    error_message = values_correct_type(request_body, ["name"], str)
-    if error_message is not None:
-        return error_message
-
-    # Check that certain fields are of type int
-    error_message = values_correct_type(request_body, ["id"], str)
-    if error_message is not None:
-        return error_message
-
-    # Check that id is not over the 14 digit limit.
-    if len(str(request_body.get("id"))) > 14:
-        return "id is too long. Max is 14 digits."
-
-    # Make sure the date_of_birth is in YYYY-mm-dd format
-    if not is_correct_date_format(request_body.get("date_of_birth")):
-        return "date_of_birth is not in the required YYYY-MM-DD format."
-
-    return error_message
-
-
-def validate_put_request(request_body: dict, patient_id) -> Optional[str]:
-    """
-    Returns an error message if the /api/patients/<string:patient_id>/info PUT
-    request is not valid. Else, returns None.
-
-    :param request_body: The request body as a dict object
-    :param patient_id: The patient ID the PUT request is being made for
-
-    :return: An error message if request body in invalid in some way. None otherwise.
-    """
-    error_message = None
-
-    # Check that each key in the request body is a patient field
-    patient_keys = [
-        "id",
-        "name",
-        "sex",
-        "is_pregnant",
-        "household_number",
-        "date_of_birth",
-        "village_number",
-        "gestational_timestamp",
-        "pregnancy_start_date",
-        "drug_history",
-        "medical_history",
-        "zone",
-        "last_edited",
-        "base",
-        "is_exact_date_of_birth",
-        "allergy",
-        "is_archived",
-    ]
-    for key in request_body:
-        if key not in patient_keys:
-            return "The key " + key + " is not a valid field in patient"
-
-    # Check that the id is not being edited
-    if "id" in request_body and request_body.get("id") != patient_id:
-        return "Patient ID cannot be changed."
-
-    # Check that certain fields are of type bool
-    if "is_pregnant" in request_body:
-        error_message = values_correct_type(request_body, ["is_pregnant"], bool)
-        if error_message is not None:
-            return error_message
-
-    # Check if gestational age is less than or equal to 43 weeks/10 months
-    if (
-        "pregnancy_start_date" in request_body
-        and request_body.get("pregnancy_start_date") is not None
-    ):
-        error_message = check_gestational_age_under_limit(
-            int(request_body["pregnancy_start_date"]),
-        )
-    if error_message is not None:
-        return error_message
-
-    # Check that certain fields are of type string
-    if "name" in request_body:
-        error_message = values_correct_type(request_body, ["name"], str)
-        if error_message is not None:
-            return error_message
-
-    # Make sure the date_of_birth is in YYYY-mm-dd format
-    if "date_of_birth" in request_body and not is_correct_date_format(
-        request_body.get("date_of_birth")
-    ):
-        return "date_of_birth is not in the required YYYY-MM-DD format."
-
-    return error_message
-=======
 from pydantic import BaseModel, ValidationError, field_validator, model_validator
 
 from validation.validation_exception import ValidationExceptionError
 
 
 class PatientBase(BaseModel):
-    patientId: Optional[str] = None
-    patientName: Optional[str] = None
-    patientSex: Optional[str] = "FEMALE"
-    dob: Optional[str] = None
-    isExactDob: Optional[bool] = False
-    isPregnant: Optional[bool] = False
-    householdNumber: Optional[str] = None
+    id: Optional[str] = None
+    name: Optional[str] = None
+    sex: Optional[str] = "FEMALE"
+    date_of_birth: Optional[str] = None
+    is_exact_date_of_birth: Optional[bool] = False
+    is_pregnant: Optional[bool] = False
+    household_number: Optional[str] = None
     zone: Optional[str] = None
-    villageNumber: Optional[str] = None
-    pregnancyStartDate: Optional[int] = None
-    gestationalAgeUnit: Optional[str] = None
-    drugHistory: Optional[str] = None
-    medicalHistory: Optional[str] = None
+    village_number: Optional[str] = None
+    pregnancy_start_date: Optional[int] = None
+    drug_history: Optional[str] = None
+    medical_history: Optional[str] = None
     allergy: Optional[str] = None
-    isArchived: Optional[bool] = False
+    is_archived: Optional[bool] = False
 
     @model_validator(mode="before")
     @classmethod
     def validate_is_pregnant_field(cls, values):
-        is_pregnant = values.get("isPregnant")
+        is_pregnant = values.get("is_pregnant")
         if is_pregnant:
-            if not values.get("pregnancyStartDate") or not values.get(
-                "gestationalAgeUnit",
-            ):
+            if values.get("pregnancy_start_date") is None:
                 raise ValueError(
-                    "If isPregnant is True, pregnancyStartDate and gestationalAgeUnit are required.",
+                    "If is_pregnant is True, pregnancy_start_date is required.",
                 )
         return values
 
-    @field_validator("patientId", mode="before")
+    @field_validator("id", mode="before")
     @classmethod
-    def check_patient_id_length(cls, patient_id):
-        if len(patient_id) > 14:
-            raise ValueError("patientId is too long. Max is 14 digits.")
-        return patient_id
+    def check_patient_id_length(cls, id):
+        if len(id) > 14:
+            raise ValueError("id is too long. Max is 14 digits.")
+        return id
 
-    @field_validator("pregnancyStartDate", mode="before")
+    @field_validator("pregnancy_start_date", mode="before")
     @classmethod
     def validate_pregnancy_start_date_field(cls, pregnancy_start_date):
         if pregnancy_start_date:
@@ -208,21 +49,21 @@
                 raise ValueError(error)
         return pregnancy_start_date
 
-    @field_validator("dob", mode="before")
+    @field_validator("date_of_birth", mode="before")
     @classmethod
-    def validate_date_format(cls, dob):
-        if dob and not is_correct_date_format(dob):
-            raise ValueError("dob is not in the required YYYY-MM-DD format.")
-        return dob
+    def validate_date_format(cls, date_of_birth):
+        if date_of_birth and not is_correct_date_format(date_of_birth):
+            raise ValueError("date_of_birth is not in the required YYYY-MM-DD format.")
+        return date_of_birth
 
 
 class PatientPostValidator(PatientBase):
-    patientId: str
-    patientName: str
-    patientSex: str
-    dob: str
-    isExactDob: bool
-    isPregnant: bool
+    id: str
+    name: str
+    sex: str
+    date_of_birth: str
+    is_exact_date_of_birth: bool
+    is_pregnant: bool
 
     @staticmethod
     def validate(request_body: dict):
@@ -232,21 +73,20 @@
 
         :param request_body: The request body as a dict object
                             {
-                                "patientId": "123456", - required
-                                "patientName": "testName", - required
-                                "isPregnant": True, - required
-                                "patientSex": "FEMALE", - required
-                                "dob": "1990-05-30", - required
-                                "isExactDob: false - required
-                                "householdNumber": "20",
+                                "id": "123456", - required
+                                "name": "testName", - required
+                                "is_pregnant": True, - required
+                                "sex": "FEMALE", - required
+                                "date_of_birth": "1990-05-30", - required
+                                "is_exact_date_of_birth: false - required
+                                "household_number": "20",
                                 "zone": "15",
-                                "villageNumber": "50",
-                                "pregnancyStartDate": 1587068710, - required if isPregnant = True
-                                "gestationalAgeUnit": "WEEKS", - required isPregnant = True
-                                "drugHistory": "too much tylenol",
-                                "medicalHistory": "not enough advil",
+                                "village_number": "50",
+                                "pregnancy_start_date": 1587068710, - required if is_pregnant = True
+                                "drug_history": "too much tylenol",
+                                "medical_history": "not enough advil",
                                 "allergy": "seafood",
-                                "isArchived": false
+                                "is_archived": false
                             }
         """
         try:
@@ -256,14 +96,14 @@
 
 
 class PatientPutValidator(PatientBase):
-    gestationalTimestamp: Optional[int] = None
-    lastEdited: Optional[int] = None
+    gestational_timestamp: Optional[int] = None
+    last_edited: Optional[int] = None
     base: Optional[int] = None
 
     class Config:
         extra = "forbid"
 
-    @field_validator("gestationalTimestamp", mode="before")
+    @field_validator("gestational_timestamp", mode="before")
     @classmethod
     def validate_gestational_timestamp_field(cls, gestational_timestamp):
         if gestational_timestamp:
@@ -286,9 +126,8 @@
         except ValidationError as e:
             raise ValidationExceptionError(str(e.errors()[0]["msg"]))
 
-        if patient.patientId and patient.patientId != patient_id:
+        if patient.id and patient.id != patient_id:
             raise ValidationExceptionError("Patient ID cannot be changed.")
->>>>>>> 906f184f
 
 
 def check_gestational_age_under_limit(gestational_timestamp: int) -> Optional[str]:
