--- conflicted
+++ resolved
@@ -5,34 +5,10 @@
 from validation.validation_exception import ValidationExceptionError
 
 
-<<<<<<< HEAD
-class Association(BaseModel):
+class AssociationValidator(BaseModel):
     patient_id: int
     health_facility_name: Optional[str] = None
     user_id: Optional[int] = None
-
-
-def validate(request_body: dict):
-    """
-    Returns an error message if the /api/associations post request
-    is not valid. Else, returns None.
-    :param request_body: The request body as a dict object
-                        {
-                            "patient_id": 47, - required
-                            "health_facility_name": "H0000",
-                            "user_id": 1,
-                        }
-    :return: An error message if request body in invalid in some way. None otherwise.
-    """
-    try:
-        Association(**request_body)
-    except ValidationError as e:
-        raise ValidationExceptionError(e.errors()[0]["msg"])
-=======
-class AssociationValidator(BaseModel):
-    patientId: int
-    healthFacilityName: Optional[str] = None
-    userId: Optional[int] = None
 
     @staticmethod
     def validate(request_body: dict):
@@ -41,13 +17,13 @@
         is not valid.
         :param request_body: The request body as a dict object
                             {
-                                "patientId": 47, - required
-                                "healthFacilityName": "H0000",
-                                "userId": 1,
+                                "patient_id": 47, - required
+                                "health_facility_name": "H0000",
+                                "user_id": 1,
                             }
         """
         try:
             AssociationValidator(**request_body)
         except ValidationError as e:
-            raise ValidationExceptionError(e.errors()[0]["msg"])
->>>>>>> 906f184f
+            print(e)
+            raise ValidationExceptionError(e.errors()[0]["msg"])