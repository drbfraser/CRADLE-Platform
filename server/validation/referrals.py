--- conflicted
+++ resolved
@@ -7,27 +7,21 @@
 
 
 # Represents a referral entity with validations to prevent unrecognized fields.
-<<<<<<< HEAD
-class ReferralEntityValidator(BaseModel):
-=======
 class ReferralEntityValidator(BaseModel, extra="forbid"):
-    patientId: str
-    referralHealthFacilityName: str
-    comment: Optional[str] = None
->>>>>>> 593ab2f4
     id: Optional[str] = None
     patient_id: str
     health_facility_name: str
     comment: Optional[str] = None
-    date_referred: Optional[datetime] = None
-    action_taken: Optional[str] = None
-    is_assessed: Optional[bool] = None
-    is_cancelled: Optional[bool] = None
-    cancel_reason: Optional[str] = None
-    not_attended: Optional[bool] = None
-    not_attend_reason: Optional[str] = None
-    last_edited: Optional[datetime] = None
-    user_id: Optional[int] = None
+    id: Optional[str] = None
+    dateReferred: Optional[datetime] = None
+    actionTaken: Optional[str] = None
+    isAssessed: Optional[bool] = None
+    isCancelled: Optional[bool] = None
+    cancelReason: Optional[str] = None
+    notAttended: Optional[bool] = None
+    notAttendReason: Optional[str] = None
+    lastEdited: Optional[datetime] = None
+    userId: Optional[int] = None
 
     @staticmethod
     def validate(request_body: dict):
