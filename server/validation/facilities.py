from typing import Optional

from pydantic import BaseModel, ValidationError

from enums import FacilityTypeEnum
from validation.validation_exception import ValidationExceptionError


# Define a Pydantic model for incoming requests
class FacilityValidator(BaseModel):
    name: str
    phone_number: Optional[str] = None
    location: Optional[str] = None
<<<<<<< HEAD
    facilityType: Optional[FacilityTypeEnum] = None
=======
    type: Optional[str] = None
>>>>>>> 0362f8f0
    about: Optional[str] = None

    class Config:
        use_enum_values = True

    @staticmethod
    def validate(request_body: dict):
        """
        Raises an error if the /api/facilities post request
        is not valid.

        :param request_body: The request body as a dict object
                            {
                                "name": "H12", - required
                                "phone_number": "444-444-4444",
                                "about": "Biggest hospital",
                                "type": "HOSPITAL"
                            }
        :throw: An error if the request body is invalid. None otherwise
        :return pydantic model representation of the request body param
        """
        try:
            return FacilityValidator(**request_body)
        except ValidationError as e:
            print(e)
            # Extracts the first error message from the validation errors list
            error_message = str(e.errors()[0]["msg"])
            raise ValidationExceptionError(error_message)<|MERGE_RESOLUTION|>--- conflicted
+++ resolved
@@ -11,11 +11,7 @@
     name: str
     phone_number: Optional[str] = None
     location: Optional[str] = None
-<<<<<<< HEAD
-    facilityType: Optional[FacilityTypeEnum] = None
-=======
-    type: Optional[str] = None
->>>>>>> 0362f8f0
+    type: Optional[FacilityTypeEnum] = None
     about: Optional[str] = None
 
     class Config:
