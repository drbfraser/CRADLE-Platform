from typing import Optional

from pydantic import BaseModel, ValidationError

from validation.validation_exception import ValidationExceptionError

# Define a Pydantic model for incoming requests


<<<<<<< HEAD
class Facility(BaseModel):
    health_facility_name: str
    phone_number: Optional[str] = None
=======
class FacilityValidator(BaseModel):
    healthFacilityName: str
    healthFacilityPhoneNumber: Optional[str] = None
>>>>>>> 906f184f
    location: Optional[str] = None
    type: Optional[str] = None
    about: Optional[str] = None

    @staticmethod
    def validate(request_body: dict):
        """
        Raises an error if the /api/facilities post request
        is not valid.

        :param request_body: The request body as a dict object
                            {
                                "health_facility_name": "H12", - required
                                "phone_number": "444-444-4444",
                                "about": "Biggest hospital",
                                "type": "HOSPITAL"
                            }
        :throw: An error if the request body is invalid. None otherwise
        :return pydantic model representation of the request body param
        """
        try:
            return FacilityValidator(**request_body)
        except ValidationError as e:
            # Extracts the first error message from the validation errors list
            error_message = str(e.errors()[0]["msg"])
            raise ValidationExceptionError(error_message)<|MERGE_RESOLUTION|>--- conflicted
+++ resolved
@@ -7,15 +7,9 @@
 # Define a Pydantic model for incoming requests
 
 
-<<<<<<< HEAD
-class Facility(BaseModel):
+class FacilityValidator(BaseModel):
     health_facility_name: str
     phone_number: Optional[str] = None
-=======
-class FacilityValidator(BaseModel):
-    healthFacilityName: str
-    healthFacilityPhoneNumber: Optional[str] = None
->>>>>>> 906f184f
     location: Optional[str] = None
     type: Optional[str] = None
     about: Optional[str] = None
