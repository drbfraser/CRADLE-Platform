--- conflicted
+++ resolved
@@ -2,6 +2,7 @@
 
 from pydantic import BaseModel, ValidationError
 
+from service import questionTree
 from validation.questions import TemplateQuestionValidator
 from validation.validation_exception import ValidationExceptionError
 
@@ -31,7 +32,6 @@
         try:
             return FormTemplateValidator(**request_body)
         except ValidationError as e:
-<<<<<<< HEAD
             print(e)
             raise ValidationExceptionError(str(e.errors()[0]["msg"]))
 
@@ -84,7 +84,4 @@
         error = questionTree.is_dfs_order(questions)
         if error:
             print(error)
-            raise ValidationExceptionError(str(error))
-=======
-            raise ValidationExceptionError(str(e.errors()[0]["msg"]))
->>>>>>> 8f05bfa4
+            raise ValidationExceptionError(str(error))