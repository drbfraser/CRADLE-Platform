from typing import Optional

from pydantic import BaseModel, ValidationError

from validation.validation_exception import ValidationExceptionError


class PregnancyModel(BaseModel):
    patient_id: Optional[int] = None
    start_date: int
    end_date: Optional[int] = None
    outcome: Optional[str] = None
    id: Optional[int] = None
    last_edited: Optional[int] = None
    is_pregnant: Optional[bool] = None

    # use this custom method to validate extra field instead of using config extra forbid so that we have a custom error message
    @staticmethod
    def validate_unallowed_fields(request_body: dict):
        field_dict = PregnancyModel.model_fields
        for key in request_body:
            if key not in field_dict:
                raise ValidationExceptionError(
                    f"{{{(key)}}} is not a valid key in pregnancy.",
                )

    @staticmethod
    def validate_date_sequence(request_body: dict):
        if (
<<<<<<< HEAD
            "pregnancyStartDate" in request_body
            and request_body.get("pregnancyStartDate") is not None
            and isinstance(request_body.get("pregnancyStartDate"), int)
            and "pregnancyEndDate" in request_body
            and request_body.get("pregnancyEndDate") is not None
            and isinstance(request_body.get("pregnancyEndDate"), int)
=======
            "start_date" in request_body
            and request_body.get("start_date") is not None
            and "end_date" in request_body
            and request_body.get("end_date") is not None
>>>>>>> 0362f8f0
        ):
            start_date = request_body["start_date"]
            end_date = request_body["end_date"]
            if start_date > end_date:
                raise ValidationExceptionError(
                    "Pregnancy end date must occur after the start date.",
                )


class PregnancyPostRequestValidator(PregnancyModel):
    @staticmethod
    def validate(request_body: dict, patient_id: str):
        """
        Validates the request body for the POST /api/patients/<string:patient_id>/pregnancies.
        Raises ValidationExceptionError on invalid input, else returns None.

        :param request_body: Request body as a dictionary, e.g.:
                        {
                            "patient_id": 120000, - required
                            "start_date": 1620000002, - required
                            "end_date": 1620000002,
                            "outcome": "Mode of delivery assisted birth",
                        }
        :param id: The pregnancy ID associated with the PUT request.

        :return: Raises ValidationExceptionError on validation failure.
        """
        try:
            # Pydantic will validate field presence and type
            model = PregnancyPostRequestValidator(**request_body)
        except ValidationError as e:
            # Extracts the first error message from the validation errors list
            error_message = str(e.errors()[0]["msg"])
            raise ValidationExceptionError(error_message)

        # check for extra fields
        PregnancyModel.validate_unallowed_fields(request_body)
        PregnancyModel.validate_date_sequence(request_body)

        if (
            "patient_id" in request_body
            and request_body.get("patient_id") != patient_id
        ):
            raise ValidationExceptionError("Patient ID does not match.")

        return model


class PregnancyPutRequestValidator(PregnancyModel):
    start_date: Optional[int] = None

    @staticmethod
    def validate(request_body: dict, pregnancy_id: str):
        """
        Validates the PUT request for /api/pregnancies/<string:pregnancy_id>.
        Returns None if valid, otherwise raises ValidationExceptionError.

        :param request_body: Request body as a dictionary.
        :param pregnancy_id: The pregnancy ID associated with the PUT request.

        :return: Raises ValidationExceptionError on validation failure.
        """
        try:
            # Pydantic will validate field presence and type
            model = PregnancyPutRequestValidator(**request_body)
        except ValidationError as e:
            print(e)
            # Extracts the first error message from the validation errors list
            error_message = str(e.errors()[0]["msg"])
            raise ValidationExceptionError(error_message)

        PregnancyModel.validate_unallowed_fields(request_body)
        PregnancyModel.validate_date_sequence(request_body)

        if "id" in request_body and request_body.get("id") != pregnancy_id:
            raise ValidationExceptionError("Pregnancy ID cannot be changed.")

        return model<|MERGE_RESOLUTION|>--- conflicted
+++ resolved
@@ -27,19 +27,10 @@
     @staticmethod
     def validate_date_sequence(request_body: dict):
         if (
-<<<<<<< HEAD
-            "pregnancyStartDate" in request_body
-            and request_body.get("pregnancyStartDate") is not None
-            and isinstance(request_body.get("pregnancyStartDate"), int)
-            and "pregnancyEndDate" in request_body
-            and request_body.get("pregnancyEndDate") is not None
-            and isinstance(request_body.get("pregnancyEndDate"), int)
-=======
             "start_date" in request_body
             and request_body.get("start_date") is not None
             and "end_date" in request_body
             and request_body.get("end_date") is not None
->>>>>>> 0362f8f0
         ):
             start_date = request_body["start_date"]
             end_date = request_body["end_date"]
