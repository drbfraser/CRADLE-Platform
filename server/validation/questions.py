--- conflicted
+++ resolved
@@ -1,16 +1,16 @@
 from typing import List, Optional, Union
 
-from pydantic import BaseModel, Field
+from pydantic import BaseModel, Field, ValidationError
 from typing_extensions import Annotated
 
 from enums import QRelationalEnum, QuestionTypeEnum
+from validation.validation_exception import ValidationExceptionError
 
 
 class MultipleChoiceOptionValidator(BaseModel):
     mc_id: int
     opt: str
 
-<<<<<<< HEAD
 
 class Answer(BaseModel):
     comment: Optional[str] = None
@@ -88,18 +88,6 @@
 class FormQuestionPut(BaseModel):
     id: str
     answers: Answer
-=======
-    """
-    valid example:
-    [
-        {
-            "mcid": 0,
-            "opt": "abcd"
-        },
-        ... (maximum 5 answers)
-    ]
-    """
->>>>>>> 8f05bfa4
 
 
 class AnswerValidator(BaseModel):
@@ -111,7 +99,6 @@
     class Config:
         extra = "forbid"
 
-<<<<<<< HEAD
     @staticmethod
     def validate(question: dict):
         """
@@ -141,17 +128,6 @@
         except ValidationError as e:
             print(e)
             raise ValidationExceptionError(str(e.errors()[0]["msg"]))
-=======
-    """
-    valid example (all fields, in real case only present one part of it):
-    {
-        "number": 5/5.0,
-        "text": "a",
-        "mcidArray":[0,1],
-        "comment": "other opt"
-    }
-    """
->>>>>>> 8f05bfa4
 
 
 class VisibleConditionValidator(BaseModel):
@@ -159,7 +135,6 @@
     question_index: int
     relation: QRelationalEnum
 
-<<<<<<< HEAD
     @staticmethod
     def validate(question: dict):
         """
@@ -194,23 +169,6 @@
         except ValidationError as e:
             print(e)
             raise ValidationExceptionError(str(e.errors()[0]["msg"]))
-=======
-    class Config:
-        use_enum_values = True
-
-    """
-    valid example:
-    [
-        {
-            "qidx": 1,
-            "relation": "EQUAL_TO",
-            "answers": {
-                "number": 5
-            }
-        },...
-    ]
-    """
->>>>>>> 8f05bfa4
 
 
 class QuestionLangVersionValidator(BaseModel):
@@ -221,7 +179,6 @@
     class Config:
         extra = "forbid"
 
-<<<<<<< HEAD
     @staticmethod
     def validate(question: dict):
         """
@@ -260,24 +217,6 @@
         except ValidationError as e:
             print(e)
             raise ValidationExceptionError(str(e.errors()[0]["msg"]))
-=======
-    """
-    valid example:
-    [
-        {
-        "lang": "English",
-        "questionText": "How the patient's condition?",
-            "mcOptions": [
-                {
-                    "mcid":0,
-                    "opt": "Decent"
-                }
-            ],
-        },
-
-    ]
-    """
->>>>>>> 8f05bfa4
 
 
 class QuestionBase(BaseModel):
@@ -306,7 +245,6 @@
     class Config:
         extra = "forbid"
 
-<<<<<<< HEAD
     @staticmethod
     def validate(question: dict):
         """
@@ -321,8 +259,6 @@
             print(e)
             raise ValidationExceptionError(str(e.errors()[0]["msg"]))
 
-=======
->>>>>>> 8f05bfa4
 
 class FormQuestionValidator(QuestionBase):
     question_text: str
@@ -335,7 +271,6 @@
     class Config:
         extra = "forbid"
 
-<<<<<<< HEAD
     @staticmethod
     def validate(question: dict):
         """
@@ -377,10 +312,4 @@
     """
     if target in q and q.get(target) is None:
         return f"Can not provide key={target} with null value"
-    return None
-=======
-
-class FormQuestionPutValidator(BaseModel):
-    id: str
-    answers: AnswerValidator
->>>>>>> 8f05bfa4
+    return None