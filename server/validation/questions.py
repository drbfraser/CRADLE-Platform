--- conflicted
+++ resolved
@@ -7,50 +7,12 @@
 from validation.validation_exception import ValidationExceptionError
 
 
-<<<<<<< HEAD
-class MultipleChoiceOption(BaseModel):
+class MultipleChoiceOptionValidator(BaseModel):
     mc_id: int
-=======
-class MultipleChoiceOptionValidator(BaseModel):
-    mcid: int
->>>>>>> 906f184f
     opt: str
 
-    @staticmethod
-    def validate(q: dict):
-        """
-        Raises an error if the mcOptions is invalid.
-
-        :param q: the parent dict for mcOptions
-
-        valid example:
-        [
-            {
-                "mcid": 0,
-                "opt": "abcd"
-            },
-            ... (maximum 5 answers)
-        ]
-        """
-        target = "mcOptions"
-
-        if target not in q:
-            return
-
-        error = check_target_not_null(target, q)
-        if error:
-            raise ValidationExceptionError(str(error))
-
-        try:
-            mcopts = q[target]
-            for opt in mcopts:
-                MultipleChoiceOptionValidator(**opt)
-        except ValidationError as e:
-            raise ValidationExceptionError(str(e.errors()[0]["msg"]))
-        return
-
-
-class AnswerValidator(BaseModel):
+
+class Answer(BaseModel):
     comment: Optional[str] = None
     mc_id_array: Optional[List[int]] = None
     number: Optional[Union[int, float]] = None
@@ -59,155 +21,32 @@
     class Config:
         extra = "forbid"
 
-    @staticmethod
-    def validate(q: dict):
-        """
-        Raises an error if the answer is invalid.
-
-        :param q: the parent dict for answers
-
-        valid example (all fields, in real case only present one part of it):
-        {
-            "number": 5/5.0,
-            "text": "a",
-            "mcidArray":[0,1],
-            "comment": "other opt"
-        }
-        """
-        target = "answers"
-
-        if target not in q:
-            return
-
-        error = check_target_not_null(target, q)
-        if error:
-            raise ValidationExceptionError(str(error))
-
-        try:
-            AnswerValidator(**q[target])
-        except ValidationError as e:
-            raise ValidationExceptionError(str(e.errors()[0]["msg"]))
-        return
-
-
-<<<<<<< HEAD
+
 class VisibleCondition(BaseModel):
     answers: Answer
     question_index: int
-=======
-class VisibleConditionValidator(BaseModel):
-    answers: AnswerValidator
-    qidx: int
->>>>>>> 906f184f
     relation: QRelationalEnum
 
-    @staticmethod
-    def validate(q: dict):
-        """
-        Raises an error if the visible condition is invalid.
-
-        :param q: the parent dict for visible condition
-
-        valid example:
-        [
-            {
-                "qidx": 1,
-                "relation": "EQUAL_TO",
-                "answers": {
-                    "number": 5
-                }
-            },...
-        ]
-        """
-        target = "visibleCondition"
-
-        if target not in q:
-            return
-
-        error = check_target_not_null(target, q)
-        if error:
-            raise ValidationExceptionError(str(error))
-
-        try:
-            visible_conditions = q[target]
-            for visible_condition in visible_conditions:
-                VisibleConditionValidator(**visible_condition)
-        except ValidationError as e:
-            raise ValidationExceptionError(str(e.errors()[0]["msg"]))
-        return
-
-
-class QuestionLangVersionValidator(BaseModel):
+
+class QuestionLangVersion(BaseModel):
     lang: str
-<<<<<<< HEAD
-    mc_options: Optional[List[MultipleChoiceOption]] = None
+    mc_options: Optional[List[MultipleChoiceOptionValidator]] = None
     question_text: str
-=======
-    mcOptions: Optional[List[MultipleChoiceOptionValidator]] = None
-    questionText: str
->>>>>>> 906f184f
-
-    class Config:
-        extra = "forbid"
-
-    @staticmethod
-    def validate(q: dict):
-        """
-        Raises an error if the lang versions is invalid.
-
-        :param q: the parent dict for visible condition
-
-        valid example:
-        [
-            {
-            "lang": "English",
-            "questionText": "How the patient's condition?",
-                "mcOptions": [
-                    {
-                        "mcid":0,
-                        "opt": "Decent"
-                    }
-                ],
-            },
-
-        ]
-        """
-        target = "questionLangVersions"
-
-        if target not in q:
-            return
-
-        error = check_target_not_null(target, q)
-        if error:
-            raise ValidationExceptionError(str(error))
-
-        try:
-            question_lang_versions = q[target]
-            for question_lang_version in question_lang_versions:
-                QuestionLangVersionValidator(**question_lang_version)
-        except ValidationError as e:
-            raise ValidationExceptionError(str(e.errors()[0]["msg"]))
-        return
-
-<<<<<<< HEAD
+
+    class Config:
+        extra = "forbid"
+
+
 class TemplateQuestion(BaseModel):
     question_index: Annotated[int, Field(strict=True, ge=0)]  # Non-negative index
     question_type: QuestionTypeEnum
     question_lang_versions: List[QuestionLangVersion]
     is_blank: bool = True  # Set to true for template questions
     question_id: Optional[str] = None
-=======
-
-class QuestionBase(BaseModel):
-    questionIndex: Annotated[int, Field(strict=True, ge=0)]  # Non-negative index
-    questionType: QuestionTypeEnum
-    questionId: Optional[str] = None
->>>>>>> 906f184f
     required: Optional[bool] = None
     allow_past_dates: Optional[bool] = None
     allow_future_dates: Optional[bool] = None
     units: Optional[str] = None
-<<<<<<< HEAD
     visible_condition: Optional[List[VisibleCondition]] = None
     num_min: Optional[Union[int, float]] = None
     num_max: Optional[Union[int, float]] = None
@@ -215,30 +54,11 @@
     category_index: Optional[int] = None
     string_max_lines: Optional[int] = None
     form_template_id: Optional[str] = None
-=======
-    visibleCondition: Optional[List[VisibleConditionValidator]] = None
-    numMin: Optional[Union[int, float]] = None
-    numMax: Optional[Union[int, float]] = None
-    stringMaxLength: Optional[int] = None
-    categoryIndex: Optional[int] = None
-    stringMaxLines: Optional[int] = None
->>>>>>> 906f184f
-
-
-class TemplateQuestionValidator(QuestionBase):
-    questionLangVersions: List[QuestionLangVersionValidator]
-    isBlank: bool = True  # Set to True for template questions
-
-    class Config:
-        extra = "forbid"
-
-    @staticmethod
-    def validate(q: dict):
-        """
-        Raises an error if the question dict is not valid (after pre-process) when
-        making template post request.
-
-<<<<<<< HEAD
+
+    class Config:
+        extra = "forbid"
+
+
 class FormQuestion(BaseModel):
     question_index: Annotated[int, Field(strict=True, ge=0)]  # Non-negative index
     question_type: QuestionTypeEnum
@@ -257,41 +77,209 @@
     string_max_lines: Optional[int] = None
     has_comment_attached: Optional[bool] = None
     id: Optional[str] = None
-    mc_options: Optional[List[MultipleChoiceOption]] = None
+    mc_options: Optional[List[MultipleChoiceOptionValidator]] = None
     answers: Optional[Answer] = None
     form_template_id: Optional[str] = None
-=======
-        :param q: question as a dict object
-        """
-        try:
-            TemplateQuestionValidator(**q)
-        except ValidationError as e:
+
+    class Config:
+        extra = "forbid"
+
+
+class FormQuestionPut(BaseModel):
+    id: str
+    answers: Answer
+
+
+class AnswerValidator(BaseModel):
+    comment: Optional[str] = None
+    mc_id_array: Optional[List[int]] = None
+    number: Optional[Union[int, float]] = None
+    text: Optional[str] = None
+
+    class Config:
+        extra = "forbid"
+
+    @staticmethod
+    def validate(question: dict):
+        """
+        Raises an error if the answer is invalid.
+
+        :param question: the parent dict for answers
+
+        valid example (all fields, in real case only present one part of it):
+        {
+            "number": 5/5.0,
+            "text": "a",
+            "mc_id_array":[0,1],
+            "comment": "other opt"
+        }
+        """
+        target = "answers"
+
+        if target not in question:
+            return
+
+        error = check_target_not_null(target, question)
+        if error:
+            raise ValidationExceptionError(str(error))
+
+        try:
+            AnswerValidator(**question[target])
+        except ValidationError as e:
+            print(e)
+            raise ValidationExceptionError(str(e.errors()[0]["msg"]))
+
+
+class VisibleConditionValidator(BaseModel):
+    answers: AnswerValidator
+    question_index: int
+    relation: QRelationalEnum
+
+    @staticmethod
+    def validate(question: dict):
+        """
+        Raises an error if the visible condition is invalid.
+
+        :param question: the parent dict for visible condition
+
+        valid example:
+        [
+            {
+                "question_index": 1,
+                "relation": "EQUAL_TO",
+                "answers": {
+                    "number": 5
+                }
+            },...
+        ]
+        """
+        target = "visible_condition"
+
+        if target not in question:
+            return
+
+        error = check_target_not_null(target, question)
+        if error:
+            raise ValidationExceptionError(str(error))
+
+        try:
+            visible_conditions = question[target]
+            for visible_condition in visible_conditions:
+                VisibleConditionValidator(**visible_condition)
+        except ValidationError as e:
+            print(e)
+            raise ValidationExceptionError(str(e.errors()[0]["msg"]))
+
+
+class QuestionLangVersionValidator(BaseModel):
+    lang: str
+    mc_options: Optional[List[MultipleChoiceOptionValidator]] = None
+    question_text: str
+
+    class Config:
+        extra = "forbid"
+
+    @staticmethod
+    def validate(question: dict):
+        """
+        Raises an error if the lang versions is invalid.
+
+        :param question: the parent dict for visible condition
+
+        valid example:
+        [
+            {
+            "lang": "English",
+            "question_text": "How the patient's condition?",
+                "mc_options": [
+                    {
+                        "mc_id":0,
+                        "opt": "Decent"
+                    }
+                ],
+            },
+
+        ]
+        """
+        target = "question_lang_versions"
+
+        if target not in question:
+            return
+
+        error = check_target_not_null(target, question)
+        if error:
+            raise ValidationExceptionError(str(error))
+
+        try:
+            question_lang_versions = question[target]
+            for question_lang_version in question_lang_versions:
+                QuestionLangVersionValidator(**question_lang_version)
+        except ValidationError as e:
+            print(e)
+            raise ValidationExceptionError(str(e.errors()[0]["msg"]))
+
+
+class QuestionBase(BaseModel):
+    question_index: Annotated[int, Field(strict=True, ge=0)]  # Non-negative index
+    question_type: QuestionTypeEnum
+    question_id: Optional[str] = None
+    required: Optional[bool] = None
+    allow_past_dates: Optional[bool] = None
+    allow_future_dates: Optional[bool] = None
+    units: Optional[str] = None
+    visible_condition: Optional[List[VisibleConditionValidator]] = None
+    num_min: Optional[Union[int, float]] = None
+    num_max: Optional[Union[int, float]] = None
+    string_max_length: Optional[int] = None
+    category_index: Optional[int] = None
+    string_max_lines: Optional[int] = None
+
+
+class TemplateQuestionValidator(QuestionBase):
+    question_lang_versions: List[QuestionLangVersionValidator]
+    is_blank: bool = True  # Set to True for template questions
+
+    class Config:
+        extra = "forbid"
+
+    @staticmethod
+    def validate(question: dict):
+        """
+        Raises an error if the question dict is not valid (after pre-process) when
+        making template post request.
+
+        :param question: question as a dict object
+        """
+        try:
+            TemplateQuestionValidator(**question)
+        except ValidationError as e:
+            print(e)
             raise ValidationExceptionError(str(e.errors()[0]["msg"]))
 
 
 class FormQuestionValidator(QuestionBase):
-    questionText: str
-    isBlank: bool = False  # Set to False for form questions
+    question_text: str
+    is_blank: bool = False  # Set to False for form questions
     hasCommentAttached: Optional[bool] = None
     id: Optional[str] = None
-    mcOptions: Optional[List[MultipleChoiceOptionValidator]] = None
+    mc_options: Optional[List[MultipleChoiceOptionValidator]] = None
     answers: Optional[AnswerValidator] = None
->>>>>>> 906f184f
-
-    class Config:
-        extra = "forbid"
-
-    @staticmethod
-    def validate(q: dict):
+
+    class Config:
+        extra = "forbid"
+
+    @staticmethod
+    def validate(question: dict):
         """
         Raises an error if the question dict is not valid (after pre-process) when
         making /api/forms/responses POST request.
 
-        :param q: question as a dict object
-        """
-        try:
-            FormQuestionValidator(**q)
-        except ValidationError as e:
+        :param question: question as a dict object
+        """
+        try:
+            FormQuestionValidator(**question)
+        except ValidationError as e:
+            print(e)
             raise ValidationExceptionError(str(e.errors()[0]["msg"]))
 
 
@@ -300,221 +288,25 @@
     answers: AnswerValidator
 
     @staticmethod
-    def validate(q: dict):
+    def validate(question: dict):
         """
         Raises an error if the question dict is not valid when making
         /api/forms/responses PUT request. Else, returns None.
 
-        :param q: question as a dict object
-        """
-        try:
-            FormQuestionPutValidator(**q)
-        except ValidationError as e:
-            raise ValidationExceptionError(str(e.errors()[0]["msg"]))
-
-
-def check_target_not_null(target, question: dict) -> Optional[str]:
+        :param question: question as a dict object
+        """
+        try:
+            FormQuestionPutValidator(**question)
+        except ValidationError as e:
+            print(e)
+            raise ValidationExceptionError(str(e.errors()[0]["msg"]))
+
+
+def check_target_not_null(target, q: dict) -> Optional[str]:
     """
     Returns an error if the target key has value null.
     Else, returns None.
     """
-    if target in question and question.get(target) is None:
+    if target in q and q.get(target) is None:
         return f"Can not provide key={target} with null value"
-<<<<<<< HEAD
-    return None
-
-
-def validate_mc_options(question: dict):
-    """
-    Returns an error if the mc_options is invalid.
-    Else, returns None.
-
-    :param question: the parent dict for mc_options
-
-    valid example:
-    [
-        {
-            "mc_id": 0,
-            "opt": "abcd"
-        },
-        ... (maximum 5 answers)
-    ]
-    """
-    target = "mc_options"
-
-    if target not in question:
-        return
-
-    error = check_target_not_null(target, question)
-    if error:
-        raise ValidationExceptionError(str(error))
-
-    try:
-        mc_options = question[target]
-        for opt in mc_options:
-            MultipleChoiceOption(**opt)
-    except ValidationError as e:
-        print(e)
-        raise ValidationExceptionError(str(e.errors()[0]["msg"]))
-    return
-
-
-def validate_answers(question: dict):
-    """
-    Returns an error if the answer is invalid.
-    Else, returns None.
-
-    :param question: the parent dict for answers
-
-    valid example (all fields, in real case only present one part of it):
-    {
-        "number": 5/5.0,
-        "text": "a",
-        "mc_id_array":[0,1],
-        "comment": "other opt"
-    }
-    """
-    target = "answers"
-
-    if target not in question:
-        return
-
-    error = check_target_not_null(target, question)
-    if error:
-        raise ValidationExceptionError(str(error))
-
-    try:
-        Answer(**question[target])
-    except ValidationError as e:
-        print(e)
-        raise ValidationExceptionError(str(e.errors()[0]["msg"]))
-    return
-
-
-def validate_visible_condition(question: dict):
-    """
-    Returns an error if the visible condition is invalid
-    . Else, returns None.
-
-    :param question: the parent dict for visible condition
-
-    valid example:
-    [
-        {
-            "question_index": 1,
-            "relation": "EQUAL_TO",
-            "answers": {
-                "number": 5
-            }
-        },...
-    ]
-    """
-    target = "visible_condition"
-
-    if target not in question:
-        return
-
-    error = check_target_not_null(target, question)
-    if error:
-        raise ValidationExceptionError(str(error))
-
-    try:
-        visible_conditions = question[target]
-        for visible_condition in visible_conditions:
-            VisibleCondition(**visible_condition)
-    except ValidationError as e:
-        print(e)
-        raise ValidationExceptionError(str(e.errors()[0]["msg"]))
-    return
-
-
-def validate_lang_versions(question: dict):
-    """
-    Returns an error if the lang versions is invalid.
-    Else, returns None.
-
-    :param question: the parent dict for visible condition
-
-    valid example:
-    [
-        {
-           "lang": "English",
-           "question_text": "How the patient's condition?",
-            "mc_options": [
-                {
-                    "mc_id":0,
-                    "opt": "Decent"
-                }
-            ],
-        },
-
-    ]
-    """
-    target = "question_lang_versions"
-
-    if target not in question:
-        return
-
-    error = check_target_not_null(target, question)
-    if error:
-        raise ValidationExceptionError(str(error))
-
-    try:
-        question_lang_versions = question[target]
-        for question_lang_version in question_lang_versions:
-            QuestionLangVersion(**question_lang_version)
-    except ValidationError as e:
-        print(e)
-        raise ValidationExceptionError(str(e.errors()[0]["msg"]))
-    return
-
-
-def validate_template_question_post(question: dict):
-    """
-    Returns an error message if the question dict is not valid (after pre-process) when
-    making template post request. Else, returns None.
-
-    :param question: question as a dict object
-
-    :return: An error message if request body is invalid in some way. None otherwise.
-    """
-    try:
-        TemplateQuestion(**question)
-    except ValidationError as e:
-        print(e)
-        raise ValidationExceptionError(str(e.errors()[0]["msg"]))
-
-
-def validate_form_question_post(question: dict):
-    """
-    Returns an error message if the question dict is not valid (after pre-process) when
-    making /api/forms/responses POST request. Else, returns None.
-
-    :param question: question as a dict object
-
-    :return: An error message if request body is invalid in some way. None otherwise.
-    """
-    try:
-        FormQuestion(**question)
-    except ValidationError as e:
-        print(e)
-        raise ValidationExceptionError(str(e.errors()[0]["msg"]))
-
-
-def validate_form_question_put(question: dict):
-    """
-    Returns an error message if the question dict is not valid when making
-    /api/forms/responses PUT request. Else, returns None.
-
-    :param question: question as a dict object
-
-    :return: An error message if request body in invalid in some way. None otherwise.
-    """
-    try:
-        FormQuestionPut(**question)
-    except ValidationError as e:
-        print(e)
-        raise ValidationExceptionError(str(e.errors()[0]["msg"]))
-=======
-    return None
->>>>>>> 906f184f
+    return None