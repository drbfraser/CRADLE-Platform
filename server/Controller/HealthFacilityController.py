import logging
import json

from flask import request
from flask_restful import Resource, abort
<<<<<<< HEAD
from flask_jwt_extended import jwt_required
=======
from Controller.Helpers import _get_request_body
>>>>>>> d7c28726

# Project modules
from Manager.HealthFacilityManager import HealthFacilityManager

healthFacilityManager = HealthFacilityManager()

# URI: /health_facility
class HealthFacility(Resource):

    # Get all health facilities
    @staticmethod
    @jwt_required
    def get(name=None):      
        args = request.args  
        if name:
            logging.debug('Received request: GET /health_facility/<id>')
            hf = healthFacilityManager.read("healthFacilityName", name)
            if hf is None: 
                abort(400, message=f'No health facility exists with name "{name}"')
            return hf
        elif args:
            logging.debug('Received request: GET /health_facility')
            print("args: " + json.dumps(args, indent=2, sort_keys=True))
            hfs = healthFacilityManager.search(args)
            if not hfs:
                abort(400, message="No health facilities found with given query params.")
            return hfs
        else:
            logging.debug('Received request: GET /health_facility')
            hfs = healthFacilityManager.read_all()
            if not hfs:
                abort(404, message="No health facilities currently exist.")
            return hfs

    # Create a new hf
    @staticmethod
    @jwt_required
    def post():
        logging.debug('Received request: POST /health_facility')
        hf_data = _get_request_body()
        response_body = healthFacilityManager.create(hf_data)
        return response_body, 201

    @staticmethod
    @jwt_required
    def put(name=None):
        # validate inputs
        if not name:
            abort(400, message="name is required")
    
        new_hf = _get_request_body()
        update_res = healthFacilityManager.update("healthFacilityName", name, new_hf)

        if not update_res:
            abort(400, message=f'No health facility exists with name "{name}"')
        else:
            return update_res

    @staticmethod
    @jwt_required
    def delete(name=None):
        # validate inputs
        if name:
            logging.debug('Received request: DELETE /health_facility/<id>')
            del_res = healthFacilityManager.delete("healthFacilityName", name)
            if not del_res:
                abort(400, message=f'No health facility exists with name "{name}"')
        else:
            logging.debug('Received request: DELETE /health_facility')
            healthFacilityManager.delete_all()
        return {}

# api/health_facility_list
class HealthFacilityList(Resource):

    # return list of health facility names
    @jwt_required
    def get(self):
        hfs = healthFacilityManager.read_all()
        if not hfs:
            abort(404, message="No health facilities currently exist.")

        hfs_names = []
        for hf in hfs:
            hfs_names.append(hf['healthFacilityName'])
        
        return hfs_names<|MERGE_RESOLUTION|>--- conflicted
+++ resolved
@@ -3,11 +3,8 @@
 
 from flask import request
 from flask_restful import Resource, abort
-<<<<<<< HEAD
 from flask_jwt_extended import jwt_required
-=======
 from Controller.Helpers import _get_request_body
->>>>>>> d7c28726
 
 # Project modules
 from Manager.HealthFacilityManager import HealthFacilityManager
