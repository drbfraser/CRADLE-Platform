--- conflicted
+++ resolved
@@ -80,16 +80,7 @@
 
 
 class FollowUpMobile(Resource):
-<<<<<<< HEAD
-    @staticmethod
-    def _get_request_body():
-        raw_req_body = request.get_json(force=True)
-        print('Request body: ' + json.dumps(raw_req_body, indent=2, sort_keys=True))
-        return raw_req_body
-
     @jwt_required
-=======
->>>>>>> d7c28726
     def get(self, id=None):      
         args = request.args  
         if id:
