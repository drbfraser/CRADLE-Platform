import logging
import json
import uuid 
from flask import request
from flask_restful import Resource, abort
from datetime import date, datetime
from Controller.Helpers import _get_request_body

# Project modules
from Manager.PatientManagerNew import PatientManager as PatientManagerNew
from Manager.ReadingManagerNew import ReadingManager as ReadingManagerNew
from Validation import PatientValidation
from Manager.UserManager import UserManager
<<<<<<< HEAD
from Manager.PatientFacilityManager import PatientFacilityManager
=======
from Manager.urineTestManager import urineTestManager

>>>>>>> d7c28726
from flask_jwt_extended import (create_access_token, create_refresh_token,
                                    jwt_required, jwt_refresh_token_required, get_jwt_identity)
patientManager = PatientManagerNew()
readingManager = ReadingManagerNew()
userManager = UserManager()
<<<<<<< HEAD
patientFacilityManager = PatientFacilityManager()


=======
urineTestManager = urineTestManager()
>>>>>>> d7c28726
decoding_error = 'The json body could not be decoded. Try enclosing appropriate fields with quotations, or ensuring that values are comma separated.'



def abort_if_body_empty(request_body):
    if request_body is None:
        abort(400, message="The request body cannot be empty.")


def abort_if_patient_doesnt_exist(patient_id):
    patient = patientManager.read("patientId", patient_id)

    if patient is None:
        abort(404, message="Patient {} doesn't exist.".format(patient_id))
    else:
        return patient


def abort_if_patient_exists(patient_id):
    patient = patientManager.read("patientId", patient_id)

    if patient:
        abort(400, message="Patient {} already exists.".format(patient_id))

# input format: yyyy-mm-dd
# output: age
def calculate_age_from_dob(patient_data):
    DAYS_IN_YEAR = 365.2425
    birthDate = datetime.strptime(patient_data['dob'], '%Y-%m-%d')

    age = int((datetime.now() - birthDate).days / DAYS_IN_YEAR)
    patient_data['patientAge'] = age
    return patient_data


# URI: /api/patient [Get, Post]
# [GET]: Get a list of patients
# [POST]: Create a new patient 
class PatientAll(Resource):

    @staticmethod
    def _get_request_body():
        raw_req_body = request.get_json(force=True)
        if 'patient' in raw_req_body:
            body = raw_req_body['patient']
        else:
            body = raw_req_body
        print('Request body: ' + json.dumps(body, indent=2, sort_keys=True))
        return body

    # Get list of all patients
    @staticmethod
    def get():
        logging.debug('Received request: GET /patient')

        patients = patientManager.read_all()
        if patients is None:
            abort(404, message="No patients currently exist.")
        return patients

    # Create a new patient
    def post(self):
        logging.debug('Received request: POST /patient')
        try:
            patient_data = self._get_request_body()
        except:
            return {'HTTP 400':decoding_error}, 400
        patient_data = self._get_request_body()

        # Ensure all data is valid
        abort_if_body_empty(patient_data)
        abort_if_patient_exists(patient_data['patientId'])
        invalid = PatientValidation.check_patient_fields(patient_data)
        if invalid is not None:
            return invalid

        # if age is not provided, populate age using dob
        if patient_data['dob'] is not None and patient_data['patientAge'] == '-1':
            patient_data = calculate_age_from_dob(patient_data)

        response_body = patientManager.create(patient_data)
        return response_body, 201

    @staticmethod
    def delete():
        patientManager.delete_all()
        return {}


# URI: api/patient/<string:patient_id> 
# [GET]: Get a specific patient's information
# [PUT]: Update a specific patient's information
class PatientInfo(Resource):

    # Get a single patient
    def get(self, patient_id):
        logging.debug('Received request: GET /patient/' + patient_id)
        patient = patientManager.read("patientId", patient_id)

        if patient is None:
            abort(404, message="Patient {} doesn't exist.".format(patient_id))
        return patient

    # Update patient info
    def put(self, patient_id):
        logging.debug('Received request: PUT /patient/' + patient_id)

        data = _get_request_body()

        patient = abort_if_patient_doesnt_exist(patient_id)
        # invalid = PatientValidation.update_info_invalid(patient_id, data)
        # if invalid is not None:
        #     return invalid

        response_body = patientManager.update("patientId", patient_id, data)

        return response_body, 200


# URI: api/patient/reading/:id [POST]
# [GET]: Get a patient's information w/ reading information
# [POST]: Create a new patient with a reading 
class PatientReading(Resource):
   # Get a single patient
    def get(self, patient_id):
        logging.debug('Received request: GET /patient/' + patient_id)
        patient = patientManager.read("patientId", patient_id)

        new_readings = []
        for reading in patient['readings']:
            new_reading = readingManager.read("readingId", reading)
            new_reading["urineTests"] = urineTestManager.read("readingId", reading)
            new_readings.append(new_reading)
        patient['readings'] = new_readings

        if patient is None:
            abort(404, message="Patient {} doesn't exist.".format(patient_id))
        return patient


    # Create a new patient with a reading
    def post(self):
        logging.debug('Received request: POST api/patient/reading')
        try:
            patient_reading_data = _get_request_body()
        except:
            return {'HTTP 400':decoding_error}, 400
        patient_reading_data = _get_request_body()
        # Ensure all data is valid
        abort_if_body_empty(patient_reading_data)
        is_invalid_patient = PatientValidation.check_patient_fields(patient_reading_data['patient'])
        is_invalid_reading = PatientValidation.check_reading_fields(patient_reading_data['reading'])

        if is_invalid_patient is not None:
            return is_invalid_patient

        # validate with new reading validator
        if is_invalid_reading is not None:
            return is_invalid_reading

        patient_data = patient_reading_data['patient']
        if patient_data['dob'] is not None and patient_data['patientAge'] == '-1':
            patient_reading_data['patient'] = calculate_age_from_dob(patient_data)

        # create new reading (and patient if it does not already exist)
        reading_and_patient = readingManager.create_reading_and_patient(
            patient_reading_data['patient']['patientId'],
            patient_reading_data
        )

        # add patient to the facility of the user that took their reading
        user = userManager.read("id", patient_reading_data['reading']['userId'])
        userFacility = user['healthFacilityName']
        patientFacilityManager.add_patient_facility_relationship(
            patient_reading_data['patient']['patientId'],
            userFacility
        )

        # associate new reading with patient
        reading_and_patient['message'] = 'Patient reading created successfully!'

        return reading_and_patient, 201


# URI: api/patient/allinfo 
# [GET]: Get a list of ALL patients and their information (info, readings, referrals) 
class PatientAllInformation(Resource):

    # get all patient information (patientinfo, readings, and referrals)
    @jwt_required
    def get(self):
        current_user = get_jwt_identity()
        patients_readings_referrals = patientManager.get_patient_with_referral_and_reading(current_user)
        #patients_readings_referrals = patientManager.get_patient_with_referral_and_reading()

        if not patients_readings_referrals:
            abort(404, message="No patients currently exist.")
        else:
            return patients_readings_referrals<|MERGE_RESOLUTION|>--- conflicted
+++ resolved
@@ -11,24 +11,18 @@
 from Manager.ReadingManagerNew import ReadingManager as ReadingManagerNew
 from Validation import PatientValidation
 from Manager.UserManager import UserManager
-<<<<<<< HEAD
 from Manager.PatientFacilityManager import PatientFacilityManager
-=======
 from Manager.urineTestManager import urineTestManager
 
->>>>>>> d7c28726
 from flask_jwt_extended import (create_access_token, create_refresh_token,
                                     jwt_required, jwt_refresh_token_required, get_jwt_identity)
 patientManager = PatientManagerNew()
 readingManager = ReadingManagerNew()
 userManager = UserManager()
-<<<<<<< HEAD
 patientFacilityManager = PatientFacilityManager()
 
 
-=======
 urineTestManager = urineTestManager()
->>>>>>> d7c28726
 decoding_error = 'The json body could not be decoded. Try enclosing appropriate fields with quotations, or ensuring that values are comma separated.'
 
 
