import logging
import json

from flask import request
from flask_restful import Resource, abort
from datetime import date, datetime
from Controller.Helpers import _get_request_body

# Project modules
from Manager.PatientManagerNew import PatientManager as PatientManagerNew
from Manager.ReadingManagerNew import ReadingManager as ReadingManagerNew
from Validation import PatientValidation
from Manager.UserManager import UserManager
from Manager.urineTestManager import urineTestManager

from flask_jwt_extended import (create_access_token, create_refresh_token,
                                    jwt_required, jwt_refresh_token_required, get_jwt_identity)
patientManager = PatientManagerNew()
readingManager = ReadingManagerNew()
userManager = UserManager()
urineTestManager = urineTestManager()
decoding_error = 'The json body could not be decoded. Try enclosing appropriate fields with quotations, or ensuring that values are comma separated.'



def abort_if_body_empty(request_body):
    if request_body is None:
        abort(400, message="The request body cannot be empty.")


def abort_if_patient_doesnt_exist(patient_id):
    patient = patientManager.read("patientId", patient_id)

    if patient is None:
        abort(404, message="Patient {} doesn't exist.".format(patient_id))
    else:
        return patient


def abort_if_patient_exists(patient_id):
    patient = patientManager.read("patientId", patient_id)

    if patient:
        abort(400, message="Patient {} already exists.".format(patient_id))

# input format: yyyy-mm-dd
# output: age
def calculate_age_from_dob(patient_data):
    DAYS_IN_YEAR = 365.2425
    birthDate = datetime.strptime(patient_data['dob'], '%Y-%m-%d')

    age = int((datetime.now() - birthDate).days / DAYS_IN_YEAR)
    patient_data['patientAge'] = age
    return patient_data


# URI: /api/patient [Get, Post]
# [GET]: Get a list of patients
# [POST]: Create a new patient 
class PatientAll(Resource):

    @staticmethod
    def _get_request_body():
        raw_req_body = request.get_json(force=True)
        if 'patient' in raw_req_body:
            body = raw_req_body['patient']
        else:
            body = raw_req_body
        print('Request body: ' + json.dumps(body, indent=2, sort_keys=True))
        return body

    # Get list of all patients
    @staticmethod
    def get():
        logging.debug('Received request: GET /patient')

        patients = patientManager.read_all()
        if patients is None:
            abort(404, message="No patients currently exist.")
        return patients

    # Create a new patient
    def post(self):
        logging.debug('Received request: POST /patient')
        try:
            patient_data = self._get_request_body()
        except:
            return {'HTTP 400':decoding_error}, 400
        patient_data = self._get_request_body()

        # Ensure all data is valid
        abort_if_body_empty(patient_data)
        abort_if_patient_exists(patient_data['patientId'])
        invalid = PatientValidation.check_patient_fields(patient_data)
        if invalid is not None:
            return invalid

        # if age is not provided, populate age using dob
        if patient_data['dob'] is not None and patient_data['patientAge'] == '-1':
            patient_data = calculate_age_from_dob(patient_data)

        response_body = patientManager.create(patient_data)
        return response_body, 201

    @staticmethod
    def delete():
        patientManager.delete_all()
        return {}


# URI: api/patient/<string:patient_id> 
# [GET]: Get a specific patient's information
# [PUT]: Update a specific patient's information
class PatientInfo(Resource):

    # Get a single patient
    def get(self, patient_id):
        logging.debug('Received request: GET /patient/' + patient_id)
        patient = patientManager.read("patientId", patient_id)

        if patient is None:
            abort(404, message="Patient {} doesn't exist.".format(patient_id))
        return patient

    # Update patient info
    def put(self, patient_id):
        logging.debug('Received request: PUT /patient/' + patient_id)

        data = _get_request_body()

        patient = abort_if_patient_doesnt_exist(patient_id)
        # invalid = PatientValidation.update_info_invalid(patient_id, data)
        # if invalid is not None:
        #     return invalid

        response_body = patientManager.update("patientId", patient_id, data)

        return response_body, 200


# URI: api/patient/reading/:id [POST]
# [GET]: Get a patient's information w/ reading information
# [POST]: Create a new patient with a reading 
class PatientReading(Resource):
   # Get a single patient
    def get(self, patient_id):
        logging.debug('Received request: GET /patient/' + patient_id)
        patient = patientManager.read("patientId", patient_id)

        new_readings = []
        for reading in patient['readings']:
            new_reading = readingManager.read("readingId", reading)
            new_reading["urineTests"] = urineTestManager.read("readingId", reading)
            new_readings.append(new_reading)
        patient['readings'] = new_readings

        if patient is None:
            abort(404, message="Patient {} doesn't exist.".format(patient_id))
        return patient


    # Create a new patient with a reading
    def post(self):
        logging.debug('Received request: POST api/patient/reading')
        try:
            patient_reading_data = _get_request_body()
        except:
            return {'HTTP 400':decoding_error}, 400
        patient_reading_data = _get_request_body()
        # Ensure all data is valid
        abort_if_body_empty(patient_reading_data)
        is_invalid_patient = PatientValidation.check_patient_fields(patient_reading_data['patient'])
        is_invalid_reading = PatientValidation.check_reading_fields(patient_reading_data['reading'])

        if is_invalid_patient is not None:
            return is_invalid_patient

        # validate with new reading validator
        if is_invalid_reading is not None:
            return is_invalid_reading

        patient_data = patient_reading_data['patient']
<<<<<<< HEAD
        if 'dob' in patient_data and patient_data['dob'] and patient_data['patientAge'] is None:
=======
        if patient_data['dob'] is not None and patient_data['patientAge'] == '-1':
>>>>>>> d7c28726
            patient_reading_data['patient'] = calculate_age_from_dob(patient_data)

        # create new reading (and patient if it does not already exist)
        reading_and_patient = readingManager.create_reading_and_patient(
            patient_reading_data['patient']['patientId'],
            patient_reading_data
        )
        # associate new reading with patient
        reading_and_patient['message'] = 'Patient reading created successfully!'

        return reading_and_patient, 201


# URI: api/patient/allinfo 
# [GET]: Get a list of ALL patients and their information (info, readings, referrals) 
class PatientAllInformation(Resource):

    # get all patient information (patientinfo, readings, and referrals)
    @jwt_required
    def get(self):
        current_user = get_jwt_identity()
        patients_readings_referrals = patientManager.get_patient_with_referral_and_reading(current_user)
        #patients_readings_referrals = patientManager.get_patient_with_referral_and_reading()

        if not patients_readings_referrals:
            abort(404, message="No patients currently exist.")
        else:
            return patients_readings_referrals<|MERGE_RESOLUTION|>--- conflicted
+++ resolved
@@ -180,11 +180,7 @@
             return is_invalid_reading
 
         patient_data = patient_reading_data['patient']
-<<<<<<< HEAD
         if 'dob' in patient_data and patient_data['dob'] and patient_data['patientAge'] is None:
-=======
-        if patient_data['dob'] is not None and patient_data['patientAge'] == '-1':
->>>>>>> d7c28726
             patient_reading_data['patient'] = calculate_age_from_dob(patient_data)
 
         # create new reading (and patient if it does not already exist)
