import logging
import json
import uuid
from flask import request
from flask_restful import Resource, abort
from datetime import date, datetime
from Controller.Helpers import _get_request_body
import time

# Project modules
from Manager.PatientManagerNew import PatientManager as PatientManagerNew
from Manager.ReadingManagerNew import ReadingManager as ReadingManagerNew
from Validation import PatientValidation
from Manager.UserManager import UserManager
from Manager.PatientFacilityManager import PatientFacilityManager
from Manager.urineTestManager import urineTestManager

from flask_jwt_extended import (create_access_token, create_refresh_token,
<<<<<<< HEAD
                                jwt_required, jwt_refresh_token_required, get_jwt_identity)
=======
                                    jwt_required, jwt_refresh_token_required, get_jwt_identity)
from flasgger import swag_from
>>>>>>> 91058c62

patientManager = PatientManagerNew()
readingManager = ReadingManagerNew()
userManager = UserManager()
patientFacilityManager = PatientFacilityManager()

urineTestManager = urineTestManager()
decoding_error = 'The json body could not be decoded. Try enclosing appropriate fields with quotations, or ensuring that values are comma separated.'


def abort_if_body_empty(request_body):
    if request_body is None:
        abort(400, message="The request body cannot be empty.")


def abort_if_patient_doesnt_exist(patient_id):
    patient = patientManager.read("patientId", patient_id)

    if patient is None:
        abort(404, message="Patient {} doesn't exist.".format(patient_id))
    else:
        return patient


def abort_if_patient_exists(patient_id):
    patient = patientManager.read("patientId", patient_id)

    if patient:
        abort(400, message="Patient {} already exists.".format(patient_id))


# input format: yyyy-mm-dd
# output: age
def calculate_age_from_dob(patient_data):
    SECONDS_IN_YEAR = 31557600
    age = (time.time() - patient_data['dob']) / SECONDS_IN_YEAR
    patient_data['patientAge'] = int(age)
    return patient_data


# URI: /api/patient [Get, Post]
# [GET]: Get a list of patients
# [POST]: Create a new patient 
class PatientAll(Resource):

    @staticmethod
    def _get_request_body():
        raw_req_body = request.get_json(force=True)
        if 'patient' in raw_req_body:
            body = raw_req_body['patient']
        else:
            body = raw_req_body
        print('Request body: ' + json.dumps(body, indent=2, sort_keys=True))
        return body

    # Get list of all patients
    @staticmethod
    @jwt_required
    @swag_from('../specifications/patient-all.yml', methods=['GET'])
    def get():
        logging.debug('Received request: GET /patient')

        patients = patientManager.read_all()
        if patients is None:
            abort(404, message="No patients currently exist.")
        return patients

    # Create a new patient
    @jwt_required
    @swag_from('../specifications/patient-post.yml', methods=['POST'])
    def post(self):
        logging.debug('Received request: POST /patient')
        try:
            patient_data = self._get_request_body()
        except:
            return {'HTTP 400': decoding_error}, 400
        patient_data = self._get_request_body()

        patient_data['dob'] = int(patient_data['dob'])

        # Ensure all data is valid
        abort_if_body_empty(patient_data)
        abort_if_patient_exists(patient_data['patientId'])
        invalid = PatientValidation.check_patient_fields(patient_data)
        if invalid is not None:
            return invalid

        # if age is not provided, populate age using dob
        if 'dob' in patient_data and patient_data['dob'] and patient_data['patientAge'] is None:
            patient_data = calculate_age_from_dob(patient_data)
        response_body = patientManager.create(patient_data)
        return response_body, 201

    @staticmethod
    @jwt_required
    def delete():
        patientManager.delete_all()
        return {}


# URI: api/patient/<string:patient_id> 
# [GET]: Get a specific patient's information
# [PUT]: Update a specific patient's information
class PatientInfo(Resource):

    # Get a single patient
    @jwt_required
    @swag_from('../specifications/patient-get.yml', methods=['GET'])
    def get(self, patient_id):
        logging.debug('Received request: GET /patient/' + patient_id)
        patient = patientManager.read("patientId", patient_id)

        if patient is None:
            abort(404, message="Patient {} doesn't exist.".format(patient_id))
        return patient

    # Update patient info
    @jwt_required
    @swag_from('../specifications/patient-put.yml', methods=['PUT'])
    def put(self, patient_id):
        logging.debug('Received request: PUT /patient/' + patient_id)

        data = _get_request_body()

        patient = abort_if_patient_doesnt_exist(patient_id)
        invalid = PatientValidation.update_info_invalid(patient_id, data)
        if invalid is not None:
            return invalid

        response_body = patientManager.update("patientId", patient_id, data)

        return response_body, 200


# URI: api/patient/reading/:id [POST]
# [GET]: Get a patient's information w/ reading information
# [POST]: Create a new patient with a reading 
class PatientReading(Resource):
    # Get a single patient
    def get(self, patient_id):
        logging.debug('Received request: GET /patient/' + patient_id)
        patient = patientManager.read("patientId", patient_id)

        new_readings = []
        for reading in patient['readings']:
            new_reading = readingManager.read("readingId", reading)
            new_reading["urineTests"] = urineTestManager.read("readingId", reading)
            new_readings.append(new_reading)
        patient['readings'] = new_readings

        if patient is None:
            abort(404, message="Patient {} doesn't exist.".format(patient_id))
        return patient

    # Create a new patient with a reading
    @jwt_required
    @swag_from('../specifications/patient-reading-post.yml', methods=['POST'])
    def post(self):
        logging.debug('Received request: POST api/patient/reading')
        try:
            patient_reading_data = _get_request_body()
        except:
            return {'HTTP 400': decoding_error}, 400
        patient_reading_data = _get_request_body()
        # Ensure all data is valid
        abort_if_body_empty(patient_reading_data)
        is_invalid_patient = PatientValidation.check_patient_fields(patient_reading_data['patient'])
        is_invalid_reading = PatientValidation.check_reading_fields(patient_reading_data['reading'])

        if is_invalid_patient is not None:
            return is_invalid_patient

        # validate with new reading validator
        if is_invalid_reading is not None:
            return is_invalid_reading

        patient_data = patient_reading_data['patient']
        patient_reading_data['patient']['dob'] = int(patient_reading_data['patient']['dob'])
        if 'dob' in patient_data and patient_data['dob'] and patient_data['patientAge'] is None:
            patient_reading_data['patient'] = calculate_age_from_dob(patient_data)

        # create new reading (and patient if it does not already exist)
        reading_and_patient = readingManager.create_reading_and_patient(
            patient_reading_data['patient']['patientId'],
            patient_reading_data
        )

        # add patient to the facility of the user that took their reading
        user = userManager.read("id", patient_reading_data['reading']['userId'])
        userFacility = user['healthFacilityName']
        patientFacilityManager.add_patient_facility_relationship(
            patient_reading_data['patient']['patientId'],
            userFacility
        )

        # associate new reading with patient
        reading_and_patient['message'] = 'Patient reading created successfully!'

        return reading_and_patient, 201


# URI: api/patient/allinfo 
# [GET]: Get a list of ALL patients and their information (info, readings, referrals) 
class PatientAllInformation(Resource):

    # get all patient information (patientinfo, readings, and referrals)
    @jwt_required
    def get(self):
        current_user = get_jwt_identity()
        patients_readings_referrals = patientManager.get_patient_with_referral_and_reading(current_user)
        # patients_readings_referrals = patientManager.get_patient_with_referral_and_reading()

        if not patients_readings_referrals:
            abort(404, message="No patients currently exist.")
        else:
            return patients_readings_referrals<|MERGE_RESOLUTION|>--- conflicted
+++ resolved
@@ -16,12 +16,8 @@
 from Manager.urineTestManager import urineTestManager
 
 from flask_jwt_extended import (create_access_token, create_refresh_token,
-<<<<<<< HEAD
-                                jwt_required, jwt_refresh_token_required, get_jwt_identity)
-=======
                                     jwt_required, jwt_refresh_token_required, get_jwt_identity)
 from flasgger import swag_from
->>>>>>> 91058c62
 
 patientManager = PatientManagerNew()
 readingManager = ReadingManagerNew()
