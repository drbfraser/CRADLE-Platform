--- conflicted
+++ resolved
@@ -2,20 +2,11 @@
 
 from flask import request
 from flask_restful import Resource, abort
-<<<<<<< HEAD
-from models import Patient, PatientSchema, ReadingSchema
-import logging
-=======
->>>>>>> 19c12cf2
 
 from Manager import PatientManager
 # Project modules
 from Validation import PatientValidation
-<<<<<<< HEAD
-from Manager import PatientManager, ReadingManager
-=======
 from models import PatientSchema
->>>>>>> 19c12cf2
 
 
 def abort_if_body_empty(request_body):
@@ -143,11 +134,4 @@
         # create new reading 
         reading = ReadingManager.create_reading(patient_referral_data['reading'], patient.patientId)
 
-        # associate new reading with patient
-
-        patient_schema = PatientSchema()
-        reading_schema = ReadingSchema()
-        return {'message' : 'Patient reading created successfully!',
-                'reading' : reading_schema.dump(reading),
-                'patient' : patient_schema.dump(patient)
-                }, 201+        return response_body, 201