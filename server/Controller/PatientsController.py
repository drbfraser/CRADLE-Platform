import logging
import json
import uuid
from flask import request
from flask_restful import Resource, abort
from datetime import date, datetime
from Controller.Helpers import _get_request_body
import time

# Project modules
from Manager.PatientManagerNew import PatientManager as PatientManagerNew
from Manager.ReadingManagerNew import ReadingManager as ReadingManagerNew
from Validation import PatientValidation
from Manager.UserManager import UserManager
from Manager.PatientFacilityManager import PatientFacilityManager
from Manager.urineTestManager import urineTestManager

from flask_jwt_extended import (
    create_access_token,
    create_refresh_token,
    jwt_required,
    jwt_refresh_token_required,
    get_jwt_identity,
)
from flasgger import swag_from

patientManager = PatientManagerNew()
readingManager = ReadingManagerNew()
userManager = UserManager()
patientFacilityManager = PatientFacilityManager()

urineTestManager = urineTestManager()
decoding_error = "The json body could not be decoded. Try enclosing appropriate fields with quotations, or ensuring that values are comma separated."


def abort_if_body_empty(request_body):
    if request_body is None:
        abort(400, message="The request body cannot be empty.")


def abort_if_patient_doesnt_exist(patient_id):
    patient = patientManager.read("patientId", patient_id)

    if patient is None:
        abort(404, message="Patient {} doesn't exist.".format(patient_id))
    else:
        return patient


def abort_if_patient_exists(patient_id):
    patient = patientManager.read("patientId", patient_id)

    if patient:
        abort(400, message="Patient {} already exists.".format(patient_id))


# input: timestamp (int)
# output: patient data w/ age populated (int)
def calculate_age_from_dob(patient_data):
    SECONDS_IN_YEAR = 31557600
    age = (time.time() - patient_data["dob"]) / SECONDS_IN_YEAR
    patient_data["patientAge"] = int(age)
    return patient_data


# URI: /api/patient [Get, Post]
# [GET]: Get a list of patients
# [POST]: Create a new patient
class PatientAll(Resource):
    @staticmethod
    def _get_request_body():
        raw_req_body = request.get_json(force=True)
        if "patient" in raw_req_body:
            body = raw_req_body["patient"]
        else:
            body = raw_req_body
        print("Request body: " + json.dumps(body, indent=2, sort_keys=True))
        return body

    # Get list of all patients
    @staticmethod
    @jwt_required
    @swag_from("../specifications/patient-all.yml", methods=["GET"])
    def get():
        logging.debug("Received request: GET /patient")

        patients = patientManager.read_all()
        if patients is None:
            abort(404, message="No patients currently exist.")
        return patients

    # Create a new patient
    @jwt_required
    @swag_from("../specifications/patient-post.yml", methods=["POST"])
    def post(self):
        logging.debug("Received request: POST /patient")
        try:
            patient_data = self._get_request_body()
        except:
            return {"HTTP 400": decoding_error}, 400
        patient_data = self._get_request_body()

        if "dob" in patient_data and patient_data["dob"] is not None:
            patient_data["dob"] = int(patient_data["dob"])

        # Ensure all data is valid
        abort_if_body_empty(patient_data)
        abort_if_patient_exists(patient_data["patientId"])
        invalid = PatientValidation.check_patient_fields(patient_data)
        if invalid is not None:
            return invalid

        # if age is not provided, populate age using dob
        if (
            "dob" in patient_data
            and patient_data["dob"]
            and patient_data["patientAge"] is None
        ):
            patient_data = calculate_age_from_dob(patient_data)
        response_body = patientManager.create(patient_data)
        return response_body, 201

    @staticmethod
    @jwt_required
    def delete():
        patientManager.delete_all()
        return {}


# URI: api/patient/<string:patient_id>
# [GET]: Get a specific patient's information
# [PUT]: Update a specific patient's information
class PatientInfo(Resource):

    # Get a single patient
    @jwt_required
    @swag_from("../specifications/patient-get.yml", methods=["GET"])
    def get(self, patient_id):
        logging.debug("Received request: GET /patient/" + patient_id)
        patient = patientManager.read("patientId", patient_id)

        if patient is None:
            abort(404, message="Patient {} doesn't exist.".format(patient_id))
        return patient

    # Update patient info
    @jwt_required
    @swag_from("../specifications/patient-put.yml", methods=["PUT"])
    def put(self, patient_id):
        logging.debug("Received request: PUT /patient/" + patient_id)

        data = _get_request_body()

        patient = abort_if_patient_doesnt_exist(patient_id)
        invalid = PatientValidation.update_info_invalid(patient_id, data)
        if invalid is not None:
            return invalid

        response_body = patientManager.update("patientId", patient_id, data)

        return response_body, 200


# URI: api/patient/reading/:id [POST]
# [GET]: Get a patient's information w/ reading information
# [POST]: Create a new patient with a reading
class PatientReading(Resource):
    # Get a single patient
    def get(self, patient_id):
        logging.debug("Received request: GET /patient/" + patient_id)
        patient = patientManager.read("patientId", patient_id)

        new_readings = []
        for reading in patient["readings"]:
            new_reading = readingManager.read("readingId", reading)
            new_reading["urineTests"] = urineTestManager.read("readingId", reading)
            new_readings.append(new_reading)
        patient["readings"] = new_readings

        if patient is None:
            abort(404, message="Patient {} doesn't exist.".format(patient_id))
        return patient

    # Create a new patient with a reading
    @jwt_required
    @swag_from("../specifications/patient-reading-post.yml", methods=["POST"])
    def post(self):
        logging.debug("Received request: POST api/patient/reading")
        try:
            patient_reading_data = _get_request_body()
        except:
            return {"HTTP 400": decoding_error}, 400
        patient_reading_data = _get_request_body()
        # Ensure all data is valid
        abort_if_body_empty(patient_reading_data)
        is_invalid_patient = PatientValidation.check_patient_fields(
            patient_reading_data["patient"]
        )
        is_invalid_reading = PatientValidation.check_reading_fields(
            patient_reading_data["reading"]
        )

        if is_invalid_patient is not None:
            return is_invalid_patient

        # validate with new reading validator
        if is_invalid_reading is not None:
            return is_invalid_reading

        patient_data = patient_reading_data["patient"]
        if (
            "dob" in patient_data
            and patient_data["dob"]
            and patient_data["patientAge"] is None
        ):
            patient_reading_data["patient"]["dob"] = int(
                patient_reading_data["patient"]["dob"]
            )
            patient_reading_data["patient"] = calculate_age_from_dob(patient_data)

        # create new reading (and patient if it does not already exist)
        reading_and_patient = readingManager.create_reading_and_patient(
            patient_reading_data["patient"]["patientId"], patient_reading_data
        )

        # add patient to the facility of the user that took their reading
        user = userManager.read("id", patient_reading_data["reading"]["userId"])
        userFacility = user["healthFacilityName"]
        patientFacilityManager.add_patient_facility_relationship(
            patient_reading_data["patient"]["patientId"], userFacility
        )

        # associate new reading with patient
        reading_and_patient["message"] = "Patient reading created successfully!"

        return reading_and_patient, 201


# URI: api/patient/allinfo
# [GET]: Get a list of ALL patients and their information (info, readings, referrals)
class PatientAllInformation(Resource):

    # get all patient information (patientinfo, readings, and referrals)
    @jwt_required
    def get(self):
        current_user = get_jwt_identity()
        patients_readings_referrals = patientManager.get_patient_with_referral_and_reading(
            current_user
        )
        # patients_readings_referrals = patientManager.get_patient_with_referral_and_reading()

        if not patients_readings_referrals:
            abort(404, message="No patients currently exist.")
        else:
            return patients_readings_referrals

<<<<<<< HEAD
# URI: api/patient/allinfo/:search
# [GET]: Get a list of ALL patients and their information (info, readings, referrals) 
#        if they match search criteria 
#        For now search criteria could be: 
#           a portion/full match of the patient's id 
#           a portion/full match of the patient's initials
class PatientAllInformationGlobalSearch(Resource):

    # get all patient information (patientinfo, readings, and referrals)
    @jwt_required
    def get(self, search):
        current_user = get_jwt_identity()
        patients_readings_referrals = patientManager.get_global_search_patients(
            current_user,
            search
        )

        if not patients_readings_referrals:
            abort(404, message="No patients currently exist.")
        else:
            return patients_readings_referrals
=======
# URI: api/patient/facility
# [POST]: Add patient to a facility 
class PatientFacility(Resource):
    @jwt_required
    def post(self, patient_id):
        patient = patientManager.read("patientId", patient_id)
        if(patient): 
            current_user = get_jwt_identity()
            user_health_facility = current_user["healthFacilityName"]
            patientFacilityManager.add_patient_facility_relationship(patient_id, user_health_facility)
            return {"message": "patient has been added to facility successfully"}, 200
        else:
            abort(404, message="This patient does not exist.")
>>>>>>> a0c4c3ae
<|MERGE_RESOLUTION|>--- conflicted
+++ resolved
@@ -254,7 +254,6 @@
         else:
             return patients_readings_referrals
 
-<<<<<<< HEAD
 # URI: api/patient/allinfo/:search
 # [GET]: Get a list of ALL patients and their information (info, readings, referrals) 
 #        if they match search criteria 
@@ -276,7 +275,7 @@
             abort(404, message="No patients currently exist.")
         else:
             return patients_readings_referrals
-=======
+            
 # URI: api/patient/facility
 # [POST]: Add patient to a facility 
 class PatientFacility(Resource):
@@ -289,5 +288,4 @@
             patientFacilityManager.add_patient_facility_relationship(patient_id, user_health_facility)
             return {"message": "patient has been added to facility successfully"}, 200
         else:
-            abort(404, message="This patient does not exist.")
->>>>>>> a0c4c3ae
+            abort(404, message="This patient does not exist.")