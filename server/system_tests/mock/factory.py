--- conflicted
+++ resolved
@@ -3,13 +3,8 @@
 from flask_sqlalchemy import SQLAlchemy
 
 import data
-<<<<<<< HEAD
 import data.db_operations as crud
-import models as models
 from data import marshal
-=======
-from data import crud, marshal
->>>>>>> b146faec
 from manage import get_username_from_email
 from models import (
     AssessmentSchema,
