--- conflicted
+++ resolved
@@ -73,13 +73,8 @@
         assert response.status_code == 201  # Verify second instance creation succeeded
         print(f"Instance 2 created with ID: {workflow_instance2['id']}")
 
-<<<<<<< HEAD
-        # TODO: Due to the nature of the API tests using the actual dev DB, tests like these don't work if other instances are the DB
-        # Get without params first
-=======
         # TODO: These tests will always fail because the seed_test_data script includes a workflow instance not accounted for
         # # Get without params first
->>>>>>> 21e438a3
         # print("About to retrieve instances...")
         # response = api_get(endpoint="/api/workflow/instances")
         # response_body = decamelize(response.json())
@@ -88,11 +83,7 @@
         # assert response.status_code == 200
         # assert "items" in response_body
         # assert len(response_body["items"]) == 2
-<<<<<<< HEAD
-
-=======
         #
->>>>>>> 21e438a3
         # # Get with status "Active"
         # response = api_get(endpoint="/api/workflow/instances?status=Active")
         # response_body = decamelize(response.json())
