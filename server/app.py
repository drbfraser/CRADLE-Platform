"""
    @File: app.py
    @ Description: 
    - This file is the main entry point for the server
    - It's main job is to initilize all of its connections including:
      * Connect to database 
      * Serve React App
      * Initilize server routes
      * Start Flask server
"""


<<<<<<< HEAD
import config
import routes

app = config.app
routes.init(config.api)

if __name__ == '__main__':
    app.run(debug=True)
=======
import os
import routes

FLASK_APP = 'app.py'

app = Flask(__name__)
CORS(app)
api = Api(app)
app.config.from_object(Config)
db = SQLAlchemy(app)
migrate = Migrate(app, db)

# For Heroku configuration
port = os.environ.get('PORT')
host = None
if port is None:
    print('PORT environment variable not found. Using Flask default.')
else:
    print('PORT environment variable found:', port)
    print('Binding to host 0.0.0.0')
    host = '0.0.0.0'

routes.init(api)

import models # needs to be after db instance

if __name__ == '__main__':
    app.run(debug=True, host=host, port=port)
>>>>>>> 723340d8
<|MERGE_RESOLUTION|>--- conflicted
+++ resolved
@@ -8,29 +8,12 @@
       * Initilize server routes
       * Start Flask server
 """
-
-
-<<<<<<< HEAD
 import config
 import routes
+import os
 
 app = config.app
 routes.init(config.api)
-
-if __name__ == '__main__':
-    app.run(debug=True)
-=======
-import os
-import routes
-
-FLASK_APP = 'app.py'
-
-app = Flask(__name__)
-CORS(app)
-api = Api(app)
-app.config.from_object(Config)
-db = SQLAlchemy(app)
-migrate = Migrate(app, db)
 
 # For Heroku configuration
 port = os.environ.get('PORT')
@@ -42,10 +25,9 @@
     print('Binding to host 0.0.0.0')
     host = '0.0.0.0'
 
-routes.init(api)
+# routes.init(api)
 
 import models # needs to be after db instance
 
 if __name__ == '__main__':
     app.run(debug=True, host=host, port=port)
->>>>>>> 723340d8
