--- conflicted
+++ resolved
@@ -9,29 +9,12 @@
       * Start Flask server
 """
 
-<<<<<<< HEAD
-from flask import Flask, request
-from flask_restful import Resource, Api
-from flask_cors import CORS
-from flask_sqlalchemy import SQLAlchemy
-from flask_migrate import Migrate
-from config import Config
-import logging
-import os
 
-# Local files
+import config
 import routes
 
-FLASK_APP = 'app.py'
-
-logging.basicConfig(level=logging.DEBUG)
-
-app = Flask(__name__)
-CORS(app)
-api = Api(app)
-app.config.from_object(Config)
-db = SQLAlchemy(app)
-migrate = Migrate(app, db)
+app = config.app
+routes.init(config.api)
 
 # For Heroku configuration
 port = os.environ.get('PORT')
@@ -45,18 +28,5 @@
 
 routes.init(api)
 
-import models # needs to be after db instance
-
 if __name__ == '__main__':
-    app.run(debug=True, host=host, port=port)
-=======
-
-import config
-import routes
-
-app = config.app
-routes.init(config.api)
-
-if __name__ == '__main__':
-    app.run(debug=True)
->>>>>>> 49d5f9f8
+    app.run(debug=True, host=host, port=port)