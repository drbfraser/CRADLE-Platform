--- conflicted
+++ resolved
@@ -8,15 +8,10 @@
       * Initilize server routes
       * Start Flask server
 """
-<<<<<<< HEAD
 
 import os
-=======
->>>>>>> 36bacc31
 import config
-import os
 import routes
-import os
 
 app = config.app
 routes.init(config.api)
@@ -31,14 +26,7 @@
     print('Binding to host 0.0.0.0')
     host = '0.0.0.0'
 
-<<<<<<< HEAD
-if __name__ == '__main__':
-    app.run(debug=True, host=host, port=port)
-=======
-# routes.init(api)
-
 import models # needs to be after db instance
 
 if __name__ == '__main__':
     app.run(debug=True, host=host, port=port)
->>>>>>> 36bacc31
