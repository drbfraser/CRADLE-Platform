--- conflicted
+++ resolved
@@ -101,11 +101,7 @@
     @staticmethod
     def _is_terminal_step(ctx: WorkflowView, step: WorkflowInstanceStepModel):
         branches = ctx.get_template_step(step.workflow_template_step_id).branches
-<<<<<<< HEAD
-        return branches == [] # A terminal step should not have any branches.
-=======
         return branches == []  # A terminal step should not have any branches.
->>>>>>> 56b5bade
 
     @staticmethod
     def _get_next_step(
