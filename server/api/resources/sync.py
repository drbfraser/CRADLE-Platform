--- conflicted
+++ resolved
@@ -24,12 +24,7 @@
         if not timestamp:
             abort(400, message="'since' query parameter is required")
 
-<<<<<<< HEAD
-        patients_to_be_added: [Patient] = []
-=======
         patients_to_be_added: List[Patient] = []
-        #  ~~~~~~~~~~~~~~~~~~~~~~ new Logic ~~~~~~~~~~~~~~~~~~~~~~~~~~
->>>>>>> babe5866
         json = request.get_json(force=True)
         for p in json:
             patient_on_server = crud.read(Patient, patientId=p.get("patientId"))
