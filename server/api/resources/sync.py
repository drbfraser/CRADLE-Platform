import logging
from typing import List, NamedTuple, Union

from flask import request
from flask_restful import Resource, abort
from marshmallow import ValidationError

from data import crud, db_session, marshal
from models import (
    MedicalRecordOrm,
    PatientAssociationsOrm,
    PatientOrm,
    PregnancyOrm,
    ReadingOrm,
    ReferralOrm,
)
from service import invariant, serialize, view
<<<<<<< HEAD
from shared.user_utils import UserUtils
from validation.readings import validate as validate_reading
from validation.referrals import ReferralEntity
=======
from validation.readings import ReadingValidator
from validation.referrals import ReferralEntityValidator
>>>>>>> 906f184f
from validation.validation_exception import ValidationExceptionError

LOGGER = logging.getLogger(__name__)


class ModelData(NamedTuple):
    key_value: Union[str, int]
    values: dict


# /api/sync/patients
class SyncPatients(Resource):
    @staticmethod
    def post():
        current_user = UserUtils.get_current_user_from_jwt()
        last_sync = request.args.get("since", None, type=int)
        if not last_sync:
            abort(400, message="'since' query parameter is required")

        # Validate and load patients
        mobile_patients = request.get_json(force=True)
        status_code = 200
        errors: List[dict] = list()
        patients_to_create: List[PatientOrm] = list()
        pregnancies_to_create: List[PregnancyOrm] = list()
        mrecords_to_create: List[MedicalRecordOrm] = list()
        drecords_to_create: List[MedicalRecordOrm] = list()
        associations_to_create: List[PatientAssociationsOrm] = list()
        patients_to_update: List[ModelData] = list()
        pregnancies_to_update: List[ModelData] = list()
        models_list = [
            patients_to_create,
            pregnancies_to_create,
            mrecords_to_create,
            drecords_to_create,
            associations_to_create,
            patients_to_update,
            pregnancies_to_update,
        ]
        for p in mobile_patients:
            patient_id = p.get("id")
            # Loop variables each holding a singular model corresponding to a list in models_list
            pt_crt = None
            pr_crt = None
            mrc_crt = None
            drc_crt = None
            as_crt = None
            pt_upd = None
            pr_upd = None
            try:
                server_patient = crud.read(PatientOrm, patient_id=patient_id)
                if not server_patient:
                    pt_crt = serialize.deserialize_patient(p, shallow=False)
                else:
                    if (p.get("last_edited") and p["last_edited"] > last_sync) and (
                        p.get("base") and p["base"] == server_patient.last_edited
                    ):
                        # Otherwise, patient personal info has been edited on Android or has
                        # been edited on the server; in the latter case personal info on Android
                        # will be overridden if sync succeeds
                        values = serialize.deserialize_patient(p, partial=True)
                        pt_upd = ModelData(patient_id, values)

                    if p.get("medical_last_edited"):
                        mrc_crt = serialize.deserialize_medical_record(p, False)

                    if p.get("drug_last_edited"):
                        drc_crt = serialize.deserialize_medical_record(p, True)

                    # Variables for checking conflicts with new pregnancy in the next condition block
                    pregnancy_id = None
                    pregnancy_end_date = None
                    if p.get("pregnancy_end_date"):
                        values = serialize.deserialize_pregnancy(p, partial=True)
                        pregnancy = crud.read(PregnancyOrm, id=p.get("pregnancy_id"))
                        if not pregnancy or pregnancy.patient_id != patient_id:
                            err = _to_string("pregnancy_id", "invalid")
                            raise ValidationError(err)
                        pregnancy_id = pregnancy.id
                        pregnancy_end_date = pregnancy.end_date
                        if not pregnancy_end_date:
                            # Otherwise, pregnancy has been edited on server; end date inputted
                            # on Android will be discarded if sync succeeds
                            pregnancy_end_date = values["end_date"]
                            if (
                                pregnancy.start_date >= pregnancy_end_date
                                or crud.has_conflicting_pregnancy_record(
                                    patient_id,
                                    pregnancy.start_date,
                                    pregnancy_end_date,
                                    pregnancy_id,
                                )
                            ):
                                err = _to_string("pregnancy_end_date", "conflict")
                                raise ValidationError(err)
                            pr_upd = ModelData(pregnancy_id, values)

                    if (
                        p.get("pregnancy_start_date") and not p.get("pregnancy_id")
                    ) or (
                        p.get("pregnancy_start_date") and p.get("pregnancy_end_date")
                    ):
                        model = serialize.deserialize_pregnancy(p)
                        if (
                            pregnancy_end_date
                            and model.start_date <= pregnancy_end_date
                        ) or crud.has_conflicting_pregnancy_record(
                            patient_id,
                            model.start_date,
                            pregnancy_id=pregnancy_id,
                        ):
                            err = _to_string("pregnancy_start_date", "conflict")
                            raise ValidationError(err)
                        pr_crt = model

                association = {
                    "patient_id": patient_id,
                    "health_facility_name": current_user.get("health_facility_name"),
                    "user_id": current_user["id"],
                }
                if not crud.read(PatientAssociationsOrm, **association):
                    as_crt = marshal.unmarshal(PatientAssociationsOrm, association)

                # Queue models as validation completes without exceptions
                models = [pt_crt, pr_crt, mrc_crt, drc_crt, as_crt, pt_upd, pr_upd]
                for m, ms in zip(models, models_list):
                    if m:
                        ms.append(m)
            except ValidationError as err:
                errors.append({"patient_id": patient_id, "errors": str(err)})
                status_code = 207
            except:
                raise

        with db_session.begin_nested():
            # Create and update patients in the database
            for models in models_list[:5]:
                if models:
                    crud.create_all(models, autocommit=False)
            for data in patients_to_update:
                crud.update(
                    PatientOrm,
                    data.values,
                    autocommit=False,
                    patient_id=data.key_value,
                )
            for data in pregnancies_to_update:
                crud.update(
                    PregnancyOrm, data.values, autocommit=False, id=data.key_value
                )

            # Read all patients that have been created or updated since last sync
            new_patients = view.patient_view(current_user, last_sync)
            patients_json = [serialize.serialize_patient(p) for p in new_patients]
        db_session.commit()

        return {"patients": patients_json, "errors": errors}, status_code


# /api/sync/readings
class SyncReadings(Resource):
    @staticmethod
    def post():
        last_sync: int = request.args.get("since", None, type=int)
        if not last_sync:
            abort(400, message="'since' query parameter is required")

        json = request.get_json(force=True)
        patients_on_server_cache = set()
        for reading_dict in json:
            if reading_dict.get("patient_id") not in patients_on_server_cache:
                patient_on_server = crud.read(
                    PatientOrm, id=reading_dict.get("patient_id")
                )
                if patient_on_server is None:
                    continue
                patients_on_server_cache.add(patient_on_server.id)

            if crud.read(ReadingOrm, id=reading_dict.get("id")):
                crud.update(
                    ReadingOrm,
                    {"date_retest_needed": reading_dict.get("date_retest_needed")},
                    id=reading_dict.get("id"),
                )
            else:
<<<<<<< HEAD
                error_message = validate_reading(reading_dict)
                if error_message is not None:
                    abort(400, message=error_message)
                reading = marshal.unmarshal(ReadingOrm, reading_dict)
=======
                try:
                    ReadingValidator.validate(r)
                except ValidationExceptionError as e:
                    abort(400, message=str(e))
                reading = marshal.unmarshal(Reading, r)
>>>>>>> 906f184f
                invariant.resolve_reading_invariants(reading)
                crud.create(reading, refresh=True)

        # Read all readings that have been created or updated since last sync
        current_user = UserUtils.get_current_user_from_jwt()
        new_readings = view.reading_view(current_user, last_sync)

        return {
            "readings": [serialize.serialize_reading(r) for r in new_readings],
        }


# /api/sync/referrals
class SyncReferrals(Resource):
    @staticmethod
    def post():
        last_sync: int = request.args.get("since", None, type=int)
        if not last_sync:
            abort(400, message="'since' query parameter is required")

        json = request.get_json(force=True)
        patients_on_server_cache = set()
        for referral_dict in json:
            if referral_dict.get("patient_id") not in patients_on_server_cache:
                patient_on_server = crud.read(
                    PatientOrm, id=referral_dict.get("patient_id")
                )
                if patient_on_server is None:
                    continue
                patients_on_server_cache.add(patient_on_server.id)

            if crud.read(ReferralOrm, id=referral_dict.get("id")):
                # currently, for referrals that exist in server already we will
                # skip them
                continue
            try:
<<<<<<< HEAD
                ReferralEntity.validate(referral_dict)
=======
                ReferralEntityValidator.validate(r)
>>>>>>> 906f184f
            except ValidationExceptionError as e:
                abort(400, message=str(e))
            referral = marshal.unmarshal(ReferralOrm, referral_dict)
            crud.create(referral, refresh=True)

        # Read all referrals that have been created or updated since last sync
        current_user = UserUtils.get_current_user_from_jwt()
        new_referrals = view.referral_view(current_user, last_sync)

        return {
            "referrals": [
                serialize.serialize_referral_or_assessment(r) for r in new_referrals
            ],
        }


# /api/sync/assessments
class SyncAssessments(Resource):
    @staticmethod
    def post():
        last_sync: int = request.args.get("since", None, type=int)
        if not last_sync:
            abort(400, message="'since' query parameter is required")

        # Read all assessments that have been updated since last sync
        current_user = UserUtils.get_current_user_from_jwt()
        new_assessments = view.assessment_view(current_user, last_sync)

        return {
            "assessments": [
                serialize.serialize_referral_or_assessment(a) for a in new_assessments
            ],
        }


ERROR_MESSAGES = {
    "conflict": "Pregnancy conflicts with existing records.",
    "invalid": "Value is invalid.",
}


def _to_string(field, errors):
    # marshmallow.ValidationError error message format
    # A JSON object with 'field' as key and an array of 'errors' as value
    return "{'" + field + "': ['" + ERROR_MESSAGES[errors] + "']}"<|MERGE_RESOLUTION|>--- conflicted
+++ resolved
@@ -15,14 +15,9 @@
     ReferralOrm,
 )
 from service import invariant, serialize, view
-<<<<<<< HEAD
 from shared.user_utils import UserUtils
-from validation.readings import validate as validate_reading
-from validation.referrals import ReferralEntity
-=======
 from validation.readings import ReadingValidator
 from validation.referrals import ReferralEntityValidator
->>>>>>> 906f184f
 from validation.validation_exception import ValidationExceptionError
 
 LOGGER = logging.getLogger(__name__)
@@ -208,18 +203,12 @@
                     id=reading_dict.get("id"),
                 )
             else:
-<<<<<<< HEAD
-                error_message = validate_reading(reading_dict)
-                if error_message is not None:
-                    abort(400, message=error_message)
-                reading = marshal.unmarshal(ReadingOrm, reading_dict)
-=======
                 try:
-                    ReadingValidator.validate(r)
+                    ReadingValidator.validate(reading_dict)
                 except ValidationExceptionError as e:
                     abort(400, message=str(e))
-                reading = marshal.unmarshal(Reading, r)
->>>>>>> 906f184f
+                    return None
+                reading = marshal.unmarshal(ReadingOrm, reading_dict)
                 invariant.resolve_reading_invariants(reading)
                 crud.create(reading, refresh=True)
 
@@ -256,11 +245,7 @@
                 # skip them
                 continue
             try:
-<<<<<<< HEAD
-                ReferralEntity.validate(referral_dict)
-=======
-                ReferralEntityValidator.validate(r)
->>>>>>> 906f184f
+                ReferralEntityValidator.validate(referral_dict)
             except ValidationExceptionError as e:
                 abort(400, message=str(e))
             referral = marshal.unmarshal(ReferralOrm, referral_dict)
