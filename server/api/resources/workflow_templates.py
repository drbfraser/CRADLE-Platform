--- conflicted
+++ resolved
@@ -372,33 +372,28 @@
             ),
         )
 
-<<<<<<< HEAD
-    if body_dict.get("classification", None):
-        body_dict["classification"] = get_workflow_classification_from_dict(
-            body_dict, body_dict["classification"]
-=======
-    # Create an entirely new workflow template with the new attributes
-    copy_workflow_template_dict = orm_serializer.marshal(workflow_template)
-    assign_workflow_template_or_instance_ids(
-        m=WorkflowTemplateOrm, workflow=copy_workflow_template_dict, auto_assign_id=True
-    )
-    new_workflow_template = orm_serializer.unmarshal(
-        WorkflowTemplateOrm, copy_workflow_template_dict
-    )
-
     # If the request body includes a new workflow classification, process it
-    if body.get("classification", None):
-        assign_workflow_template_or_instance_ids(
-            m=WorkflowTemplateOrm, workflow=body["classification"]
-        )
-        body["classification"] = get_workflow_classification_from_dict(
-            body, body["classification"]
->>>>>>> 56b5bade
-        )
-
-    check_for_existing_template_version(
-        body_dict.get("classification_id"), body_dict.get("version")
-    )
+    if body_dict.get("classification") is not None:
+        # Use the existing classification_id as a fallback if one isn't provided
+        classification_context = {
+            "classification_id": body_dict.get(
+                "classification_id", workflow_template.classification_id
+            )
+        }
+        get_workflow_classification_from_dict(
+            classification_context, body_dict["classification"]
+        )
+        body_dict["classification_id"] = classification_context["classification_id"]
+        # Avoid passing nested classification dict into template generator
+        del body_dict["classification"]
+
+    classification_id = body_dict.get("classification_id") or workflow_template.classification_id
+
+    if classification_id is not None:
+        check_for_existing_template_version(
+            classification_id,
+            body_dict.get("version"),
+        )
 
     new_workflow_template = generate_updated_workflow_template(
         existing_template=workflow_template,
