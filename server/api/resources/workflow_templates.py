--- conflicted
+++ resolved
@@ -171,15 +171,12 @@
             )
             workflow_template_orm.classification = workflow_classification_orm
 
-<<<<<<< HEAD
             """ 
             There should only be one unarchived version of the workflow template, so this 
             checks if a previously unarchived version of the workflow template exists and
             archives it
             """
-=======
             # Check if a previously existing version of this template exists, if so, archive it
->>>>>>> 834b09f0
             find_and_archive_previous_workflow_template(
                 workflow_classification_orm.id,
             )
