import time

from flasgger import swag_from
from flask import request
from flask_restful import Resource, abort

from api import util
from data import crud, marshal
from models import HealthFacilityOrm, PatientOrm, ReadingOrm, ReferralOrm
from service import assoc, invariant
from shared.user_utils import UserUtils
from validation.readings import ReadingValidator


# /api/readings
class Root(Resource):
    @staticmethod
    @swag_from(
        "../../specifications/readings-post.yml",
        methods=["POST"],
        endpoint="readings",
    )
    def post():
        json = request.get_json(force=True)

        try:
            reading_pydantic_model = ReadingValidator.validate(json)
        except Exception as e:
            abort(400, message=str(e))
            return None

<<<<<<< HEAD
        if not crud.read(PatientOrm, id=json["patient_id"]):
=======
        new_reading = reading_pydantic_model.model_dump()
        new_reading = util.filterPairsWithNone(new_reading)

        if not crud.read(Patient, patientId=new_reading["patientId"]):
>>>>>>> 8f05bfa4
            abort(400, message="Patient does not exist")
            return None

        current_user = UserUtils.get_current_user_from_jwt()
        user_id = current_user["id"]

<<<<<<< HEAD
        json["user_id"] = user_id
=======
        new_reading["userId"] = userId
>>>>>>> 8f05bfa4

        if "referral" in new_reading:
            healthFacility = crud.read(
<<<<<<< HEAD
                HealthFacilityOrm,
                health_facility_name=json["referral"]["health_facility_name"],
=======
                HealthFacility,
                healthFacilityName=new_reading["referral"][
                    "referralHealthFacilityName"
                ],
>>>>>>> 8f05bfa4
            )

            if not healthFacility:
                abort(400, message="Health facility does not exist")
<<<<<<< HEAD
                return None
            UTCTime = str(round(time.time() * 1000))
            crud.update(
                HealthFacilityOrm,
                {"new_referrals": UTCTime},
                True,
                health_facility_name=json["referral"]["health_facility_name"],
            )

            referral = marshal.unmarshal(ReferralOrm, json["referral"])
=======
            else:
                UTCTime = str(round(time.time() * 1000))
                crud.update(
                    HealthFacility,
                    {"newReferrals": UTCTime},
                    True,
                    healthFacilityName=new_reading["referral"][
                        "referralHealthFacilityName"
                    ],
                )

            referral = marshal.unmarshal(Referral, new_reading["referral"])
>>>>>>> 8f05bfa4
            crud.create(referral, refresh=True)

            patient = referral.patient
            facility = referral.health_facility
            if not assoc.has_association(patient, facility):
                assoc.associate(patient, facility=facility)
            del new_reading["referral"]

<<<<<<< HEAD
        reading = marshal.unmarshal(ReadingOrm, json)
=======
        reading = marshal.unmarshal(Reading, new_reading)
>>>>>>> 8f05bfa4

        if crud.read(ReadingOrm, id=reading.id):
            abort(409, message=f"A reading already exists with id: {reading.id}")
            return None

        invariant.resolve_reading_invariants(reading)
        crud.create(reading, refresh=True)
        return marshal.marshal(reading), 201


# /api/readings/<string:id>
class SingleReading(Resource):
    @staticmethod
    @swag_from(
        "../../specifications/single-reading-get.yml",
        methods=["GET"],
        endpoint="single_reading",
    )
    def get(reading_id: str):
        reading = crud.read(ReadingOrm, readingId=reading_id)
        if not reading:
            abort(404, message=f"No reading with id {reading_id}")

        return marshal.marshal(reading)<|MERGE_RESOLUTION|>--- conflicted
+++ resolved
@@ -29,66 +29,36 @@
             abort(400, message=str(e))
             return None
 
-<<<<<<< HEAD
-        if not crud.read(PatientOrm, id=json["patient_id"]):
-=======
         new_reading = reading_pydantic_model.model_dump()
         new_reading = util.filterPairsWithNone(new_reading)
 
-        if not crud.read(Patient, patientId=new_reading["patientId"]):
->>>>>>> 8f05bfa4
+        if not crud.read(PatientOrm, id=new_reading["patient_id"]):
             abort(400, message="Patient does not exist")
             return None
 
         current_user = UserUtils.get_current_user_from_jwt()
         user_id = current_user["id"]
 
-<<<<<<< HEAD
-        json["user_id"] = user_id
-=======
-        new_reading["userId"] = userId
->>>>>>> 8f05bfa4
+        new_reading["user_id"] = user_id
 
         if "referral" in new_reading:
-            healthFacility = crud.read(
-<<<<<<< HEAD
+            health_facility = crud.read(
                 HealthFacilityOrm,
-                health_facility_name=json["referral"]["health_facility_name"],
-=======
-                HealthFacility,
-                healthFacilityName=new_reading["referral"][
-                    "referralHealthFacilityName"
-                ],
->>>>>>> 8f05bfa4
+                name=new_reading["referral"]["health_facility_name"],
             )
 
-            if not healthFacility:
+            if not health_facility:
                 abort(400, message="Health facility does not exist")
-<<<<<<< HEAD
                 return None
             UTCTime = str(round(time.time() * 1000))
             crud.update(
                 HealthFacilityOrm,
                 {"new_referrals": UTCTime},
                 True,
-                health_facility_name=json["referral"]["health_facility_name"],
+                name=new_reading["referral"]["health_facility_name"],
             )
 
-            referral = marshal.unmarshal(ReferralOrm, json["referral"])
-=======
-            else:
-                UTCTime = str(round(time.time() * 1000))
-                crud.update(
-                    HealthFacility,
-                    {"newReferrals": UTCTime},
-                    True,
-                    healthFacilityName=new_reading["referral"][
-                        "referralHealthFacilityName"
-                    ],
-                )
-
-            referral = marshal.unmarshal(Referral, new_reading["referral"])
->>>>>>> 8f05bfa4
+            referral = marshal.unmarshal(ReferralOrm, new_reading["referral"])
             crud.create(referral, refresh=True)
 
             patient = referral.patient
@@ -97,11 +67,7 @@
                 assoc.associate(patient, facility=facility)
             del new_reading["referral"]
 
-<<<<<<< HEAD
-        reading = marshal.unmarshal(ReadingOrm, json)
-=======
-        reading = marshal.unmarshal(Reading, new_reading)
->>>>>>> 8f05bfa4
+        reading = marshal.unmarshal(ReadingOrm, new_reading)
 
         if crud.read(ReadingOrm, id=reading.id):
             abort(409, message=f"A reading already exists with id: {reading.id}")
