--- conflicted
+++ resolved
@@ -28,30 +28,21 @@
     is_date_passed,
     isGoodPassword,
     phoneNumber_exists,
-<<<<<<< HEAD
-    phoneNumber_regex_check,
-=======
->>>>>>> c46995d5
     replace_phoneNumber_for_user,
     update_secret_key_for_user,
     validate_user,
 )
-<<<<<<< HEAD
 from authentication import cognito
-=======
 from common.regexUtil import phoneNumber_regex_check
-from config import flask_bcrypt
->>>>>>> c46995d5
 from data import crud, marshal
 from enums import RoleEnum
 from models import User
-from validation.users import UserRegisterValidator, UserValidator, invalid_phone_number
+from validation.users import UserRegisterValidator, UserValidator
 from validation.validation_exception import ValidationExceptionError
 
 LOGGER = logging.getLogger(__name__)
 
 # Error messages
-<<<<<<< HEAD
 null_phone_number_message = "No phone number was provided."
 null_id_message = "No id provided."
 no_user_found_message = "There is no user with this id."
@@ -60,48 +51,6 @@
     "+x-xxx-xxx-xxxxx, xxx-xxx-xxxx or xxx-xxx-xxxxx"
 )
 phone_number_already_exists_message = "Phone number is already assigned to another user."
-
-# Building a parser that will be used over several apis for Users
-UserParser = reqparse.RequestParser()
-UserParser.add_argument(
-    "email",
-    type=str,
-    required=True,
-    help="This field cannot be left blank!",
-)
-UserParser.add_argument(
-    "name",
-    type=str,
-    required=True,
-    help="This field cannot be left blank!",
-)
-UserParser.add_argument(
-    "health_facility_name",
-    type=str,
-    required=True,
-    help="This field cannot be left blank!",
-)
-UserParser.add_argument(
-    "phone_numbers",
-    type=str,
-    required=True,
-    help="This field cannot be left blank!",
-    action="append",
-)
-UserParser.add_argument(
-    "role",
-    type=str,
-    required=True,
-    help="This field cannot be left blank!",
-)
-UserParser.add_argument("supervises", type=int, action="append")
-=======
-null_phone_number = "No phone number was provided"
-
-phone_number_already_exists_message = {
-    "message": "Phone number is already assigned to another user.",
-}
->>>>>>> c46995d5
 
 supported_roles = [role.value for role in RoleEnum]
 
@@ -250,41 +199,11 @@
 
 # api/user/register [POST]
 class UserRegisterApi(Resource):
-<<<<<<< HEAD
-    # Allow for parsing a password too
-    register_parser = UserParser.copy()
-    register_parser.add_argument(
-        "password",
-        type=str,
-        required=True,
-        help="This field cannot be left blank!",
-    )
-    register_parser.add_argument(
-        "username",
-        type=str,
-        required=True,
-        help="Username cannot be left blank!",
-    )
-
-
-=======
->>>>>>> c46995d5
     # Create a new user
     @roles_required([RoleEnum.ADMIN])
     @swag_from("../../specifications/user-register.yml", methods=["POST"])
     def post(self):
-<<<<<<< HEAD
-        # Parse args
-        new_user = filterPairsWithNone(self.register_parser.parse_args())
-
-        # Get phone numbers.
-        phone_numbers = list(new_user.get("phone_numbers", []))
-
-        # Remove phone numbers from new_user.
-        new_user.pop("phone_numbers")
-=======
         request_body = request.get_json(force=True)
->>>>>>> c46995d5
 
         new_user_to_feed = filterPairsWithNone(request_body)
 
@@ -300,11 +219,7 @@
         new_user = user_pydantic_model.model_dump()
 
         # Get phone numbers.
-        phone_numbers = [
-            phone_number
-            for phone_number in new_user["phoneNumbers"]
-            if phone_number is not None
-        ]
+        phone_numbers = list(new_user.get("phone_numbers", []))
 
         # Remove phone numbers from new_user.
         new_user = {k: v for k, v in new_user.items() if k != "phoneNumbers"}
@@ -326,19 +241,6 @@
 
         print(create_user_response)
 
-<<<<<<< HEAD
-        # Ensure that role is supported
-        if new_user["role"] not in supported_roles:
-            error_message = {"message": "Not a supported role."}
-            LOGGER.error(error_message)
-            abort(400, message=error_message)
-=======
-        # Validate phone numbers.
-        for phone_number in phone_numbers:
-            if phoneNumber_exists(phone_number):
-                return phone_number_already_exists_message, 400
->>>>>>> c46995d5
-
         # Encrypt pass
         # new_user["password"] = flask_bcrypt.generate_password_hash(new_user["password"])
         list_of_vhts = new_user.pop("supervises", None)
@@ -355,10 +257,6 @@
         # Add the new user's phone numbers.
         for phone_number in phone_numbers:
             add_new_phoneNumber_for_user(phone_number, created_user_id)
-
-        # Add the new user's phone numbers.
-        for phone_number in phone_numbers:
-            add_new_phoneNumber_for_user(phone_number, createdUserId)
 
         # Updating the supervises table if necessary as well
         if new_user["role"] == "CHO" and list_of_vhts is not None:
@@ -527,64 +425,37 @@
 
         request_body = request.get_json(force=True)
 
-<<<<<<< HEAD
+        user_to_feed = filterPairsWithNone(request_body)
+
+        try:
+            # validate the new user
+            user_pydantic_model = UserValidator.model_validate(user_to_feed)
+        except ValidationExceptionError as e:
+            error_message = str(e)
+
+            LOGGER.error(error_message)
+            abort(400, message=error_message)
+
+        # use pydantic model to generate validated dict for later processing
+        new_user = user_pydantic_model.model_dump()
+
         # Save the phoneNumbers field and remove it from new_user.
         phone_numbers = new_user.get("phoneNumbers")
         if phone_numbers is None:
             return {"message": null_phone_number_message}, 400
         phone_numbers = list(phone_numbers)
-        new_user = {k: v for k, v in new_user.items() if k != "phoneNumbers"}
-
-        # validate the new users
-        error_message = users.validate(new_user)
-        if error_message is not None:
-=======
-        user_to_feed = filterPairsWithNone(request_body)
-
-        try:
-            # validate the new user
-            user_pydantic_model = UserValidator.validate(user_to_feed)
-        except ValidationExceptionError as e:
-            error_message = str(e)
->>>>>>> c46995d5
-            LOGGER.error(error_message)
-            abort(400, message=error_message)
-
-        # use pydantic model to generate validated dict for later processing
-        new_user = user_pydantic_model.model_dump()
-
-        # Save the phoneNumbers field and remove it from new_user.
-        phone_numbers = list(new_user.get("phoneNumbers"))
-        new_user = {k: v for k, v in new_user.items() if k != "phoneNumbers"}
+        # new_user = {k: v for k, v in new_user.items() if k != "phoneNumbers"}
 
         # Ensure that id is valid
         if not doesUserExist(id):
-            error = {"message": no_user_found_message}
+            error = {"message": "no user with this id"}
             LOGGER.error(error)
             return error, 400
 
-<<<<<<< HEAD
         if new_user["role"] not in supported_roles:
             error = {"message": "Not a supported role."}
             LOGGER.error(error)
             return error, 400
-=======
-        # Get the user's existing phone numbers.
-        old_phone_numbers: list[str] = get_all_phoneNumbers_for_user(id)
-
-        # Isolate those phone numbers which are not already in the database.
-        new_phone_numbers = list(set(phone_numbers).difference(set(old_phone_numbers)))
-
-        # Isolate the phone numbers to remove.
-        remove_phone_numbers = list(
-            set(old_phone_numbers).difference(set(phone_numbers)),
-        )
-
-        # If new phone number belongs to an existing user, return an error message.
-        for phone_number in new_phone_numbers:
-            if phoneNumber_exists(phone_number):
-                return phone_number_already_exists_message, 400
->>>>>>> c46995d5
 
         # Validate the phone numbers.
         for phone_number in phone_numbers:
