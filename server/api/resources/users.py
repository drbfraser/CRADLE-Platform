from flask_restful import Resource, reqparse
from models import User
from enums import RoleEnum
from config import flask_bcrypt, app
from flask_jwt_extended import (
    create_access_token,
    create_refresh_token,
    jwt_required,
    get_jwt_identity,
)
from flasgger import swag_from
from api.decorator import roles_required
from api.util import (
    isGoodPassword,
    add_new_phoneNumber_for_user,
    delete_user_phoneNumber,
    replace_phoneNumber_for_user,
)
from data import crud
from data import marshal
from models import User
from api.util import (
    filterPairsWithNone,
    getDictionaryOfUserInfo,
    get_user_roles,
    is_date_expired,
    validate_user,
    get_user_secret_key,
    update_secret_key_for_user,
    create_secret_key_for_user,
    doesUserExist,
<<<<<<< HEAD
=======
    phoneNumber_regex_check,
    get_all_phoneNumbers_for_user,
>>>>>>> cb29facd
)
import service.encryptor as encryptor
import logging
from flask_limiter import Limiter
from flask_limiter.util import get_remote_address
from flask import Flask
import os


LOGGER = logging.getLogger(__name__)

# Error messages
null_phone_number = "No phone number was provided"

invalid_phone_number = (
    "Phone number {phoneNumber} has wrong format. The format for phone number should be +x-xxx-xxx-xxxx, "
    "+x-xxx-xxx-xxxxx, xxx-xxx-xxxx or xxx-xxx-xxxxx"
)

# Building a parser that will be used over several apis for Users
UserParser = reqparse.RequestParser()
UserParser.add_argument(
    "email", type=str, required=True, help="This field cannot be left blank!"
)
UserParser.add_argument(
    "firstName", type=str, required=True, help="This field cannot be left blank!"
)
UserParser.add_argument(
    "healthFacilityName",
    type=str,
    required=True,
    help="This field cannot be left blank!",
)
UserParser.add_argument(
    "role", type=str, required=True, help="This field cannot be left blank!"
)
UserParser.add_argument("supervises", type=int, action="append")

supported_roles = []
for role in RoleEnum:
    supported_roles.append(role.value)


# api/user/all [GET]
class UserAll(Resource):
    # get all users
    @roles_required([RoleEnum.ADMIN])
    @swag_from("../../specifications/user-all.yml", methods=["GET"])
    def get(self):
        userModelList = crud.read_all(User)
        userDictList = []

        for user in userModelList:
            userDict = marshal.marshal(user)
            userDict.pop("password")

            vhtList = []

            for vht in user.vhtList:
                vhtList.append(vht.id)

            userDict["supervises"] = vhtList
            userDict["userId"] = userDict["id"]
            userDict.pop("id")
            userDict["phoneNumbers"] = [
                phone_number.number for phone_number in user.phoneNumbers
            ]

            userDictList.append(userDict)

        if userDictList is None:
            return {"message": "no users currently exist"}, 404
        return userDictList


# api/user/vhts [GET]
class UserAllVHT(Resource):
    # get all VHT's Info
    @roles_required([RoleEnum.CHO, RoleEnum.ADMIN, RoleEnum.HCW])
    @swag_from("../../specifications/user-vhts.yml", methods=["GET"])
    def get(self):
        vhtModelList = crud.find(User, User.role == RoleEnum.VHT.value)

        vhtDictionaryList = []
        for vht in vhtModelList:
            vhtDict = marshal.marshal(vht)
            vhtDictionaryList.append(
                {
                    "userId": vht.id,
                    "email": vht.email,
                    "healthFacilityName": vht.healthFacilityName,
                    "firstName": vht.firstName,
                }
            )

        if vhtDictionaryList is None:
            return []
        return vhtDictionaryList


# api/user/{int: userId}/change_pass [POST]
class AdminPasswordChange(Resource):
    # Ensure that we have the fields we want in JSON payload
    parser = reqparse.RequestParser()
    parser.add_argument(
        "password", type=str, required=True, help="This field cannot be left blank!"
    )

    @roles_required([RoleEnum.ADMIN])
    @swag_from("../../specifications/admin-change-pass.yml", methods=["POST"])
    def post(self, id):
        data = self.parser.parse_args()

        # check if user exists
        if not doesUserExist(id):
            return {"message": "There is no user with this id"}, 400

        # check if password given is suitable
        if not isGoodPassword(data["password"]):
            return (
                {"message": "The new password must be at least 8 characters long"},
                400,
            )

        data["password"] = flask_bcrypt.generate_password_hash(data["password"])

        # Update password
        crud.update(User, data, id=id)

        return {"message": "Success! Password has been changed"}, 200


# /api/user/current/change_pass [POST]
class UserPasswordChange(Resource):
    parser = reqparse.RequestParser()
    parser.add_argument(
        "old_password", type=str, required=True, help="This field cannot be left blank!"
    )
    parser.add_argument(
        "new_password", type=str, required=True, help="This field cannot be left blank!"
    )

    @jwt_required()
    @swag_from("../../specifications/user-change-pass.yml", methods=["POST"])
    def post(self):
        data = self.parser.parse_args()

        # check if password given is suitable
        if not isGoodPassword(data["new_password"]):
            return (
                {"message": "The new password must be at least 8 characters long"},
                400,
            )

        identity = get_jwt_identity()

        # Get all information about the user who is using this endpoint
        user = crud.read(User, id=identity["userId"])

        # If old password and password we have on file match
        if user and flask_bcrypt.check_password_hash(
            user.password, data["old_password"]
        ):
            # Create new dictionary with just keys we want to replace
            updated_payload = {
                "password": flask_bcrypt.generate_password_hash(data["new_password"])
            }

            # Perform update
            crud.update(User, updated_payload, id=identity["userId"])

            return {"message": "Success! Password has been changed"}, 200
        else:
            return {"error": "old_password incorrect"}, 400


# api/user/register [POST]
class UserRegisterApi(Resource):
    # Allow for parsing a password too
    registerParser = UserParser.copy()
    registerParser.add_argument(
        "password", type=str, required=True, help="This field cannot be left blank!"
    )

    # Create a new user
    @roles_required([RoleEnum.ADMIN])
    @swag_from("../../specifications/user-register.yml", methods=["POST"])
    def post(self):
        # Parse args
        new_user = filterPairsWithNone(self.registerParser.parse_args())

        # Ensure that email is unique
        if (crud.read(User, email=new_user["email"])) is not None:
            return {"message": "there is already a user with this email"}, 400

        # Ensure that role is supported
        if new_user["role"] not in supported_roles:
            return {"message": "Not a supported role"}, 400

        # Encrypt pass
        new_user["password"] = flask_bcrypt.generate_password_hash(new_user["password"])
        listOfVhts = new_user.pop("supervises", None)

        new_user["secretKey"] = encryptor.generate_key(new_user["email"])

        # Create the new user
        userModel = marshal.unmarshal(User, new_user)
        crud.create(userModel)

        # Getting the id of the created user
        createdUser = marshal.marshal(crud.read(User, email=new_user["email"]))
        createdUser.pop("password")
        createdUserId = createdUser.get("id")

        # Updating the supervises table if necessary as well
        if new_user["role"] == "CHO" and listOfVhts is not None:
            crud.add_vht_to_supervise(createdUserId, listOfVhts)

        return getDictionaryOfUserInfo(createdUserId), 200


def get_user_data_for_token(user: User) -> dict:
    data = {}
    data["email"] = user.email
    data["role"] = user.role
    data["firstName"] = user.firstName
    data["healthFacilityName"] = user.healthFacilityName
    data["isLoggedIn"] = True
    data["userId"] = user.id

    vhtList = []
    data["supervises"] = []
    if data["role"] == RoleEnum.CHO.value:
        if user.vhtList:
            for user in user.vhtList:
                vhtList.append(user.id)
            data["supervises"] = vhtList
    return data


def get_access_token(data: dict) -> str:
    return create_access_token(identity=data)


def get_refresh_token(data: dict) -> str:
    return create_refresh_token(identity=data)


# api/user/auth [POST]
class UserAuthApi(Resource):
    app = Flask(__name__)

    limiter = Limiter(
        get_remote_address,
        app=app,
        default_limits=["10 per minute", "20 per hour", "50 per day"],
        # parsed by flask limiter library https://flask-limiter.readthedocs.io/en/stable/
    )

    parser = reqparse.RequestParser()
    parser.add_argument(
        "email", type=str, required=True, help="This field cannot be left blank!"
    )
    parser.add_argument(
        "password", type=str, required=True, help="This field cannot be left blank!"
    )

    # login to account
    @limiter.limit(
        "10 per minute, 20 per hour, 30 per day",
        error_message="Login attempt limit reached please try again later.",
        exempt_when=lambda: os.environ.get("LIMITER_DISABLED")
        == "True",  # disable limiter during testing stage
    )
    @swag_from(
        "../../specifications/user-auth.yml", methods=["POST"]
    )  # needs to be below limiter since it will point to limiter/... path
    def post(self):
        """The implementation of Post method for user login. Two part included in this methods:
        1. Validation check:
            1.1 User email check: if user enter a unregistered email address, system will return a error code 401
                 with a warning message: This email hasn't been registered yet, try to connect with your administrator
            1.2 User password check: if user enter a registered email address, system will compare the password hash
                code with the password entered by user, if password check failed, system will return a error code
                401 with a warning message: Invalid email or password
        2. User params loading: after user identification check is done, system will load the user data and return
            code 200

        """
        data = self.parser.parse_args()
        user = crud.read(User, email=data["email"])

        if user is None:
            LOGGER.warning(
                f"This email address: ", data["email"], " hasn't been registered"
            )
            return {
                "message": "This email hasn't been registered yet, try to connect with your administrator"
            }, 401

        if not user or not flask_bcrypt.check_password_hash(
            user.password, data["password"]
        ):
            LOGGER.warning(f"Log in attempt for user {user.id}")
            return {"message": "Invalid email or password"}, 401

        # setup any extra user params
        user_data = get_user_data_for_token(user)

        user_data["token"] = get_access_token(user_data)
        user_data["refresh"] = get_refresh_token(user_data)

        LOGGER.info(f"{user.id} has logged in")

        return user_data, 200


# api/user/auth/refresh_token
class UserAuthTokenRefreshApi(Resource):
    @jwt_required(refresh=True)
    @swag_from("../../specifications/user-auth-refresh.yml", methods=["POST"])
    def post(self):
        current_user = get_jwt_identity()
        new_token = create_access_token(identity=current_user, fresh=False)
        return {"token": new_token}, 200


# /api/user/current
# Get identity of current user with jwt token
class UserTokenApi(Resource):
    @jwt_required()
    @swag_from("../../specifications/user-current.yml", methods=["GET"])
    def get(self):
        tokenData = get_jwt_identity()
        userId = tokenData["userId"]

        return getDictionaryOfUserInfo(userId), 200


# api/user/<int:userId> [GET, PUT, DELETE]
class UserApi(Resource):
    # edit user with id
    @roles_required([RoleEnum.ADMIN])
    @swag_from("../../specifications/user-put.yml", methods=["PUT"])
    def put(self, id):
        # Ensure we have id
        if not id:
            return {"message": "must provide an id"}, 400

        # Parse the arguments that we want
        new_user = filterPairsWithNone(UserParser.parse_args())

        # Ensure that id is valid
        if not doesUserExist(id):
            return {"message": "no user with this id"}, 400

        if new_user["role"] not in supported_roles:
            return {"message": "Not a supported role"}, 400

        supervises = []
        if new_user["role"] == RoleEnum.CHO.value:
            supervises = new_user.get("supervises")

        crud.add_vht_to_supervise(id, supervises)
        new_user.pop("supervises", None)

        crud.update(User, new_user, id=id)

        return getDictionaryOfUserInfo(id)

    @jwt_required()
    @swag_from("../../specifications/user-get.yml", methods=["GET"])
    def get(self, id):
        # Ensure we have id
        if not id:
            return {"message": "must provide an id"}, 400

        # Ensure that id is valid
        if not doesUserExist(id):
            return {"message": "no user with this id"}, 400

        return getDictionaryOfUserInfo(id)

    @roles_required([RoleEnum.ADMIN])
    @swag_from("../../specifications/user-delete.yml", methods=["DELETE"])
    def delete(self, id):
        # Ensure we have id
        if not id:
            return {"message": "must provide an id"}, 400

        # Ensure that id is valid
        user = crud.read(User, id=id)
        if user is None:
            return {"message": "no user with this id"}, 400

        crud.delete(user)

        return {"message": "User deleted"}, 200


# api/user/<int:user_id>/phone
class UserPhoneUpdate(Resource):
    parser = reqparse.RequestParser()
    parser.add_argument(
        "newPhoneNumber", type=str, required=True, help="New phone number is required"
    )
    parser.add_argument(
        "currentPhoneNumber",
        type=str,
        required=True,
        help="Current phone number is required",
    )
    parser.add_argument(
        "oldPhoneNumber", type=str, required=True, help="Old phone number is required"
    )

    # Handle the GET request for adding a new phone number
    @jwt_required()
    @swag_from("../../specifications/user-phone-get.yml", methods=["GET"])
    def get(self, user_id):
        if not user_id:
            return {"message": "must provide an id"}, 400
        # check if user exists
        if not doesUserExist(user_id):
            return {"message": "There is no user with this id"}, 400

        phoneNumbers = get_all_phoneNumbers_for_user(user_id)
        return {"phoneNumbers": phoneNumbers}, 200

    # Handle the PUT request updating a current phone number to a new phone number
    @jwt_required()
    @roles_required([RoleEnum.ADMIN])
    @swag_from("../../specifications/user-phone-put.yml", methods=["PUT"])
    def put(self, user_id):
        if not user_id:
            return {"message": "must provide an id"}, 400
        # check if user exists
        if not doesUserExist(user_id):
            return {"message": "There is no user with this id"}, 404
        args = self.parser.parse_args()
        new_phone_number = args["newPhoneNumber"]
        current_phone_number = args["currentPhoneNumber"]

<<<<<<< HEAD
=======
        if not phoneNumber_regex_check(new_phone_number):
            return {"message": invalid_phone_number}, 400

        if new_phone_number is None:
            return {"message": null_phone_number}, 400

        # Add the phone number to user's phoneNumbers
        if replace_phoneNumber_for_user(
            current_phone_number, new_phone_number, user_id
        ):
            return {"message": "User phone number updated successfully"}, 200

        return {"message": "Phone number cannot be updated"}, 400

    # Handle the POST request for adding a new phone number
    @jwt_required()
    @swag_from("../../specifications/user-phone-post.yml", methods=["POST"])
    def post(self, user_id):
        if not user_id:
            return {"message": "must provide an id"}, 400
        # check if user exists
        if not doesUserExist(user_id):
            return {"message": "There is no user with this id"}, 400

        args = self.parser.parse_args()
        new_phone_number = args["newPhoneNumber"]

>>>>>>> cb29facd
        if new_phone_number is None:
            return {"message": "Phone number cannot be null"}, 400

        # Add the phone number to user's phoneNumbers
        if add_new_phoneNumber_for_user(new_phone_number, user_id):
            return {"message": "User phone number added successfully"}, 200

        return {"message": "Phone number already exists"}, 400

    # Handle the DELETE request for deleting an existing phone number
    @jwt_required()
    @roles_required([RoleEnum.ADMIN])
    @swag_from("../../specifications/user-phone-delete.yml", methods=["DELETE"])
    def delete(self, user_id):
        if not user_id:
            return {"message": "must provide an id"}, 400

        # check if user exists
        if not doesUserExist(user_id):
            return {"message": "There is no user with this id"}, 400

        args = self.parser.parse_args()
        number_to_delete = args["oldPhoneNumber"]

        if number_to_delete is None:
            return {"message": "Phone number cannot be null"}, 400

        if delete_user_phoneNumber(number_to_delete, user_id):
            return {"message": "User phone number deleted successfully"}, 200

<<<<<<< HEAD
        return {"message": "User phone number updated successfully"}, 200


# api/user/<int:user_id>/smskey
class UserSMSKey(Resource):
    # Handle the PUT request for updating the phone number
    parser = reqparse.RequestParser()

    @jwt_required()
    @swag_from("../../specifications/user-sms-key-get.yml", methods=["GET"])
    def get(self, user_id):
        validate_result = validate_user(user_id)
        if validate_result is not None:
            return validate_result
        sms_key = get_user_secret_key(user_id)
        if not sms_key:
            return {
                "message": "Cannot find the sms key, please use POST method to create your sms key"
            }, 200
        elif not is_date_expired(sms_key["expiry_date"]):
            return {
                "message": "A sms key has been found",
                "sms_key": sms_key["secret_Key"],
                "expired_date": str(sms_key["expiry_date"]),
            }, 200
        else:
            return {
                "message": "Your sms key seems to be expired, please try to contact your Admin to update your sms key",
                "sms_key": sms_key["secret_Key"],
                "expired_date": str(sms_key["expired_date"]),
            }, 200

    @jwt_required()
    @swag_from("../../specifications/user-sms-key-put.yml", methods=["PUT"])
    def put(self, user_id):
        validate_result = validate_user(user_id)
        if validate_result is not None:
            return validate_result
        sms_key = get_user_secret_key(user_id)
        if not sms_key:
            return {
                "message": "Cannot find the sms key, please use POST method to create your sms key"
            }, 200
        else:
            new_key = update_secret_key_for_user(user_id)
            return {
                "message": "New key has been updated, detail is showing below: ",
                "sms_key": new_key["secret_Key"],
                "expired_date": str(new_key["expiry_date"]),
                "stale_date": str(new_key["stale_date"]),
            }, 200

    @jwt_required()
    @swag_from("../../specifications/user-sms-key-post.yml", methods=["POST"])
    def post(self, user_id):
        validate_result = validate_user(user_id)
        if validate_result is not None:
            return validate_result
        sms_key = get_user_secret_key(user_id)
        if not sms_key:
            new_key = create_secret_key_for_user(user_id)
            return {
                "message": "A sms key has been created successfully, detail is showing below: ",
                "sms_key": new_key["secret_Key"],
                "expired_date": str(new_key["expiry_date"]),
                "stale_date": str(new_key["stale_date"]),
            }, 200
        else:
            return {
                "message": "This user has already been created the sms key, please try to use GET method to get it",
            }, 200
=======
        return {"message": "Cannot delete the phone number"}, 400
>>>>>>> cb29facd
<|MERGE_RESOLUTION|>--- conflicted
+++ resolved
@@ -29,11 +29,8 @@
     update_secret_key_for_user,
     create_secret_key_for_user,
     doesUserExist,
-<<<<<<< HEAD
-=======
     phoneNumber_regex_check,
     get_all_phoneNumbers_for_user,
->>>>>>> cb29facd
 )
 import service.encryptor as encryptor
 import logging
@@ -477,8 +474,6 @@
         new_phone_number = args["newPhoneNumber"]
         current_phone_number = args["currentPhoneNumber"]
 
-<<<<<<< HEAD
-=======
         if not phoneNumber_regex_check(new_phone_number):
             return {"message": invalid_phone_number}, 400
 
@@ -506,7 +501,6 @@
         args = self.parser.parse_args()
         new_phone_number = args["newPhoneNumber"]
 
->>>>>>> cb29facd
         if new_phone_number is None:
             return {"message": "Phone number cannot be null"}, 400
 
@@ -537,8 +531,7 @@
         if delete_user_phoneNumber(number_to_delete, user_id):
             return {"message": "User phone number deleted successfully"}, 200
 
-<<<<<<< HEAD
-        return {"message": "User phone number updated successfully"}, 200
+        return {"message": "Cannot delete the phone number"}, 400
 
 
 # api/user/<int:user_id>/smskey
@@ -608,7 +601,4 @@
         else:
             return {
                 "message": "This user has already been created the sms key, please try to use GET method to get it",
-            }, 200
-=======
-        return {"message": "Cannot delete the phone number"}, 400
->>>>>>> cb29facd
+            }, 200