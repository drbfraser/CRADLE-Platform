--- conflicted
+++ resolved
@@ -54,19 +54,12 @@
             abort(400, message=str(e))
             return None
 
-<<<<<<< HEAD
-        health_facility_name = request_body["health_facility_name"]
+        new_referral = referral_pydantic_model.model_dump()
+        new_referral = util.filterPairsWithNone(new_referral)
+
         health_facility = crud.read(
             HealthFacilityOrm,
-            name=health_facility_name,
-=======
-        new_referral = referral_pydantic_model.model_dump()
-        new_referral = util.filterPairsWithNone(new_referral)
-
-        healthFacility = crud.read(
-            HealthFacility,
-            healthFacilityName=new_referral["referralHealthFacilityName"],
->>>>>>> 906f184f
+            name=new_referral["health_facility_name"],
         )
 
         if not health_facility:
@@ -77,33 +70,19 @@
                 HealthFacilityOrm,
                 {"newReferrals": UTCTime},
                 True,
-<<<<<<< HEAD
-                name=health_facility_name,
+                name=new_referral["health_facility_name"],
             )
 
-        if "user_id" not in request_body:
-            request_body["user_id"] = UserUtils.get_current_user_from_jwt()["id"]
-
-        patient = crud.read(PatientOrm, id=request_body["patient_id"])
-=======
-                healthFacilityName=new_referral["referralHealthFacilityName"],
-            )
-
-        if "userId" not in new_referral:
-            new_referral["userId"] = get_jwt_identity()["userId"]
-
-        patient = crud.read(Patient, patientId=new_referral["patientId"])
-
->>>>>>> 906f184f
+        if "user_id" not in new_referral:
+            new_referral["user_id"] = UserUtils.get_current_user_from_jwt()["id"]
+
+        patient = crud.read(PatientOrm, id=new_referral["patient_id"])
+
         if not patient:
             abort(400, message="Patient does not exist")
             return None
 
-<<<<<<< HEAD
-        referral = marshal.unmarshal(ReferralOrm, request_body)
-=======
-        referral = marshal.unmarshal(Referral, new_referral)
->>>>>>> 906f184f
+        referral = marshal.unmarshal(ReferralOrm, new_referral)
 
         crud.create(referral, refresh=True)
         # Creating a referral also associates the corresponding patient to the health
@@ -175,25 +154,15 @@
         except ValidationExceptionError as e:
             abort(400, message=str(e))
 
-<<<<<<< HEAD
-        if not request_body["is_cancelled"]:
-            request_body["cancel_reason"] = None
-            request_body["date_cancelled"] = None
+        cancel_status_model_dump = cancel_status_pydantic_model.model_dump()
+
+        if not cancel_status_model_dump["is_cancelled"]:
+            cancel_status_model_dump["cancel_reason"] = None
+            cancel_status_model_dump["date_cancelled"] = None
         else:
-            request_body["date_cancelled"] = get_current_time()
-
-        crud.update(ReferralOrm, request_body, id=referral_id)
-=======
-        cancel_status_model_dump = cancel_status_pydantic_model.model_dump()
-
-        if not cancel_status_model_dump["isCancelled"]:
-            cancel_status_model_dump["cancelReason"] = None
-            cancel_status_model_dump["dateCancelled"] = None
-        else:
-            cancel_status_model_dump["dateCancelled"] = get_current_time()
-
-        crud.update(Referral, cancel_status_model_dump, id=referral_id)
->>>>>>> 906f184f
+            cancel_status_model_dump["date_cancelled"] = get_current_time()
+
+        crud.update(ReferralOrm, cancel_status_model_dump, id=referral_id)
 
         referral = crud.read(ReferralOrm, id=referral_id)
         data.db_session.commit()
@@ -224,20 +193,12 @@
             abort(400, message=str(e))
             return None
 
-<<<<<<< HEAD
+        not_attend_model_dump = not_attend_pydantic_model.model_dump()
+
         if not referral.not_attended:
             referral.not_attended = True
-            referral.not_attend_reason = request_body["not_attend_reason"]
+            referral.not_attend_reason = not_attend_model_dump["not_attend_reason"]
             referral.date_not_attended = get_current_time()
-=======
-        not_attend_model_dump = not_attend_pydantic_model.model_dump()
-
-        referral = crud.read(Referral, id=referral_id)
-        if not referral.notAttended:
-            referral.notAttended = True
-            referral.notAttendReason = not_attend_model_dump["notAttendReason"]
-            referral.dateNotAttended = get_current_time()
->>>>>>> 906f184f
             data.db_session.commit()
             data.db_session.refresh(referral)
 
