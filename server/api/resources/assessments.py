from flasgger import swag_from
from flask import request
from flask_restful import Resource, abort

<<<<<<< HEAD
=======
from api import util
from common import commonUtil
>>>>>>> 8f05bfa4
from data import crud, marshal
from models import FollowUpOrm
from shared.user_utils import UserUtils
from utils import get_current_time
from validation.assessments import AssessmentValidator
from validation.validation_exception import ValidationExceptionError


# /api/assessments
class Root(Resource):
    @staticmethod
    @swag_from(
        "../../specifications/assessments-post.yml",
        methods=["POST"],
        endpoint="assessments",
    )
    def post():
        json = request.get_json(force=True)

        # Populate the date_assessed and healthCareWorkerId fields of the followup
        json["date_assessed"] = get_current_time()
        current_user = UserUtils.get_current_user_from_jwt()
        json["healthcare_worker_id"] = current_user["id"]

        try:
            assessment_pydantic_model = AssessmentValidator.validate(json)
        except ValidationExceptionError as e:
            abort(400, message=str(e))
        new_assessment = assessment_pydantic_model.model_dump()
        new_assessment = commonUtil.filterNestedAttributeWithValueNone(
            new_assessment,
        )

<<<<<<< HEAD
        assessment = marshal.unmarshal(FollowUpOrm, json)
=======
        assessment = marshal.unmarshal(FollowUp, new_assessment)
>>>>>>> 8f05bfa4

        crud.create(assessment)

        return assessment.id, 201

    @staticmethod
    @swag_from(
        "../../specifications/assessments-get.yml",
        methods=["GET"],
        endpoint="assessments",
    )
    def get():
        follow_ups = crud.read_all(FollowUpOrm)
        return [marshal.marshal(f) for f in follow_ups]


# /api/assessments/<string:assessment_id>
class SingleAssessment(Resource):
    @staticmethod
    @swag_from(
        "../../specifications/single-assessment-get.yml",
        methods=["GET"],
        endpoint="single_assessment",
    )
    def get(assessment_id: str):
        follow_up = crud.read(FollowUpOrm, id=assessment_id)
        if not follow_up:
            abort(404, message=f"No assessment with id {id}")
            return None

        return marshal.marshal(follow_up)

    @staticmethod
    @swag_from(
        "../../specifications/single-assessment-put.yml",
        methods=["PUT"],
        endpoint="single_assessment",
    )
    def put(assessment_id: str):
        if not assessment_id:
            abort(404, message="Assessment id is required")
        json = request.get_json(force=True)

        json["date_assessed"] = get_current_time()

        # get current UserID
        current_user = UserUtils.get_current_user_from_jwt()
        json["healthcare_worker_id"] = current_user["id"]

        assessment = crud.read(FollowUpOrm, id=assessment_id)
        if not assessment:
            abort(404, message=f"No assessment with id {assessment_id}")
            return None

        try:
            assessment_pydantic_model = AssessmentValidator.validate(json)
        except ValidationExceptionError as e:
            abort(400, message=str(e))
            return None

<<<<<<< HEAD
        crud.update(FollowUpOrm, json, id=assessment.id)
=======
        update_assessment = assessment_pydantic_model.model_dump()
        update_assessment = commonUtil.filterNestedAttributeWithValueNone(
            update_assessment,
        )
        crud.update(FollowUp, update_assessment, id=assessment.id)
>>>>>>> 8f05bfa4

        return assessment.id, 200<|MERGE_RESOLUTION|>--- conflicted
+++ resolved
@@ -2,11 +2,7 @@
 from flask import request
 from flask_restful import Resource, abort
 
-<<<<<<< HEAD
-=======
-from api import util
 from common import commonUtil
->>>>>>> 8f05bfa4
 from data import crud, marshal
 from models import FollowUpOrm
 from shared.user_utils import UserUtils
@@ -40,11 +36,7 @@
             new_assessment,
         )
 
-<<<<<<< HEAD
-        assessment = marshal.unmarshal(FollowUpOrm, json)
-=======
-        assessment = marshal.unmarshal(FollowUp, new_assessment)
->>>>>>> 8f05bfa4
+        assessment = marshal.unmarshal(FollowUpOrm, new_assessment)
 
         crud.create(assessment)
 
@@ -105,14 +97,10 @@
             abort(400, message=str(e))
             return None
 
-<<<<<<< HEAD
-        crud.update(FollowUpOrm, json, id=assessment.id)
-=======
         update_assessment = assessment_pydantic_model.model_dump()
         update_assessment = commonUtil.filterNestedAttributeWithValueNone(
             update_assessment,
         )
-        crud.update(FollowUp, update_assessment, id=assessment.id)
->>>>>>> 8f05bfa4
+        crud.update(FollowUpOrm, update_assessment, id=assessment.id)
 
         return assessment.id, 200