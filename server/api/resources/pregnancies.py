--- conflicted
+++ resolved
@@ -89,14 +89,10 @@
         request_body = request.get_json(force=True)
 
         try:
-<<<<<<< HEAD
-            PregnancyPutRequestValidator.validate(request_body, pregnancy_id)
-=======
-            pregnancy_pydantic_model = PrenancyPutRequestValidator.validate(
+            pregnancy_pydantic_model = PregnancyPutRequestValidator.validate(
                 request_body,
                 pregnancy_id,
             )
->>>>>>> 8f05bfa4
         except ValidationExceptionError as e:
             abort(400, message=str(e))
 
@@ -107,31 +103,17 @@
 
         pregnancy = crud.read(PregnancyOrm, id=pregnancy_id)
         if (
-<<<<<<< HEAD
-            "patient_id" in request_body
-            and request_body["patient_id"] != pregnancy.patient_id
+            "patient_id" in pregnancy_model_dump
+            and pregnancy_model_dump["patient_id"] != pregnancy.patient_id
         ):
             abort(400, message="Patient ID cannot be changed.")
-        if "start_date" not in request_body:
-            request_body["start_date"] = pregnancy.start_date
+        if "start_date" not in pregnancy_model_dump:
+            pregnancy_model_dump["start_date"] = pregnancy.start_date
 
-        _check_conflicts(request_body, pregnancy.patient_id, pregnancy_id)
+        _check_conflicts(pregnancy_model_dump, pregnancy.patient_id, pregnancy_id)
 
-        crud.update(PregnancyOrm, request_body, id=pregnancy_id)
+        crud.update(PregnancyOrm, pregnancy_model_dump, id=pregnancy_id)
         new_pregnancy = crud.read(PregnancyOrm, id=pregnancy_id)
-=======
-            "patientId" in pregnancy_model_dump
-            and pregnancy_model_dump["patientId"] != pregnancy.patientId
-        ):
-            abort(400, message="Patient ID cannot be changed.")
-        if "startDate" not in pregnancy_model_dump:
-            pregnancy_model_dump["startDate"] = pregnancy.startDate
-
-        _check_conflicts(pregnancy_model_dump, pregnancy.patientId, pregnancy_id)
-
-        crud.update(Pregnancy, pregnancy_model_dump, id=pregnancy_id)
-        new_pregnancy = crud.read(Pregnancy, id=pregnancy_id)
->>>>>>> 8f05bfa4
 
         return marshal.marshal(new_pregnancy)
 
