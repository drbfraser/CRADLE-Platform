import json

import api.util as util
import data
import data.crud as crud
import data.marshal as marshal
import service.serialize as serialize
from api.decorator import roles_required
from flasgger import swag_from
from flask import request, make_response
from flask_jwt_extended import jwt_required
from flask_restful import Resource, abort
<<<<<<< HEAD
from models import ContentTypeEnum, FormClassification, FormTemplate, RoleEnum
=======
from models import ContentTypeEnum, FormClassification, FormTemplate, Question, RoleEnum
from utils import pprint
>>>>>>> af81e960
from validation import formTemplates
from werkzeug.datastructures import FileStorage


# /api/forms/templates
class Root(Resource):
    @staticmethod
    @roles_required([RoleEnum.ADMIN])
    @swag_from(
        "../../specifications/form-templates-post.yml",
        methods=["POST"],
        endpoint="form_templates",
    )
    def post():
        req = {}

        # provide file upload method from web
        if "file" in request.files:
            file: FileStorage = request.files["file"]

            if file.content_type not in ContentTypeEnum.listValues():
                abort(400, message="File Type not supported")

            file_str = str(file.read(), "utf-8")
            if file.content_type == ContentTypeEnum.JSON.value:
                try:
                    req = json.loads(file_str)
                except json.JSONDecodeError:
                    abort(400, message="File content is not valid json-format")

            elif file.content_type == ContentTypeEnum.CSV.value:
                try:
                    req = util.getFormTemplateDictFromCSV(file_str)
                except RuntimeError as err:
                    abort(400, message=err.args[0])
                except TypeError as err:
                    abort(400, message=err.args[0])
                except:
                    abort(
                        400, message="Something went wrong while parsing the CSV file."
                    )
        else:
            req = request.get_json(force=True)

        if len(req) == 0:
            abort(400, message="Request body is empty")

        if req.get("id") is not None:
            if crud.read(FormTemplate, id=req["id"]):
                abort(409, message="Form template already exists")

        error_message = formTemplates.validate_template(req)
        if error_message:
            abort(404, message=error_message)

        classification = crud.read(
            FormClassification, name=req["classification"].get("name")
        )

        if classification is not None:

            if crud.read(
                FormTemplate,
                formClassificationId=classification.id,
                version=req["version"],
            ):
                abort(
                    409,
                    message="Form template with the same version already exists - change the version to upload",
                )

            del req["classification"]

            req["formClassificationId"] = classification.id

        util.assign_form_or_template_ids(FormTemplate, req)

        formTemplate = marshal.unmarshal(FormTemplate, req)

        crud.create(formTemplate, refresh=True)

        return marshal.marshal(formTemplate, shallow=True), 201

    @staticmethod
    @jwt_required
    @swag_from(
        "../../specifications/form-templates-get.yml",
        methods=["GET"],
        endpoint="form_templates",
    )
    def get():

        params = util.get_query_params(request)

        filters: dict = {}

        if (
            params.get("include_archived") is None
            or params.get("include_archived") == "false"
        ):
            filters["archived"] = 0

        form_templates = crud.read_all(FormTemplate, **filters)

        return [marshal.marshal(f, shallow=True) for f in form_templates]


# /api/forms/templates/<string:form_template_id>/versions
class TemplateVersion(Resource):
    @staticmethod
    @jwt_required
    @swag_from(
        "../../specifications/single-form-template-version-get.yml",
        methods=["GET"],
        endpoint="single_form_template_version",
    )
    def get(form_template_id: str):
        form_template = crud.read(FormTemplate, id=form_template_id)
        if not form_template:
            abort(404, message=f"No form with id {form_template_id}")

        lang_list = crud.read_form_template_versions(form_template)

        return {"lang_versions": lang_list}


class TemplateVersionCsv(Resource):
    @staticmethod
    @jwt_required
    @swag_from(
        "../../specifications/single-form-template-version-get-dev.yml",
        methods=["GET"],
        endpoint="single_form_template_csv",
    )
    def get(form_template_id: str, version: str):
        filters: dict = {
            "id": form_template_id,
            "version": version,
        }

        form_template = crud.read(
            FormTemplate,
            **filters,
        )

        if not form_template:
            abort(404, message=f"No form with id {form_template_id}")

        csv: str = util.getCsvFromFormTemplate(form_template)

        response = make_response(csv)
        response.headers[
            "Content-Disposition"
        ] = "attachment; filename=form_template.csv"
        response.headers["Content-Type"] = "text/csv"
        return response


# /api/forms/templates/<string:form_template_id>
class FormTemplateResource(Resource):
    @staticmethod
    @jwt_required
    @swag_from(
        "../../specifications/single-form-template-get.yml",
        methods=["GET"],
        endpoint="single_form_template",
    )
    def get(form_template_id: str):
        params = util.get_query_params(request)
        form_template = crud.read(FormTemplate, id=form_template_id)
        if not form_template:
            abort(404, message=f"No form with id {form_template_id}")

        version = params.get("lang")
        if version == None:
            # admin user get template of full verions
            return marshal.marshal(
                form_template, shallow=False, if_include_versions=True
            )

        available_versions = crud.read_form_template_versions(
            form_template, refresh=True
        )
        if not version in available_versions:
            abort(
                404,
                message=f"Template(id={form_template_id}) doesn't have language version = {version}",
            )

        return marshal.marshal_template_to_single_version(form_template, version)

    @staticmethod
    @jwt_required
    @swag_from(
        "../../specifications/single-form-template-put.yml",
        methods=["PUT"],
        endpoint="single_form_template",
    )
    def put(form_template_id: str):

        form_template = crud.read(FormTemplate, id=form_template_id)

        if not form_template:
            abort(404, message=f"No form template with id {form_template_id}")

        req = request.get_json()
        if req.get("archived") is not None:
            form_template.archived = req.get("archived")
            data.db_session.commit()
            data.db_session.refresh(form_template)

        return marshal.marshal(form_template, True), 201


# /api/forms/templates/blank/<string:form_template_id>
class BlankFormTemplate(Resource):
    @staticmethod
    @jwt_required
    @swag_from(
        "../../specifications/blank-form-template-get.yml",
        methods=["GET"],
        endpoint="blank_form_template",
    )
    def get(form_template_id: str):
        params = util.get_query_params(request)
        form_template = crud.read(FormTemplate, id=form_template_id)
        if not form_template:
            abort(404, message=f"No form with id {form_template_id}")

        version = params.get("lang")
        if version == None:
            # admin user get template of full verions
            blank_template = marshal.marshal(
                form_template, shallow=False, if_include_versions=True
            )
            blank_template = serialize.serialize_blank_form_template(blank_template)
            return blank_template

        available_versions = crud.read_form_template_versions(
            form_template, refresh=True
        )
        if not version in available_versions:
            abort(
                404,
                message=f"Template(id={form_template_id}) doesn't have language version = {version}",
            )

        blank_template = marshal.marshal_template_to_single_version(
            form_template, version
        )
        blank_template = serialize.serialize_blank_form_template(blank_template)

        return blank_template<|MERGE_RESOLUTION|>--- conflicted
+++ resolved
@@ -10,12 +10,7 @@
 from flask import request, make_response
 from flask_jwt_extended import jwt_required
 from flask_restful import Resource, abort
-<<<<<<< HEAD
 from models import ContentTypeEnum, FormClassification, FormTemplate, RoleEnum
-=======
-from models import ContentTypeEnum, FormClassification, FormTemplate, Question, RoleEnum
-from utils import pprint
->>>>>>> af81e960
 from validation import formTemplates
 from werkzeug.datastructures import FileStorage
 
