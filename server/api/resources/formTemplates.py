from pprint import pp
from telnetlib import theNULL
from flasgger import swag_from
from flask import request
from flask_jwt_extended import jwt_required
from flask_restful import Resource, abort

import data
import data.crud as crud
import data.marshal as marshal
import api.util as util
import service.serialize as serialize
from models import FormTemplate, Question, RoleEnum
import service.serialize as serialize
from validation import formTemplates
from utils import get_current_time, is_json, pprint
from api.decorator import roles_required
import json

# /api/forms/templates
class Root(Resource):
    @staticmethod
    @roles_required([RoleEnum.ADMIN])
    @swag_from(
        "../../specifications/form-templates-post.yml",
        methods=["POST"],
        endpoint="form_templates",
    )
    def post():
        req = None

        # provide file upload method from web
        if "file" in request.files:
            file = request.files["file"]
            file_str = str(file.read(), encoding="utf-8")
            if is_json(file_str):
                req = json.loads(file_str)
            else:
                abort(404, message="File content is not valid json-format")
        else:
            req = request.get_json(force=True)

        if req.get("id") is not None:
            if crud.read(FormTemplate, id=req["id"]):
                abort(404, message="Form template already exist")

        error_message = formTemplates.validate_template(req)
        if error_message:
            abort(404, message=error_message)

        if crud.read(FormTemplate, version=req["version"]):
            abort(
                404,
                message="Form template with the same version already exists - change the version to upload",
            )

        util.assign_form_or_template_ids(FormTemplate, req)

        formTemplate = marshal.unmarshal(FormTemplate, req)

        crud.create(formTemplate, refresh=True)

        return marshal.marshal(formTemplate, shallow=True), 201

    @staticmethod
    @jwt_required
    @swag_from(
        "../../specifications/form-templates-get.yml",
        methods=["GET"],
        endpoint="form_templates",
    )
    def get():

        params = util.get_query_params(request)

        filters: dict = {}

        if (
            params.get("include_archived") is None
            or params.get("include_archived") == 0
        ):
            filters["archived"] = 0

        form_templates = crud.read_all(FormTemplate, **filters)

        return [marshal.marshal(f, shallow=True) for f in form_templates]


# /api/forms/templates/<string:form_template_id>/versions
class SingleTemplateVersion(Resource):
    @staticmethod
    @jwt_required
    @swag_from(
        "../../specifications/single-form-template-version-get.yml",
        methods=["GET"],
        endpoint="single_form_template_version",
    )
    def get(form_template_id: str):
        form_template = crud.read(FormTemplate, id=form_template_id)
        if not form_template:
            abort(404, message=f"No form with id {form_template_id}")

        lang_list = crud.read_form_template_versions(form_template)

        return {"lang_versions": lang_list}


# /api/forms/templates/<string:form_template_id>
class SingleFormTemplate(Resource):
    @staticmethod
    @jwt_required
    @swag_from(
        "../../specifications/single-form-template-get.yml",
        methods=["GET"],
        endpoint="single_form_template",
    )
    def get(form_template_id: str):
        params = util.get_query_params(request)
        form_template = crud.read(FormTemplate, id=form_template_id)
        if not form_template:
            abort(404, message=f"No form with id {form_template_id}")

        version = params.get("lang")
        if version == None:
            # admin user get template of full verions
            return marshal.marshal(
                form_template, shallow=False, if_include_versions=True
            )

        available_versions = crud.read_form_template_versions(
            form_template, refresh=True
        )
        if not version in available_versions:
            abort(
                404,
                message=f"Template(id={form_template_id}) doesn't have language version = {version}",
            )

        return marshal.marshal_template_to_single_version(form_template, version)

    @staticmethod
    @jwt_required
    @swag_from(
        "../../specifications/single-form-template-put.yml",
        methods=["PUT"],
        endpoint="single_form_template",
    )
    def put(form_template_id: str):

        form_template = crud.read(FormTemplate, id=form_template_id)

        if not form_template:
            abort(404, message=f"No form template with id {form_template_id}")

        req = request.get_json()
        if req.get("archived") is not None:
            form_template.archived = req.get("archived")

<<<<<<< HEAD
        # create new questions
        questions = marshal.unmarshal_question_list(req["questions"])
        del req["questions"]
        crud.create_all(questions, autocommit=False)
        data.db_session.commit()
        data.db_session.refresh(form_template)
=======
        form_template_marshalled = marshal.marshal(form_template, True)

        crud.update(FormTemplate, form_template_marshalled, True, id=form_template_id)
>>>>>>> 303c5bf2

        return form_template_marshalled, 201


# /api/forms/templates/blank/<string:form_template_id>
class BlankFormTemplate(Resource):
    @staticmethod
    @jwt_required
    @swag_from(
        "../../specifications/blank-form-template-get.yml",
        methods=["GET"],
        endpoint="blank_form_template",
    )
    def get(form_template_id: str):
        params = util.get_query_params(request)
        form_template = crud.read(FormTemplate, id=form_template_id)
        if not form_template:
            abort(404, message=f"No form with id {form_template_id}")

        version = params.get("lang")
        if version == None:
            # admin user get template of full verions
            blank_template = marshal.marshal(
                form_template, shallow=False, if_include_versions=True
            )
            blank_template = serialize.serialize_blank_form_template(blank_template)
            return blank_template

        available_versions = crud.read_form_template_versions(
            form_template, refresh=True
        )
        if not version in available_versions:
            abort(
                404,
                message=f"Template(id={form_template_id}) doesn't have language version = {version}",
            )

        blank_template = marshal.marshal_template_to_single_version(
            form_template, version
        )
        blank_template = serialize.serialize_blank_form_template(blank_template)

        return blank_template<|MERGE_RESOLUTION|>--- conflicted
+++ resolved
@@ -156,18 +156,9 @@
         if req.get("archived") is not None:
             form_template.archived = req.get("archived")
 
-<<<<<<< HEAD
-        # create new questions
-        questions = marshal.unmarshal_question_list(req["questions"])
-        del req["questions"]
-        crud.create_all(questions, autocommit=False)
-        data.db_session.commit()
-        data.db_session.refresh(form_template)
-=======
         form_template_marshalled = marshal.marshal(form_template, True)
 
         crud.update(FormTemplate, form_template_marshalled, True, id=form_template_id)
->>>>>>> 303c5bf2
 
         return form_template_marshalled, 201
 
