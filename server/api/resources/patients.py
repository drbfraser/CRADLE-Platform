from datetime import date
from typing import Any, cast

from flasgger import swag_from
from flask_restful import Resource, abort

import data
from api import util
from api.decorator import patient_association_required
from common import api_utils, commonUtil, user_utils
from data import crud, marshal
from models import (
    AssessmentOrm,
    PatientOrm,
    PregnancyOrm,
    ReadingOrm,
    ReferralOrm,
    UserOrm,
)
from service import assoc, invariant, serialize, statsCalculation, view
from utils import get_current_time
from validation.assessments import AssessmentValidator
from validation.patients import PatientPostValidator, PatientPutValidator
from validation.readings import ReadingValidator
from validation.validation_exception import ValidationExceptionError

patient_not_found_message = "Patient with id ({}) not found."


# /api/patients
class Root(Resource):
    @staticmethod
    @swag_from(
        "../../specifications/patients-get.yml",
        methods=["GET"],
        endpoint="patients",
    )
    # gets all UNARCHIVED patients
    def get():
        current_user = user_utils.get_current_user_from_jwt()
        current_user = cast(dict[Any, Any], current_user)
        params = api_utils.get_query_params()
        patients = view.patient_list_view(current_user, **params)
        return serialize.serialize_patient_list(patients)

    @staticmethod
    @swag_from(
        "../../specifications/patients-post.yml",
        methods=["POST"],
        endpoint="patients",
    )
    def post():
<<<<<<< HEAD
        json = request.get_json(force=True)
=======
        request_body = request.get_json(force=True)
>>>>>>> 0362f8f0

        try:
            patient_pydantic_model = PatientPostValidator.validate(request_body)
        except ValidationExceptionError as e:
            abort(400, message=str(e))
            return None

        new_patient = patient_pydantic_model.model_dump()
        new_patient = commonUtil.filterNestedAttributeWithValueNone(new_patient)
        patient = marshal.unmarshal(PatientOrm, new_patient)
        patient_id = patient.id
        if crud.read(PatientOrm, id=patient_id):
            abort(409, message=f"A patient already exists with id: {patient_id}")
            return None

        # Resolve invariants and set the creation timestamp for the patient ensuring
        # that both the created and last_edited fields have the exact same value.
        invariant.resolve_reading_invariants(patient)
        creation_time = get_current_time()
        patient.date_created = creation_time
        patient.last_edited = creation_time
        patient.is_archived = False

        crud.create(patient, refresh=True)

        # Associate the patient with the user who created them
        current_user = user_utils.get_current_user_from_jwt()
        current_user_orm = crud.read(UserOrm, id=current_user["id"])
        assoc.associate_by_user_role(patient, current_user_orm)

        # If the patient has any referrals, associate the patient with the facilities they were referred to
        for referral in patient.referrals:
            if not assoc.has_association(patient, referral.health_facility):
                assoc.associate(patient, facility=referral.health_facility)
                # The associate function performs a database commit, since this will
                # wipe out the patient we want to return we must refresh it.
                data.db_session.refresh(patient)

        patient = crud.read_patients(patient_id)
        if patient is None:
            abort(404, message=patient_not_found_message.format(patient_id))
            return None
        readings = crud.read_readings(patient_id)
        referrals = crud.read_referrals_or_assessments(ReferralOrm, patient_id)
        assessments = crud.read_referrals_or_assessments(AssessmentOrm, patient_id)

        response_body = serialize.serialize_patient(
            patient, readings, referrals, assessments
        )
        return response_body, 201


# /api/patients/<string:patient_id>
class SinglePatient(Resource):
    @staticmethod
    @patient_association_required()
    @swag_from(
        "../../specifications/single-patient-get.yml",
        methods=["GET"],
        endpoint="single_patient",
    )
    def get(patient_id: str):
        patient = crud.read_patients(patient_id)
        if patient is None:
            abort(404, message=patient_not_found_message.format(patient_id))
            return None

        readings = crud.read_readings(patient_id)
        referrals = crud.read_referrals_or_assessments(ReferralOrm, patient_id)
        assessments = crud.read_referrals_or_assessments(AssessmentOrm, patient_id)

        return serialize.serialize_patient(patient, readings, referrals, assessments)


# /api/patients/<string:patient_id>/info
class PatientInfo(Resource):
    @staticmethod
    @patient_association_required()
    @swag_from(
        "../../specifications/patient-info-get.yml",
        methods=["GET"],
        endpoint="patient_info",
    )
    def get(patient_id: str):
        patient = crud.read(PatientOrm, id=patient_id)
        if not patient:
            abort(404, message=patient_not_found_message.format(patient_id))
            return None
        return marshal.marshal(patient, shallow=True)

    @staticmethod
    @swag_from(
        "../../specifications/patient-info-put.yml",
        methods=["PUT"],
        endpoint="patient_info",
    )
    def put(patient_id: str):
        request_body = api_utils.get_request_body()

        try:
            patient_pydantic_model = PatientPutValidator.validate(
                request_body, patient_id
            )
        except ValidationExceptionError as e:
            abort(400, message=str(e))
            return None

        update_patient = patient_pydantic_model.model_dump()
        update_patient = util.filterPairsWithNone(update_patient)

        update_patient = patient_pydantic_model.model_dump()
        update_patient = util.filterPairsWithNone(update_patient)

        # If the inbound JSON contains a `base` field then we need to check if it is the
        # same as the `last_edited` field of the existing patient. If it is then that
        # means that the patient has not been edited on the server since this inbound
        # patient was last synced and we can apply the changes. If they are not equal,
        # then that means the patient has been edited on the server after it was last
        # synced with the client. In these cases, we reject the changes for the client.
        #
        # You can think of this like aborting a git merge due to conflicts.
        base = update_patient.get("base")
        if base:
            patient = crud.read(PatientOrm, id=patient_id)
            if patient is None:
                abort(404, message=patient_not_found_message.format(patient_id))
                return None
            last_edited = patient.last_edited
            if base != last_edited:
                abort(409, message="Unable to merge changes, conflict detected")
                return None

            # Delete the `base` field once we are done with it as to not confuse the
            # ORM as there is no "base" column in the database for patients.
            del update_patient["base"]

        crud.update(PatientOrm, update_patient, id=patient_id)
        patient = crud.read(PatientOrm, id=patient_id)
        if patient is None:
            abort(404, message=patient_not_found_message.format(patient_id))
            return None

        # Update the patient's last_edited timestamp only if there was no `base` field
        # in the request JSON. If there was then that means that this edit happened some
        # time in the past and is just being synced. In this case we want to keep the
        # `last_edited` value which is present in the request.
        if not base:
            patient.last_edited = get_current_time()
            data.db_session.commit()
            data.db_session.refresh(patient)  # Need to refresh the patient after commit

        return marshal.marshal(patient)


# /api/patients/<string:patient_id>/stats
class PatientStats(Resource):
    @staticmethod
    @patient_association_required()
    @swag_from(
        "../../specifications/patient-stats-get.yml",
        methods=["GET"],
        endpoint="patient_stats",
    )
    def get(patient_id: str):
        patient = crud.read(PatientOrm, id=patient_id)
        if patient is None:
            abort(404, message=patient_not_found_message.format(patient_id))
            return None

        today = date.today()
        current_year = today.year
        current_month = today.month

        # getting all systolic_blood_pressure readings for each month
        bp_systolic = statsCalculation.get_stats_data(
            "systolic_blood_pressure",
            patient.readings,
            current_year,
            current_month,
        )

        # getting all bpDiastolic readings for each month
        bp_diastolic = statsCalculation.get_stats_data(
            "diastolic_blood_pressure",
            patient.readings,
            current_year,
            current_month,
        )

        # getting all heart rate readings for each month
        heart_rate = statsCalculation.get_stats_data(
            "heart_rate",
            patient.readings,
            current_year,
            current_month,
        )

        # getting all bpSystolic readings for each month dated from 12 months before the current month
        bp_systolic_last_twelve_months = statsCalculation.get_stats_data(
            "bp_systolic_last_twelve_months",
            patient.readings,
            current_year,
            current_month,
            True,
        )

        # getting all bpDiastolic readings for each month dated from 12 months before the current month
        bp_diastolic_last_twelve_months = statsCalculation.get_stats_data(
            "bp_diastolic_last_twelve_months",
            patient.readings,
            current_year,
            current_month,
            True,
        )

        # getting all heart rate readings for each month dated from 12 months before the current month
        heart_rate_last_twelve_months = statsCalculation.get_stats_data(
            "heart_rate_last_twelve_months",
            patient.readings,
            current_year,
            current_month,
            True,
        )

        # getting all traffic lights from day 1 for this patient
        traffic_light_statuses = statsCalculation.get_stats_data(
            "traffic_light_status",
            patient.readings,
            current_year,
            current_month,
        )

        # putting data into one object now
        data = {
            "bp_systolic_readings_monthly": bp_systolic,
            "bp_diastolic_readings_monthly": bp_diastolic,
            "heart_rate_readings_monthly": heart_rate,
            "bp_systolic_readings_last_twelve_months": bp_systolic_last_twelve_months,
            "bp_diastolic_readings_last_twelve_months": bp_diastolic_last_twelve_months,
            "heart_rate_readings_last_twelve_months": heart_rate_last_twelve_months,
            "traffic_light_counts_from_day_1": {
                "green": traffic_light_statuses[0],
                "yellow_up": traffic_light_statuses[1],
                "yellow_down": traffic_light_statuses[2],
                "red_up": traffic_light_statuses[3],
                "red_down": traffic_light_statuses[4],
            },
            "current_month": current_month,
        }
        return data


# /api/patients/<string:patient_id>/readings
class PatientReadings(Resource):
    @staticmethod
    @swag_from(
        "../../specifications/patient-readings-get.yml",
        methods=["GET"],
        endpoint="patient_readings",
    )
    def get(patient_id: str):
        patient = crud.read(PatientOrm, id=patient_id)
        if patient is None:
            abort(404, message=patient_not_found_message.format(patient_id))
            return None
        return [marshal.marshal(r) for r in patient.readings]


# /api/patients/<string:patient_id>/most_recent_reading
class PatientMostRecentReading(Resource):
    @staticmethod
    @swag_from(
        "../../specifications/patient-most-recent-reading-get.yml",
        methods=["GET"],
        endpoint="patient_most_recent_reading",
    )
    def get(patient_id: str):
        patient = crud.read(PatientOrm, id=patient_id)
        if patient is None:
            abort(404, message=patient_not_found_message.format(patient_id))
            return None
        readings = [marshal.marshal(r) for r in patient.readings]
        if not len(readings):
            return []

        sorted_readings = sorted(
            readings,
            key=lambda r: r["dateTimeTaken"],
            reverse=True,
        )
        return [sorted_readings[0]]


# /api/patients/<string:patient_id>/referrals
class PatientReferrals(Resource):
    @staticmethod
    @swag_from(
        "../../specifications/patient-referrals-get.yml",
        methods=["GET"],
        endpoint="patient_referrals",
    )
    def get(patient_id: str):
        patient = crud.read(PatientOrm, id=patient_id)
        if patient is None:
            abort(404, message=patient_not_found_message.format(patient_id))
            return None
        return [marshal.marshal(ref) for ref in patient.referrals]


# /api/patients/<string:patient_id>/forms
class PatientForms(Resource):
    @staticmethod
    @swag_from(
        "../../specifications/patient-forms-get.yml",
        methods=["GET"],
        endpoint="patient_forms",
    )
    def get(patient_id: str):
        patient = crud.read(PatientOrm, id=patient_id)
        if patient is None:
            abort(404, message=patient_not_found_message.format(patient_id))
            return None
        return [marshal.marshal(form, True) for form in patient.forms]


# /api/patients/<string:patient_id>/pregnancy_summary
class PatientPregnancySummary(Resource):
    @staticmethod
    @patient_association_required()
    @swag_from(
        "../../specifications/patient-pregnancy-summary-get.yml",
        methods=["GET"],
        endpoint="patient_pregnancy_summary",
    )
    def get(patient_id: str):
        pregnancies = crud.read_medical_records(
            PregnancyOrm, patient_id, direction="DESC"
        )
        return marshal.marshal_patient_pregnancy_summary(pregnancies)


# /api/patients/<string:patient_id>/medical_history
class PatientMedicalHistory(Resource):
    @staticmethod
    @patient_association_required()
    @swag_from(
        "../../specifications/patient-medical-history-get.yml",
        methods=["GET"],
        endpoint="patient_medical_history",
    )
    def get(patient_id: str):
        medical = crud.read_patient_current_medical_record(patient_id, False)
        drug = crud.read_patient_current_medical_record(patient_id, True)
        return marshal.marshal_patient_medical_history(medical=medical, drug=drug)


# /api/patients/<string:patient_id>/timeline
class PatientTimeline(Resource):
    @staticmethod
    @patient_association_required()
    @swag_from(
        "../../specifications/patient-timeline-get.yml",
        methods=["GET"],
        endpoint="patient_timeline",
    )
    def get(patient_id: str):
        params = api_utils.get_query_params()
        records = crud.read_patient_timeline(patient_id, **params)
        return [serialize.serialize_patient_timeline(r) for r in records]


# /api/patients/reading-assessment
class ReadingAssessment(Resource):
    @staticmethod
    @swag_from(
        "../../specifications/reading-assessment-post.yml",
        methods=["POST"],
        endpoint="reading_assessment",
    )
    def post():
        request_body = api_utils.get_request_body()
        reading_dict = request_body["reading"]
        assessment_dict = request_body["assessment"]

        try:
            reading_pydantic_model = ReadingValidator.validate(reading_dict)
            assessment_pydantic_model = AssessmentValidator.validate(assessment_dict)
        except ValidationExceptionError as e:
            abort(400, message=str(e))
            return None

        new_reading = reading_pydantic_model.model_dump()
        reading_dict = util.filterPairsWithNone(new_reading)
        new_assessment = assessment_pydantic_model.model_dump()
        assessment_dict = util.filterPairsWithNone(new_assessment)

        current_user = user_utils.get_current_user_from_jwt()
        user_id = current_user["id"]
        reading_dict["user_id"] = user_id

        reading = marshal.unmarshal(ReadingOrm, reading_dict)

        if crud.read(ReadingOrm, id=reading.id):
            abort(409, message=f"A reading already exists with id: {reading.id}")
            return None

        invariant.resolve_reading_invariants(reading)

        # Populate the date_assessed and healthcare_worker_id fields of the followup
        assessment_dict["date_assessed"] = get_current_time()
        assessment_dict["healthcare_worker_id"] = user_id

        assessment = marshal.unmarshal(AssessmentOrm, assessment_dict)

        crud.create(reading, refresh=True)
        crud.create(assessment)

        reading_dict = marshal.marshal(reading)
        assessment_dict = marshal.marshal(assessment)
        response_body = {"reading": reading_dict, "assessment": assessment_dict}

        return response_body, 201


# /api/patients/<string:patient_id>/get_all_records
class PatientAllRecords(Resource):
    @staticmethod
    @swag_from(
        "../../specifications/patient-all-records-get.yml",
        methods=["GET"],
        endpoint="patient_get_all_records",
    )
    def get(patient_id: str):
        params = api_utils.get_query_params()
        records = crud.read_patient_all_records(patient_id, **params)
        return [marshal.marshal_with_type(r) for r in records]


# /api/patients/admin
class PatientsAdmin(Resource):
    @staticmethod
    @swag_from(
        "../../specifications/patients-admin-get.yml",
        methods=["GET"],
        endpoint="patients_admin",
    )
    # gets all patients, including archived, for admin use
    def get():
        current_user = user_utils.get_current_user_from_jwt()
        current_user = cast(dict[Any, Any], current_user)
        params = api_utils.get_query_params()
        patients = view.admin_patient_view(current_user, **params)
        return serialize.serialize_patients_admin(patients)<|MERGE_RESOLUTION|>--- conflicted
+++ resolved
@@ -2,6 +2,7 @@
 from typing import Any, cast
 
 from flasgger import swag_from
+from flask import request
 from flask_restful import Resource, abort
 
 import data
@@ -50,11 +51,7 @@
         endpoint="patients",
     )
     def post():
-<<<<<<< HEAD
-        json = request.get_json(force=True)
-=======
         request_body = request.get_json(force=True)
->>>>>>> 0362f8f0
 
         try:
             patient_pydantic_model = PatientPostValidator.validate(request_body)
