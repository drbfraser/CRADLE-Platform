--- conflicted
+++ resolved
@@ -86,6 +86,7 @@
         if patient is None:
             abort(404, message=patient_not_found_message.format(patient_id))
             return None
+        readings = crud.read_readings(patient_id)
         referrals = crud.read_referrals_or_assessments(ReferralOrm, patient_id)
         assessments = crud.read_referrals_or_assessments(FollowUpOrm, patient_id)
 
@@ -142,17 +143,11 @@
     def put(patient_id: str):
         json = request.get_json(force=True)
 
-<<<<<<< HEAD
-        error_message = patients.validate_put_request(json, patient_id)
-        if error_message is not None:
-            abort(400, message=error_message)
-            return None
-=======
         try:
             PatientPutValidator.validate(json, patient_id)
         except ValidationExceptionError as e:
             abort(400, message=str(e))
->>>>>>> 906f184f
+            return None
 
         # If the inbound JSON contains a `base` field then we need to check if it is the
         # same as the `last_edited` field of the existing patient. If it is then that
