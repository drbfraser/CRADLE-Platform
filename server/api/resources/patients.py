from flasgger import swag_from
from flask import request
from flask_jwt_extended import jwt_required, get_jwt_identity
from flask_restful import Resource, abort

import api.util as util
import data
import data.crud as crud
import data.marshal as marshal
import service.assoc as assoc
import service.invariant as invariant
import service.view as view
import service.serialize as serialize
import service.statsCalculation as statsCalculation
from models import Patient, Pregnancy, Reading, FollowUp
from validation import patients, readings, assessments
from utils import get_current_time
from api.decorator import patient_association_required
from datetime import date


# /api/patients
class Root(Resource):
    @staticmethod
    @jwt_required
    @swag_from(
        "../../specifications/patients-get.yml", methods=["GET"], endpoint="patients"
    )
    def get():
        user = get_jwt_identity()
        params = util.get_query_params(request)
        patients = view.patient_list_view(user, **params)
        return serialize.serialize_patient_list(patients)

    @staticmethod
    @jwt_required
    @swag_from(
        "../../specifications/patients-post.yml", methods=["POST"], endpoint="patients"
    )
    def post():
        json = request.get_json(force=True)

        if "gestationalTimestamp" in json:
            # Changing the key that comes from the android app to work with validation
            json["pregnancyStartDate"] = json.pop("gestationalTimestamp")

        error_message = patients.validate(json)
        if error_message is not None:
            abort(400, message=error_message)

        patient = marshal.unmarshal(Patient, json)
        patient_id = patient.patientId
        if crud.read(Patient, patientId=patient_id):
            abort(409, message=f"A patient already exists with id: {patient_id}")

        # Resolve invariants and set the creation timestamp for the patient ensuring
        # that both the created and lastEdited fields have the exact same value.
        invariant.resolve_reading_invariants(patient)
        creation_time = get_current_time()
        patient.created = creation_time
        patient.lastEdited = creation_time

        crud.create(patient, refresh=True)

        # Associate the patient with the user who created them
        user = util.current_user()
        assoc.associate_by_user_role(patient, user)

        # If the patient has any referrals, associate the patient with the facilities they were referred to
        for referral in patient.referrals:
            if not assoc.has_association(patient, referral.healthFacility):
                assoc.associate(patient, facility=referral.healthFacility)
                # The associate function performs a database commit, since this will
                # wipe out the patient we want to return we must refresh it.
                data.db_session.refresh(patient)

        patient = crud.read_patients(patient_id)
        readings = crud.read_readings(patient_id)

        return serialize.serialize_patient(patient, readings), 201


# /api/patients/<string:patient_id>
class SinglePatient(Resource):
    @staticmethod
    @jwt_required
    @swag_from(
        "../../specifications/single-patient-get.yml",
        methods=["GET"],
        endpoint="single_patient",
    )
    def get(patient_id: str):
        patient = crud.read_patients(patient_id)
        if not patient:
            abort(404, message=f"No patient with id {patient_id}")

        readings = crud.read_readings(patient_id)

        return serialize.serialize_patient(patient, readings)


# /api/patients/<string:patient_id>/info
class PatientInfo(Resource):
    @staticmethod
    @jwt_required
    @swag_from(
        "../../specifications/patient-info-get.yml",
        methods=["GET"],
        endpoint="patient_info",
    )
    def get(patient_id: str):
        patient = crud.read(Patient, patientId=patient_id)
        if not patient:
            abort(404, message=f"No patient with id {patient_id}")
        return marshal.marshal(patient, shallow=True)

    @staticmethod
    @jwt_required
    @swag_from(
        "../../specifications/patient-info-put.yml",
        methods=["PUT"],
        endpoint="patient_info",
    )
    def put(patient_id: str):
        json = request.get_json(force=True)
        error_message = patients.validate_put_request(json, patient_id)
        if error_message is not None:
            abort(400, message=error_message)

        # If the inbound JSON contains a `base` field then we need to check if it is the
        # same as the `lastEdited` field of the existing patient. If it is then that
        # means that the patient has not been edited on the server since this inbound
        # patient was last synced and we can apply the changes. If they are not equal,
        # then that means the patient has been edited on the server after it was last
        # synced with the client. In these cases, we reject the changes for the client.
        #
        # You can think of this like aborting a git merge due to conflicts.
        base = json.get("base")
        if base:
            last_edited = crud.read(Patient, patientId=patient_id).lastEdited
            if base != last_edited:
                abort(409, message="Unable to merge changes, conflict detected")

            # Delete the `base` field once we are done with it as to not confuse the
            # ORM as there is no "base" column in the database for patients.
            del json["base"]

        crud.update(Patient, json, patientId=patient_id)
        patient = crud.read(Patient, patientId=patient_id)

        # Update the patient's lastEdited timestamp only if there was no `base` field
        # in the request JSON. If there was then that means that this edit happened some
        # time in the past and is just being synced. In this case we want to keep the
        # `lastEdited` value which is present in the request.
        if not base:
            patient.lastEdited = get_current_time()
            data.db_session.commit()
            data.db_session.refresh(patient)  # Need to refresh the patient after commit

        return marshal.marshal(patient)


# /api/patients/<string:patient_id>/stats
class PatientStats(Resource):
    @staticmethod
    @jwt_required
    @swag_from(
        "../../specifications/patient-stats-get.yml",
        methods=["GET"],
        endpoint="patient_stats",
    )
    def get(patient_id: str):

        patient = crud.read(Patient, patientId=patient_id)
        if not patient:
            abort(404, message=f"No patient with id {patient_id}")

        today = date.today()
        current_year = today.year
        current_month = today.month

        # getting all bpSystolic readings for each month
        bp_systolic = statsCalculation.get_stats_data(
            "bpSystolic", patient.readings, current_year, current_month
        )

        # getting all bpDiastolic readings for each month
        bp_diastolic = statsCalculation.get_stats_data(
            "bpDiastolic", patient.readings, current_year, current_month
        )

        # getting all heart rate readings for each month
        heart_rate = statsCalculation.get_stats_data(
            "heartRateBPM", patient.readings, current_year, current_month
        )

        # getting all bpSystolic readings for each month dated from 12 months before the current month
        bp_systolic_last_twelve_months = statsCalculation.get_stats_data(
            "bpSystolicLastTwelveMonths",
            patient.readings,
            current_year,
            current_month,
            True,
        )

        # getting all bpDiastolic readings for each month dated from 12 months before the current month
        bp_diastolic_last_twelve_months = statsCalculation.get_stats_data(
            "bpDiastolicLastTwelveMonths",
            patient.readings,
            current_year,
            current_month,
            True,
        )

        # getting all heart rate readings for each month dated from 12 months before the current month
        heart_rate_last_twelve_months = statsCalculation.get_stats_data(
            "heartRateBPMLastTwelveMonths",
            patient.readings,
            current_year,
            current_month,
            True,
        )

        # getting all traffic lights from day 1 for this patient
        traffic_light_statuses = statsCalculation.get_stats_data(
            "trafficLightStatus", patient.readings, current_year, current_month
        )

        # putting data into one object now
        data = {
            "bpSystolicReadingsMonthly": bp_systolic,
            "bpDiastolicReadingsMonthly": bp_diastolic,
            "heartRateReadingsMonthly": heart_rate,
            "bpSystolicReadingsLastTwelveMonths": bp_systolic_last_twelve_months,
            "bpDiastolicReadingsLastTwelveMonths": bp_diastolic_last_twelve_months,
            "heartRateReadingsLastTwelveMonths": heart_rate_last_twelve_months,
            "trafficLightCountsFromDay1": {
                "green": traffic_light_statuses[0],  # dont
                "yellowUp": traffic_light_statuses[1],  # hate
                "yellowDown": traffic_light_statuses[2],  # the
                "redUp": traffic_light_statuses[3],  # magic
                "redDown": traffic_light_statuses[4],  # numbers
            },
            "currentMonth": current_month,
        }
        return data


# /api/patients/<string:patient_id>/readings
class PatientReadings(Resource):
    @staticmethod
    @jwt_required
    @swag_from(
        "../../specifications/patient-readings-get.yml",
        methods=["GET"],
        endpoint="patient_readings",
    )
    def get(patient_id: str):
        patient = crud.read(Patient, patientId=patient_id)
        return [marshal.marshal(r) for r in patient.readings]


# /api/patients/<string:patient_id>/most_recent_reading
class PatientMostRecentReading(Resource):
    @staticmethod
    @jwt_required
    @swag_from(
        "../../specifications/patient-most-recent-reading-get.yml",
        methods=["GET"],
        endpoint="patient_most_recent_reading",
    )
    def get(patient_id: str):
        patient = crud.read(Patient, patientId=patient_id)
        readings = [marshal.marshal(r) for r in patient.readings]
        if not len(readings):
            return []

        sorted_readings = sorted(
            readings, key=lambda r: r["dateTimeTaken"], reverse=True
        )
        return [sorted_readings[0]]


# /api/patients/<string:patient_id>/referrals
class PatientReferrals(Resource):
    @staticmethod
    @jwt_required
    @swag_from(
        "../../specifications/patient-referrals-get.yml",
        methods=["GET"],
        endpoint="patient_referrals",
    )
    def get(patient_id: str):
        patient = crud.read(Patient, patientId=patient_id)
        return [marshal.marshal(ref) for ref in patient.referrals]


# /api/patients/<string:patient_id>/pregnancy_summary
class PatientPregnancySummary(Resource):
    @staticmethod
    @patient_association_required()
    @swag_from(
        "../../specifications/patient-pregnancy-summary-get.yml",
        methods=["GET"],
        endpoint="patient_pregnancy_summary",
    )
    def get(patient_id: str):
        pregnancies = crud.read_medical_records(Pregnancy, patient_id, direction="DESC")
        return marshal.marshal_patient_pregnancy_summary(pregnancies)


# /api/patients/<string:patient_id>/medical_history
class PatientMedicalHistory(Resource):
    @staticmethod
    @patient_association_required()
    @swag_from(
        "../../specifications/patient-medical-history-get.yml",
        methods=["GET"],
        endpoint="patient_medical_history",
    )
    def get(patient_id: str):
        medical = crud.read_patient_current_medical_record(patient_id, False)
        drug = crud.read_patient_current_medical_record(patient_id, True)
        return marshal.marshal_patient_medical_history(medical=medical, drug=drug)


# /api/patients/<string:patient_id>/timeline
class PatientTimeline(Resource):
    @staticmethod
    @patient_association_required()
    @swag_from(
        "../../specifications/patient-timeline-get.yml",
        methods=["GET"],
        endpoint="patient_timeline",
    )
    def get(patient_id: str):
        params = util.get_query_params(request)
        records = crud.read_patient_timeline(patient_id, **params)
        return [serialize.serialize_patient_timeline(r) for r in records]


<<<<<<< HEAD
# /api/patients/<string:patient_id>/get_all_records
class PatientAllRecords(Resource):
=======
# /api/patients/reading-assessment
class ReadingAssessment(Resource):
>>>>>>> e83e2dab
    @staticmethod
    @jwt_required
    @swag_from(
        "../../specifications/reading-assessment-post.yml",
        methods=["POST"],
        endpoint="reading_assessment",
    )
<<<<<<< HEAD
=======
    def post():
        json = request.get_json(force=True)
        reading_json = json["reading"]
        assessment_json = json["assessment"]

        error_message = readings.validate(reading_json)
        if error_message is not None:
            abort(400, message=error_message)
        error_message = assessments.validate(assessment_json)
        if error_message is not None:
            abort(400, message=error_message)

        userId = get_jwt_identity()["userId"]
        reading_json["userId"] = userId

        reading = marshal.unmarshal(Reading, reading_json)

        if crud.read(Reading, readingId=reading.readingId):
            abort(409, message=f"A reading already exists with id: {reading.readingId}")

        invariant.resolve_reading_invariants(reading)

        # Populate the dateAssessed and healthCareWorkerId fields of the followup
        assessment_json["dateAssessed"] = get_current_time()
        assessment_json["healthcareWorkerId"] = userId

        assessment = marshal.unmarshal(FollowUp, assessment_json)

        crud.create(reading, refresh=True)
        crud.create(assessment)

        reading_json = marshal.marshal(reading)
        assessment_json = marshal.marshal(assessment)
        response_json = {"reading": reading_json, "assessment": assessment_json}

        return response_json, 201


# /api/patients/<string:patient_id>/get_all_records
class PatientAllRecords(Resource):
    @staticmethod
    @jwt_required
    @swag_from(
        "../../specifications/patient-all-records-get.yml",
        methods=["GET"],
        endpoint="patient_get_all_records",
    )
>>>>>>> e83e2dab
    def get(patient_id: str):
        params = util.get_query_params(request)
        records = crud.read_patient_readings_referrals_assessments(patient_id, **params)
        return [marshal.marshal_with_type(r) for r in records]<|MERGE_RESOLUTION|>--- conflicted
+++ resolved
@@ -339,13 +339,8 @@
         return [serialize.serialize_patient_timeline(r) for r in records]
 
 
-<<<<<<< HEAD
 # /api/patients/<string:patient_id>/get_all_records
 class PatientAllRecords(Resource):
-=======
-# /api/patients/reading-assessment
-class ReadingAssessment(Resource):
->>>>>>> e83e2dab
     @staticmethod
     @jwt_required
     @swag_from(
@@ -353,8 +348,6 @@
         methods=["POST"],
         endpoint="reading_assessment",
     )
-<<<<<<< HEAD
-=======
     def post():
         json = request.get_json(force=True)
         reading_json = json["reading"]
@@ -402,7 +395,6 @@
         methods=["GET"],
         endpoint="patient_get_all_records",
     )
->>>>>>> e83e2dab
     def get(patient_id: str):
         params = util.get_query_params(request)
         records = crud.read_patient_readings_referrals_assessments(patient_id, **params)
