--- conflicted
+++ resolved
@@ -341,13 +341,8 @@
         return [serialize.serialize_patient_timeline(r) for r in records]
 
 
-<<<<<<< HEAD
-# /api/patients/reading-assessment
-class ReadingAssessment(Resource):
-=======
 # /api/patients/<string:patient_id>/get_all_records
 class PatientAllRecords(Resource):
->>>>>>> 7e98a046
     @staticmethod
     @jwt_required
     @swag_from(
@@ -355,51 +350,7 @@
         methods=["POST"],
         endpoint="reading_assessment",
     )
-<<<<<<< HEAD
-
-    def post():
-        json = request.get_json(force=True)
-        reading_json = json["reading"]
-        assessment_json = json["assessment"]
-
-        error_message = readings.validate(reading_json)
-        if error_message is not None:
-            abort(400, message=error_message)
-        error_message = assessments.validate(assessment_json)
-        if error_message is not None:
-            abort(400, message=error_message)
-
-
-        userId = get_jwt_identity()["userId"]
-        reading_json["userId"] = userId
-
-        reading = marshal.unmarshal(Reading, reading_json)
-
-        if crud.read(Reading, readingId=reading.readingId):
-            abort(409, message=f"A reading already exists with id: {reading.readingId}")
-
-        invariant.resolve_reading_invariants(reading)
-
-        # Populate the dateAssessed and healthCareWorkerId fields of the followup
-        assessment_json["dateAssessed"] = get_current_time()
-        assessment_json["healthcareWorkerId"] = userId
-
-        assessment = marshal.unmarshal(FollowUp, assessment_json)
-
-        crud.create(reading, refresh=True)
-        crud.create(assessment)
-
-        reading_json = marshal.marshal(reading)
-        assessment_json = marshal.marshal(assessment)
-        response_json = {
-            "reading": reading_json,
-            "assessment": assessment_json
-        }
-
-        return response_json, 201
-=======
     def get(patient_id: str):
         params = util.get_query_params(request)
         records = crud.read_patient_readings_referrals_assessments(patient_id, **params)
-        return [marshal.marshal_with_type(r) for r in records]
->>>>>>> 7e98a046
+        return [marshal.marshal_with_type(r) for r in records]