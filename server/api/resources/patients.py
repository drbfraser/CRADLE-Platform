from flasgger import swag_from
from flask import request
from flask_jwt_extended import jwt_required, get_jwt_identity
from flask_restful import Resource, abort

import api.util as util
import data
import data.crud as crud
import data.marshal as marshal
import service.assoc as assoc
import service.invariant as invariant
import service.view as view
import service.serialize as serialize
import service.statsCalculation as statsCalculation
from models import Patient, Pregnancy, Reading, FollowUp
from validation import patients, readings, assessments
from utils import get_current_time
from api.decorator import patient_association_required
from datetime import date


# /api/patients
class Root(Resource):
    @staticmethod
    @jwt_required
    @swag_from(
        "../../specifications/patients-get.yml", methods=["GET"], endpoint="patients"
    )
    def get():
        user = get_jwt_identity()
        params = util.get_query_params(request)
        patients = view.patient_list_view(user, **params)
        return serialize.serialize_patient_list(patients)

    @staticmethod
    @jwt_required
    @swag_from(
        "../../specifications/patients-post.yml", methods=["POST"], endpoint="patients"
    )
    def post():
        json = request.get_json(force=True)

        if "gestationalTimestamp" in json:
            # Changing the key that comes from the android app to work with validation
            json["pregnancyStartDate"] = json.pop("gestationalTimestamp")

        error_message = patients.validate(json)
        if error_message is not None:
            abort(400, message=error_message)

        patient = marshal.unmarshal(Patient, json)
        patient_id = patient.patientId
        if crud.read(Patient, patientId=patient_id):
            abort(409, message=f"A patient already exists with id: {patient_id}")

        # Resolve invariants and set the creation timestamp for the patient ensuring
        # that both the created and lastEdited fields have the exact same value.
        invariant.resolve_reading_invariants(patient)
        creation_time = get_current_time()
        patient.created = creation_time
        patient.lastEdited = creation_time

        crud.create(patient, refresh=True)

        # Associate the patient with the user who created them
        user = util.current_user()
        assoc.associate_by_user_role(patient, user)

<<<<<<< HEAD
=======
        # If the patient has any referrals, associate the patient with the facilities they were referred to
        for referral in patient.referrals:
            if not assoc.has_association(patient, referral.healthFacility):
                assoc.associate(patient, facility=referral.healthFacility)
                # The associate function performs a database commit, since this will
                # wipe out the patient we want to return we must refresh it.
                data.db_session.refresh(patient)

>>>>>>> 8bef3af6
        patient = crud.read_patients(patient_id)
        readings = crud.read_readings(patient_id)

        return serialize.serialize_patient(patient, readings), 201


# /api/patients/<string:patient_id>
class SinglePatient(Resource):
    @staticmethod
    @jwt_required
    @swag_from(
        "../../specifications/single-patient-get.yml",
        methods=["GET"],
        endpoint="single_patient",
    )
    def get(patient_id: str):
        patient = crud.read_patients(patient_id)
        if not patient:
            abort(404, message=f"No patient with id {patient_id}")

        readings = crud.read_readings(patient_id)

        return serialize.serialize_patient(patient, readings)


# /api/patients/<string:patient_id>/info
class PatientInfo(Resource):
    @staticmethod
    @jwt_required
    @swag_from(
        "../../specifications/patient-info-get.yml",
        methods=["GET"],
        endpoint="patient_info",
    )
    def get(patient_id: str):
        patient = crud.read(Patient, patientId=patient_id)
        if not patient:
            abort(404, message=f"No patient with id {patient_id}")
        return marshal.marshal(patient, shallow=True)

    @staticmethod
    @jwt_required
    @swag_from(
        "../../specifications/patient-info-put.yml",
        methods=["PUT"],
        endpoint="patient_info",
    )
    def put(patient_id: str):
        json = request.get_json(force=True)
        error_message = patients.validate_put_request(json, patient_id)
        if error_message is not None:
            abort(400, message=error_message)

        # If the inbound JSON contains a `base` field then we need to check if it is the
        # same as the `lastEdited` field of the existing patient. If it is then that
        # means that the patient has not been edited on the server since this inbound
        # patient was last synced and we can apply the changes. If they are not equal,
        # then that means the patient has been edited on the server after it was last
        # synced with the client. In these cases, we reject the changes for the client.
        #
        # You can think of this like aborting a git merge due to conflicts.
        base = json.get("base")
        if base:
            last_edited = crud.read(Patient, patientId=patient_id).lastEdited
            if base != last_edited:
                abort(409, message="Unable to merge changes, conflict detected")

            # Delete the `base` field once we are done with it as to not confuse the
            # ORM as there is no "base" column in the database for patients.
            del json["base"]

        crud.update(Patient, json, patientId=patient_id)
        patient = crud.read(Patient, patientId=patient_id)

        # Update the patient's lastEdited timestamp only if there was no `base` field
        # in the request JSON. If there was then that means that this edit happened some
        # time in the past and is just being synced. In this case we want to keep the
        # `lastEdited` value which is present in the request.
        if not base:
            patient.lastEdited = get_current_time()
            data.db_session.commit()
            data.db_session.refresh(patient)  # Need to refresh the patient after commit

        return marshal.marshal(patient)


# /api/patients/<string:patient_id>/stats
class PatientStats(Resource):
    @staticmethod
    @jwt_required
    @swag_from(
        "../../specifications/patient-stats-get.yml",
        methods=["GET"],
        endpoint="patient_stats",
    )
    def get(patient_id: str):

        patient = crud.read(Patient, patientId=patient_id)
        if not patient:
            abort(404, message=f"No patient with id {patient_id}")

        today = date.today()
        current_year = today.year
        current_month = today.month

        # getting all bpSystolic readings for each month
        bp_systolic = statsCalculation.get_stats_data(
            "bpSystolic", patient.readings, current_year, current_month
        )

        # getting all bpDiastolic readings for each month
        bp_diastolic = statsCalculation.get_stats_data(
            "bpDiastolic", patient.readings, current_year, current_month
        )

        # getting all heart rate readings for each month
        heart_rate = statsCalculation.get_stats_data(
            "heartRateBPM", patient.readings, current_year, current_month
        )

        # getting all bpSystolic readings for each month dated from 12 months before the current month
        bp_systolic_last_twelve_months = statsCalculation.get_stats_data(
            "bpSystolicLastTwelveMonths",
            patient.readings,
            current_year,
            current_month,
            True,
        )

        # getting all bpDiastolic readings for each month dated from 12 months before the current month
        bp_diastolic_last_twelve_months = statsCalculation.get_stats_data(
            "bpDiastolicLastTwelveMonths",
            patient.readings,
            current_year,
            current_month,
            True,
        )

        # getting all heart rate readings for each month dated from 12 months before the current month
        heart_rate_last_twelve_months = statsCalculation.get_stats_data(
            "heartRateBPMLastTwelveMonths",
            patient.readings,
            current_year,
            current_month,
            True,
        )

        # getting all traffic lights from day 1 for this patient
        traffic_light_statuses = statsCalculation.get_stats_data(
            "trafficLightStatus", patient.readings, current_year, current_month
        )

        # putting data into one object now
        data = {
            "bpSystolicReadingsMonthly": bp_systolic,
            "bpDiastolicReadingsMonthly": bp_diastolic,
            "heartRateReadingsMonthly": heart_rate,
            "bpSystolicReadingsLastTwelveMonths": bp_systolic_last_twelve_months,
            "bpDiastolicReadingsLastTwelveMonths": bp_diastolic_last_twelve_months,
            "heartRateReadingsLastTwelveMonths": heart_rate_last_twelve_months,
            "trafficLightCountsFromDay1": {
                "green": traffic_light_statuses[0],  # dont
                "yellowUp": traffic_light_statuses[1],  # hate
                "yellowDown": traffic_light_statuses[2],  # the
                "redUp": traffic_light_statuses[3],  # magic
                "redDown": traffic_light_statuses[4],  # numbers
            },
            "currentMonth": current_month,
        }
        return data


# /api/patients/<string:patient_id>/readings
class PatientReadings(Resource):
    @staticmethod
    @jwt_required
    @swag_from(
        "../../specifications/patient-readings-get.yml",
        methods=["GET"],
        endpoint="patient_readings",
    )
    def get(patient_id: str):
        patient = crud.read(Patient, patientId=patient_id)
        return [marshal.marshal(r) for r in patient.readings]


# /api/patients/<string:patient_id>/most_recent_reading
class PatientMostRecentReading(Resource):
    @staticmethod
    @jwt_required
    @swag_from(
        "../../specifications/patient-most-recent-reading-get.yml",
        methods=["GET"],
        endpoint="patient_most_recent_reading",
    )
    def get(patient_id: str):
        patient = crud.read(Patient, patientId=patient_id)
        readings = [marshal.marshal(r) for r in patient.readings]
        if not len(readings):
            return []

        sorted_readings = sorted(
            readings, key=lambda r: r["dateTimeTaken"], reverse=True
        )
        return [sorted_readings[0]]


# /api/patients/<string:patient_id>/referrals
class PatientReferrals(Resource):
    @staticmethod
    @jwt_required
    @swag_from(
        "../../specifications/patient-referrals-get.yml",
        methods=["GET"],
        endpoint="patient_referrals",
    )
    def get(patient_id: str):
        patient = crud.read(Patient, patientId=patient_id)
        return [marshal.marshal(ref) for ref in patient.referrals]


# /api/patients/<string:patient_id>/pregnancy_summary
class PatientPregnancySummary(Resource):
    @staticmethod
    @patient_association_required()
    @swag_from(
        "../../specifications/patient-pregnancy-summary-get.yml",
        methods=["GET"],
        endpoint="patient_pregnancy_summary",
    )
    def get(patient_id: str):
        pregnancies = crud.read_medical_records(Pregnancy, patient_id, direction="DESC")
        return marshal.marshal_patient_pregnancy_summary(pregnancies)


# /api/patients/<string:patient_id>/medical_history
class PatientMedicalHistory(Resource):
    @staticmethod
    @patient_association_required()
    @swag_from(
        "../../specifications/patient-medical-history-get.yml",
        methods=["GET"],
        endpoint="patient_medical_history",
    )
    def get(patient_id: str):
        medical = crud.read_patient_current_medical_record(patient_id, False)
        drug = crud.read_patient_current_medical_record(patient_id, True)
        return marshal.marshal_patient_medical_history(medical=medical, drug=drug)


# /api/patients/<string:patient_id>/timeline
class PatientTimeline(Resource):
    @staticmethod
    @patient_association_required()
    @swag_from(
        "../../specifications/patient-timeline-get.yml",
        methods=["GET"],
        endpoint="patient_timeline",
    )
    def get(patient_id: str):
        params = util.get_query_params(request)
        records = crud.read_patient_timeline(patient_id, **params)
        return [serialize.serialize_patient_timeline(r) for r in records]


# /api/patients/reading-assessment
class ReadingAssessment(Resource):
    @staticmethod
    @jwt_required
    @swag_from(
        "../../specifications/reading-assessment-post.yml",
        methods=["POST"],
        endpoint="reading_assessment",
    )
    def post():
        json = request.get_json(force=True)
        reading_json = json["reading"]
        assessment_json = json["assessment"]

        error_message = readings.validate(reading_json)
        if error_message is not None:
            abort(400, message=error_message)
        error_message = assessments.validate(assessment_json)
        if error_message is not None:
            abort(400, message=error_message)

        userId = get_jwt_identity()["userId"]
        reading_json["userId"] = userId

        reading = marshal.unmarshal(Reading, reading_json)

        if crud.read(Reading, readingId=reading.readingId):
            abort(409, message=f"A reading already exists with id: {reading.readingId}")

        invariant.resolve_reading_invariants(reading)

        # Populate the dateAssessed and healthCareWorkerId fields of the followup
        assessment_json["dateAssessed"] = get_current_time()
        assessment_json["healthcareWorkerId"] = userId

        assessment = marshal.unmarshal(FollowUp, assessment_json)

        crud.create(reading, refresh=True)
        crud.create(assessment)

        reading_json = marshal.marshal(reading)
        assessment_json = marshal.marshal(assessment)
        response_json = {"reading": reading_json, "assessment": assessment_json}

        return response_json, 201


# /api/patients/<string:patient_id>/get_all_records
class PatientAllRecords(Resource):
    @staticmethod
    @jwt_required
    @swag_from(
        "../../specifications/patient-all-records-get.yml",
        methods=["GET"],
        endpoint="patient_get_all_records",
    )
    def get(patient_id: str):
        params = util.get_query_params(request)
        records = crud.read_patient_readings_referrals_assessments(patient_id, **params)
        return [marshal.marshal_with_type(r) for r in records]<|MERGE_RESOLUTION|>--- conflicted
+++ resolved
@@ -66,8 +66,6 @@
         user = util.current_user()
         assoc.associate_by_user_role(patient, user)
 
-<<<<<<< HEAD
-=======
         # If the patient has any referrals, associate the patient with the facilities they were referred to
         for referral in patient.referrals:
             if not assoc.has_association(patient, referral.healthFacility):
@@ -76,7 +74,6 @@
                 # wipe out the patient we want to return we must refresh it.
                 data.db_session.refresh(patient)
 
->>>>>>> 8bef3af6
         patient = crud.read_patients(patient_id)
         readings = crud.read_readings(patient_id)
 
