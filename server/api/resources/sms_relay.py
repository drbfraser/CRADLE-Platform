from flask_jwt_extended import jwt_required, get_jwt_identity
<<<<<<< HEAD
from flask import redirect, request, url_for, make_response, Response
=======
from flask import redirect, request, url_for, make_response
>>>>>>> d47ee0e3
from flask_restful import Resource, abort
import requests

from data import crud, marshal
from flasgger import swag_from
from models import User
import service.compressor as compressor
import service.encryptor as encryptor
import cryptography.fernet as fernet
from validation import sms_relay
import base64
import json

corrupted_message = (
    "Server detected invalid message format ({type}); "
    "message may have been corrupted. "
    "Retry the action or contact your administrator."
)

invalid_message = (
    "Unable to verify message from ({phoneNumber}). "
    "Either the phone number is not associated with a user, "
    "or the App and server don't agree on the security key, "
    "or the message was corrupted. Retry the action or resync "
    "with the server using an internet connection (WiFi, 3G, …) "
)

api_url = "http://localhost:5000/{endpoint}"


def jwt_token():
    payload = {"email": "admin123@admin.com", "password": "admin123"}
    response = requests.post("http://localhost:5000/api/user/auth", json=payload)
    resp_json = response.json()
    return resp_json["token"]


def sms_relay_procedure():
    json_request = request.get_json(force=True)

    error = sms_relay.validate_post_request(json_request)

    if error:
        abort(400, message=corrupted_message.format(type="JSON"))

    phoneNumber = json_request["phoneNumber"]

    if not phoneNumber:
        abort(400, message=corrupted_message.format(type="JSON"))

    # Authorization Check
    user = crud.read(User, phoneNumber=phoneNumber)

    if not user:
        abort(401, message=invalid_message.format(phoneNumber=phoneNumber))

    encrypted_data = base64.b64decode(json_request["encryptedData"])

    # Decryption
    try:
        decrypted_data = encryptor.decrypt(encrypted_data, user.secretKey)
    except:
        abort(401, message=invalid_message.format(phoneNumber=phoneNumber))

    # Decompression
    try:
        data = compressor.decompress(decrypted_data)
    except:
        abort(401, message=invalid_message.format(phoneNumber=phoneNumber))

    # Object Parsing
    string_data = data.decode("utf-8")
    json_dict = json.loads(string_data)

    endpoint = json_dict["endpoint"]
    json_request = json_dict["request"]
    method = json_dict["method"]

    # Sending request to endpoint
    token = jwt_token()
    header = {"Authorization": f"Bearer {token}"}
    response = requests.request(
        method=method,
        url=api_url.format(endpoint=endpoint),
        headers=header,
        json=json.loads(json_request),
    )

    # Creating Response
    flask_response = make_response()
    flask_response.status_code = response.status_code
    flask_response.set_data(json.dumps(response.json()))

<<<<<<< HEAD
    # HTTP Redirect
    redirect_response = redirect(url_for(endpoint, **request_dict), 307)
    return sms_relay_response(redirect_response, user)


def sms_relay_response(response: Response, user: User) -> Response:
    response_dict = {"code": response.status_code, "body": response.get_data(as_text=True)}

    response_json = json.dumps(response_dict)

    compressed_data = compressor.compress_from_string(response_json)
    encrypted_data = encryptor.encrypt(compressed_data, user.secretKey)

    base64_data = base64.b64encode(encrypted_data)
    base64_string = base64_data.decode("utf-8")

    response.set_data(base64_string)

    return response
=======
    return flask_response
>>>>>>> d47ee0e3


# /api/sms_relay
class Root(Resource):
    @staticmethod
    @jwt_required()
    @swag_from(
        "../../specifications/sms-relay-post.yaml",
        methods=["POST"],
        endpoint="sms_relay",
    )
    def post():
<<<<<<< HEAD
        return sms_relay_procedure()

    @staticmethod
    @jwt_required()
    @swag_from(
        "../../specifications/sms-relay-put.yaml", methods=["PUT"], endpoint="sms_relay"
    )
    def put():
        return sms_relay_procedure()

    @staticmethod
    @jwt_required()
    @swag_from(
        "../../specifications/sms-relay-get.yaml", methods=["GET"], endpoint="sms_relay"
    )
    def get():
=======
>>>>>>> d47ee0e3
        return sms_relay_procedure()<|MERGE_RESOLUTION|>--- conflicted
+++ resolved
@@ -1,9 +1,5 @@
 from flask_jwt_extended import jwt_required, get_jwt_identity
-<<<<<<< HEAD
 from flask import redirect, request, url_for, make_response, Response
-=======
-from flask import redirect, request, url_for, make_response
->>>>>>> d47ee0e3
 from flask_restful import Resource, abort
 import requests
 
@@ -97,10 +93,8 @@
     flask_response.status_code = response.status_code
     flask_response.set_data(json.dumps(response.json()))
 
-<<<<<<< HEAD
     # HTTP Redirect
-    redirect_response = redirect(url_for(endpoint, **request_dict), 307)
-    return sms_relay_response(redirect_response, user)
+    return flask_response
 
 
 def sms_relay_response(response: Response, user: User) -> Response:
@@ -117,10 +111,6 @@
     response.set_data(base64_string)
 
     return response
-=======
-    return flask_response
->>>>>>> d47ee0e3
-
 
 # /api/sms_relay
 class Root(Resource):
@@ -132,23 +122,4 @@
         endpoint="sms_relay",
     )
     def post():
-<<<<<<< HEAD
-        return sms_relay_procedure()
-
-    @staticmethod
-    @jwt_required()
-    @swag_from(
-        "../../specifications/sms-relay-put.yaml", methods=["PUT"], endpoint="sms_relay"
-    )
-    def put():
-        return sms_relay_procedure()
-
-    @staticmethod
-    @jwt_required()
-    @swag_from(
-        "../../specifications/sms-relay-get.yaml", methods=["GET"], endpoint="sms_relay"
-    )
-    def get():
-=======
->>>>>>> d47ee0e3
         return sms_relay_procedure()