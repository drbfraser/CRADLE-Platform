import json

import requests
<<<<<<< HEAD
from flask import Response, abort, jsonify, make_response
from flask_openapi3.blueprint import APIBlueprint
from flask_openapi3.models.tag import Tag
from pydantic import ValidationError
=======
from flasgger import swag_from
from flask import Response, jsonify, make_response, request
from flask_restful import Resource, abort
from humps import decamelize
>>>>>>> c4caeb53

from common import phone_number_utils, user_utils
from service import compressor, encryptor
from validation.sms_relay import SmsRelayDecryptedBody, SmsRelayRequestBody

api_url = "http://localhost:5000/{endpoint}"

http_methods = {"GET", "POST", "HEAD", "PUT", "DELETE", "PATCH"}

corrupted_message = (
    "Server detected invalid message format ({type}); "
    "message may have been corrupted. "
    "Retry the action or contact your administrator."
)

invalid_message = (
    "Unable to verify message from ({phone_number}). "
    "Either the App and server don't agree on the security key "
    "or the message was corrupted. Retry the action or resync "
    "with the server using an internet connection (WiFi, 3G, …) "
)

invalid_user = "User does not exist"

null_phone_number = "No phone number was provided"

invalid_json = "Invalid JSON Request Structure; {error}"

invalid_req_number = "Invalid Request Number; {error}"

error_req_range = "Must be between 0-999999"

invalid_method = "Invalid Method; Must be either GET, POST, HEAD, PUT, DELETE, or PATCH"

phone_number_not_exists = (
    "The phone number: ({phone_number}) does not belong to any users"
)


def send_request_to_endpoint(
    method: str,
    endpoint: str,
    header: dict,
    body: str,
) -> requests.Response:
    return requests.request(
        method=method,
        url=api_url.format(endpoint=endpoint),
        headers=header,
        json=json.loads(body),
    )


def create_flask_response(code: int, body: str, iv: str, user_sms_key: str) -> Response:
    # Create a response object with the JSON data and set the content type
    # This response structure is defined in the SMS-Relay App -> model.HTTPSResponse
    # Do not change without updating Retrofit configuration
    # Currently the body is not processed by the Relay app (only its existence is checked)
    # Sending a generic success or failure string is an option

    compressed_data = compressor.compress_from_string(body)
    encrypted_data = encryptor.encrypt(compressed_data, iv, user_sms_key)

    response_body = {"code": code, "body": encrypted_data}

    response = make_response(jsonify(response_body))
    response.headers["Content-Type"] = "application/json"
    response.status_code = 200
    return response


iv_size = 32


# /api/sms_relay
api_sms_relay = APIBlueprint(
    name="sms_relay",
    import_name=__name__,
    url_prefix="/sms_relay",
    abp_tags=[Tag(name="SMS Relay", description="")],
    abp_security=[{"jwt": []}],
)


# /api/sms_relay [POST]
@api_sms_relay.post("")
def relay_sms_request(body: SmsRelayRequestBody):
    """Relay SMS Request"""
    phone_number = body.phone_number
    phone_number_exists = phone_number_utils.does_phone_number_belong_to_a_user(
        phone_number
    )
    if not phone_number_exists:
        return abort(
            400,
            description=phone_number_not_exists.format(
                phone_number=phone_number, type="JSON"
            ),
        )

    # Get user id for the user that phone_number belongs to
    user = user_utils.get_user_orm_from_phone_number(phone_number)

    if user is None:
        return abort(404, description=invalid_user.format(type="JSON"))

    encrypted_data = body.encrypted_data

    user_secret_key = user_utils.get_user_sms_secret_key_string(user.id)
    if user_secret_key is None:
        return abort(400, description="Could not retrieve user's SMS Secret Key.")

    try:
        decrypted_message = encryptor.decrypt(encrypted_data, user_secret_key)
        decrypted_data = compressor.decompress(decrypted_message)
        string_data = decrypted_data.decode("utf-8")
        json_dict_data = json.loads(string_data)
        # Convert keys to snake case.
        json_dict_data = decamelize(json_dict_data)
    except Exception:
        error_message = str(invalid_message.format(phone_number=phone_number))
        print(error_message)
        return abort(401, description=error_message)

    try:
        decrypted_data = SmsRelayDecryptedBody(**json_dict_data)
    except ValidationError as e:
        return create_flask_response(
            422,
            invalid_json.format(error=str(e)),
            encrypted_data[0:iv_size],
            user_secret_key,
        )

    request_number = decrypted_data.request_number

    if (
        not isinstance(request_number, int)
        or request_number < 0
        or request_number > 999999
    ):
        return create_flask_response(
            400,
            invalid_req_number.format(error=error_req_range),
            encrypted_data[0:iv_size],
            user_secret_key,
        )

    method = str(decrypted_data.method)
    endpoint = decrypted_data.endpoint

    headers = decrypted_data.headers
    if headers is None:
        headers = {}

    json_body = decrypted_data.body
    if json_body is None:
        json_body = "{}"

    # Sending request to endpoint
    response = send_request_to_endpoint(method, endpoint, headers, json_body)

    # Creating Response
    response_code = response.status_code
    print(response_code)

    response_body = json.dumps(response.json())
    return create_flask_response(
        response_code,
        response_body,
        encrypted_data[0:iv_size],
        user_secret_key,
    )<|MERGE_RESOLUTION|>--- conflicted
+++ resolved
@@ -1,17 +1,11 @@
 import json
 
 import requests
-<<<<<<< HEAD
 from flask import Response, abort, jsonify, make_response
 from flask_openapi3.blueprint import APIBlueprint
 from flask_openapi3.models.tag import Tag
+from humps import decamelize
 from pydantic import ValidationError
-=======
-from flasgger import swag_from
-from flask import Response, jsonify, make_response, request
-from flask_restful import Resource, abort
-from humps import decamelize
->>>>>>> c4caeb53
 
 from common import phone_number_utils, user_utils
 from service import compressor, encryptor
