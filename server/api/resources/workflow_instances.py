from typing import List

from flask import abort, request
from flask_openapi3.blueprint import APIBlueprint
from flask_openapi3.models.tag import Tag

import data.db_operations as crud
from common.api_utils import (
    WorkflowInstanceIdPath,
    convert_query_parameter_to_bool,
)
from common.commonUtil import get_current_time
from data import orm_serializer
from models import (
    PatientOrm,
    WorkflowInstanceOrm,
    WorkflowTemplateOrm,
)
from service.workflow.workflow_errors import InvalidWorkflowActionError
from service.workflow.workflow_service import WorkflowService
from validation import CradleBaseModel
from validation.workflow_api_models import (
    ApplyActionRequest,
    GetAvailableActionsResponse,
    WorkflowInstancePatchModel,
)
from validation.workflow_models import StartWorkflowActionModel, WorkflowInstanceModel


# Create a response model for the list endpoints
class WorkflowInstanceListResponse(CradleBaseModel):
    items: List[WorkflowInstanceModel]


# /api/workflow/instances
api_workflow_instances = APIBlueprint(
    name="workflow_instances",
    import_name=__name__,
    url_prefix="/workflow/instances",
    abp_tags=[Tag(name="Workflow Instances", description="")],
    abp_security=[{"jwt": []}],
)

WORKFLOW_INSTANCE_NOT_FOUND_MSG = "Workflow instance with ID: ({}) not found."
WORKFLOW_TEMPLATE_NOT_FOUND_MSG = "Workflow template with ID: ({}) not found."


class CreateWorkflowInstanceRequest(CradleBaseModel):
    workflow_template_id: str
    patient_id: str


# /api/workflow/instances [POST]
@api_workflow_instances.post("", responses={201: WorkflowInstanceModel})
def create_workflow_instance(body: CreateWorkflowInstanceRequest):
    """Create Workflow Instance"""
    workflow_template = WorkflowService.get_workflow_template(body.workflow_template_id)
    if workflow_template is None:
        return abort(
            code=404,
            description=f"Workflow template with ID '{body.workflow_template_id}' not found.",
        )

    patient = crud.read(PatientOrm, id=body.patient_id)
    if patient is None:
        return abort(
            code=404,
            description=f"Patient with ID '{body.patient_id}' not found.",
        )

    workflow_instance = WorkflowService.generate_workflow_instance(workflow_template)

    workflow_instance.patient_id = body.patient_id

    actions = WorkflowService.get_available_workflow_actions(
        workflow_instance, workflow_template
    )

    if StartWorkflowActionModel() in actions:
        # Start workflow immediately to keep things simple
        WorkflowService.apply_workflow_action(
            StartWorkflowActionModel(), workflow_instance, workflow_template
        )

    WorkflowService.upsert_workflow_instance(workflow_instance)

    return workflow_instance.model_dump(), 201


# /api/workflow/instances?patient_id=<str>&status=<str>&workflow_template_id=<str>&with_steps=<bool> [GET]
@api_workflow_instances.get("", responses={200: WorkflowInstanceListResponse})
def get_workflow_instances():
    """Get All Workflow Instances"""
    # Get query parameters
    patient_id = request.args.get("patient_id", default=None, type=str)
    status = request.args.get("status", default=None, type=str)
    workflow_template_id = request.args.get(
        "workflow_template_id", default=None, type=str
    )
    with_steps = request.args.get("with_steps", default=False)

    workflow_instances = crud.read_workflow_instances(
        patient_id=patient_id,
        status=status,
        workflow_template_id=workflow_template_id,
    )

<<<<<<< HEAD
    response_data = [
        orm_serializer.marshal(instance, shallow=True)
        for instance in workflow_instances
    ]
=======
    response_data = []
    for instance in workflow_instances:
        data = marshal.marshal(instance, shallow=False)
        if not with_steps:
            del data["steps"]
        response_data.append(data)
>>>>>>> a119321a

    return {"items": response_data}, 200


# /api/workflow/instances/<string:workflow_instance_id>?with_steps=<bool> [GET]
@api_workflow_instances.get(
    "/<string:workflow_instance_id>", responses={200: WorkflowInstanceModel}
)
def get_workflow_instance(path: WorkflowInstanceIdPath):
    """Get Workflow Instance"""
    # Get query parameters
    with_steps = request.args.get("with_steps", default=False)
    with_steps = convert_query_parameter_to_bool(with_steps)

    workflow_instance = crud.read(WorkflowInstanceOrm, id=path.workflow_instance_id)

    if workflow_instance is None:
        return abort(
            code=404,
            description=WORKFLOW_INSTANCE_NOT_FOUND_MSG.format(
                path.workflow_instance_id
            ),
        )

    response_data = orm_serializer.marshal(obj=workflow_instance, shallow=False)

    if not with_steps:
        del response_data["steps"]

    return response_data, 200


# /api/workflow/instances/<string:workflow_instance_id> [PUT]
@api_workflow_instances.put(
    "/<string:workflow_instance_id>", responses={200: WorkflowInstanceModel}
)
def update_workflow_instance(path: WorkflowInstanceIdPath, body: WorkflowInstanceModel):
    """Update Workflow Instance"""
    workflow_instance = crud.read(WorkflowInstanceOrm, id=path.workflow_instance_id)

    if workflow_instance is None:
        return abort(
            code=404,
            description=WORKFLOW_INSTANCE_NOT_FOUND_MSG.format(
                path.workflow_instance_id
            ),
        )

    workflow_instance_changes = body.model_dump()

    # Auto-update last_edited if not explicitly provided
    if "last_edited" not in workflow_instance_changes:
        workflow_instance_changes["last_edited"] = get_current_time()

    # Validate that the workflow template exists (if being updated)
    if workflow_instance_changes.get("workflow_template_id") is not None:
        workflow_template = crud.read(
            WorkflowTemplateOrm, id=workflow_instance_changes["workflow_template_id"]
        )
        if workflow_template is None:
            return abort(
                code=404,
                description=f"Workflow template with ID: ({workflow_instance_changes['workflow_template_id']}) not found.",
            )

    # Validate that the patient exists (if being updated)
    if workflow_instance_changes.get("patient_id") is not None:
        patient = crud.read(PatientOrm, id=workflow_instance_changes["patient_id"])
        if patient is None:
            return abort(
                code=404,
                description=f"Patient with ID: ({workflow_instance_changes['patient_id']}) not found.",
            )

    crud.update(
        WorkflowInstanceOrm,
        changes=workflow_instance_changes,
        id=path.workflow_instance_id,
    )

    response_data = crud.read(WorkflowInstanceOrm, id=path.workflow_instance_id)
    response_data = orm_serializer.marshal(response_data, shallow=True)

    return response_data, 200


# /api/workflow/instances/<string:workflow_instance_id> [PATCH]
@api_workflow_instances.patch(
    "/<string:workflow_instance_id>", responses={200: WorkflowInstanceModel}
)
def patch_workflow_instance(
    path: WorkflowInstanceIdPath, body: WorkflowInstancePatchModel
):
    """Partially (PATCH) Update Workflow Instance"""
    workflow_instance = crud.read(WorkflowInstanceOrm, id=path.workflow_instance_id)

    if workflow_instance is None:
        return abort(
            code=404,
            description=WORKFLOW_INSTANCE_NOT_FOUND_MSG.format(
                path.workflow_instance_id
            ),
        )

    # Get only the fields that were provided (exclude None values)
    workflow_instance_changes = body.model_dump(exclude_none=True)

    # If no changes were provided, return the current instance
    if not workflow_instance_changes:
        response_data = orm_serializer.marshal(workflow_instance, shallow=True)
        return response_data, 200

    # Auto-update last_edited if not explicitly provided
    if "last_edited" not in workflow_instance_changes:
        workflow_instance_changes["last_edited"] = get_current_time()

    # Validate that the workflow template exists (if being updated)
    if workflow_instance_changes.get("workflow_template_id") is not None:
        workflow_template = crud.read(
            WorkflowTemplateOrm, id=workflow_instance_changes["workflow_template_id"]
        )
        if workflow_template is None:
            return abort(
                code=404,
                description=f"Workflow template with ID: ({workflow_instance_changes['workflow_template_id']}) not found.",
            )

    # Validate that the patient exists (if being updated)
    if workflow_instance_changes.get("patient_id") is not None:
        patient = crud.read(PatientOrm, id=workflow_instance_changes["patient_id"])
        if patient is None:
            return abort(
                code=404,
                description=f"Patient with ID: ({workflow_instance_changes['patient_id']}) not found.",
            )

    # Apply the partial update
    crud.update(
        WorkflowInstanceOrm,
        changes=workflow_instance_changes,
        id=path.workflow_instance_id,
    )

    # Return the updated instance
    response_data = crud.read(WorkflowInstanceOrm, id=path.workflow_instance_id)
    response_data = orm_serializer.marshal(response_data, shallow=True)

    return response_data, 200


# /api/workflow/instances/<string:workflow_instance_id> [DELETE]
@api_workflow_instances.delete("/<string:workflow_instance_id>", responses={204: None})
def delete_workflow_instance(path: WorkflowInstanceIdPath):
    """Delete Workflow Instance"""
    workflow_instance = crud.read(WorkflowInstanceOrm, id=path.workflow_instance_id)

    if workflow_instance is None:
        return abort(
            code=404,
            description=WORKFLOW_INSTANCE_NOT_FOUND_MSG.format(
                path.workflow_instance_id
            ),
        )

    crud.delete_workflow(WorkflowInstanceOrm, id=path.workflow_instance_id)

    return "", 204


# /api/workflow/instances/<string:workflow_instance_id>/actions [GET]
@api_workflow_instances.get(
    "/<string:workflow_instance_id>/actions",
    responses={200: GetAvailableActionsResponse},
)
def get_available_actions(path: WorkflowInstanceIdPath):
    """Get Available Workflow Actions"""
    workflow_instance = WorkflowService.get_workflow_instance(path.workflow_instance_id)

    if workflow_instance is None:
        abort(
            code=404,
            description=WORKFLOW_INSTANCE_NOT_FOUND_MSG.format(
                path.workflow_instance_id
            ),
        )

    workflow_template = WorkflowService.get_workflow_template(
        workflow_instance.workflow_template_id
    )

    if workflow_template is None:
        abort(
            code=404,
            description=WORKFLOW_TEMPLATE_NOT_FOUND_MSG.format(
                workflow_template.workflow_template_id
            ),
        )

    actions = WorkflowService.get_available_workflow_actions(
        workflow_instance, workflow_template
    )

    response = GetAvailableActionsResponse(actions=actions)

    return response.model_dump(), 200


# /api/workflow/instances/<string:workflow_instance_id>/actions [POST]
@api_workflow_instances.post(
    "/<string:workflow_instance_id>/actions", responses={200: WorkflowInstanceModel}
)
def apply_action(path: WorkflowInstanceIdPath, body: ApplyActionRequest):
    """Apply a Workflow Action"""
    workflow_instance = WorkflowService.get_workflow_instance(path.workflow_instance_id)

    if workflow_instance is None:
        abort(
            code=404,
            description=WORKFLOW_INSTANCE_NOT_FOUND_MSG.format(
                path.workflow_instance_id
            ),
        )

    workflow_template = WorkflowService.get_workflow_template(
        workflow_instance.workflow_template_id
    )

    if workflow_template is None:
        abort(
            code=404,
            description=WORKFLOW_TEMPLATE_NOT_FOUND_MSG.format(
                workflow_template.workflow_template_id
            ),
        )

    try:
        WorkflowService.apply_workflow_action(
            body.action, workflow_instance, workflow_template
        )
    except InvalidWorkflowActionError as e:
        abort(code=400, description=str(e))

    WorkflowService.upsert_workflow_instance(workflow_instance)

    return workflow_instance.model_dump(), 200<|MERGE_RESOLUTION|>--- conflicted
+++ resolved
@@ -105,19 +105,12 @@
         workflow_template_id=workflow_template_id,
     )
 
-<<<<<<< HEAD
-    response_data = [
-        orm_serializer.marshal(instance, shallow=True)
-        for instance in workflow_instances
-    ]
-=======
     response_data = []
     for instance in workflow_instances:
-        data = marshal.marshal(instance, shallow=False)
+        data = orm_serializer.marshal(instance, shallow=False)
         if not with_steps:
             del data["steps"]
         response_data.append(data)
->>>>>>> a119321a
 
     return {"items": response_data}, 200
 
