from typing import List

from flask import abort, request
from flask_openapi3.blueprint import APIBlueprint
from flask_openapi3.models.tag import Tag

import data.db_operations as crud
from common.api_utils import (
    WorkflowInstanceAndStepIdPath,
    WorkflowInstanceIdPath,
    convert_query_parameter_to_bool,
)
from common.commonUtil import get_current_time
from data import orm_serializer
from models import (
    PatientOrm,
    WorkflowInstanceOrm,
    WorkflowTemplateOrm,
)
from service.workflow.workflow_errors import InvalidWorkflowActionError
from service.workflow.workflow_service import WorkflowService, WorkflowView
from validation import CradleBaseModel
from validation.workflow_api_models import (
    ApplyActionRequest,
    GetAvailableActionsResponse,
    OverrideCurrentStepRequest,
    WorkflowInstancePatchModel,
)
from validation.workflow_models import (
    WorkflowInstanceModel,
    WorkflowStepEvaluation,
)


# Create a response model for the list endpoints
class WorkflowInstanceListResponse(CradleBaseModel):
    items: List[WorkflowInstanceModel]


# /api/workflow/instances
api_workflow_instances = APIBlueprint(
    name="workflow_instances",
    import_name=__name__,
    url_prefix="/workflow/instances",
    abp_tags=[Tag(name="Workflow Instances", description="")],
    abp_security=[{"jwt": []}],
)

WORKFLOW_INSTANCE_NOT_FOUND_MSG = "Workflow instance with ID: ({}) not found."
WORKFLOW_TEMPLATE_NOT_FOUND_MSG = "Workflow template with ID: ({}) not found."
WORKFLOW_INSTANCE_STEP_NOT_FOUND_MSG = "Workflow instance step with ID: ({}) not found."


class CreateWorkflowInstanceRequest(CradleBaseModel):
    workflow_template_id: str
    patient_id: str
    name: str
    description: str


def get_workflow_view(workflow_instance_id: str) -> WorkflowView:
    """
    Fetches a workflow instance and its template.
    Raises a 404 error (via Flask's `abort`) if either the workflow instance
    or template is not found.

    Intended as a helper function used within Flask API endpoint functions.
    """
    workflow_instance = WorkflowService.get_workflow_instance(workflow_instance_id)
    if workflow_instance is None:
        abort(
            code=404,
            description=WORKFLOW_INSTANCE_NOT_FOUND_MSG.format(workflow_instance_id),
        )

    workflow_template = WorkflowService.get_workflow_template(
        workflow_instance.workflow_template_id
    )
    if workflow_template is None:
        abort(
            code=404,
            description=WORKFLOW_TEMPLATE_NOT_FOUND_MSG.format(
                workflow_template.workflow_template_id
            ),
        )

    return WorkflowView(workflow_template, workflow_instance)


def check_instance_step(workflow_view: WorkflowView, workflow_instance_step_id: str):
    """
    Checks if the workflow instance has an instance step with this step ID.
    Raises a 404 error (via Flask's `abort`) if either the workflow instance
    step is not found.

    Intended as a helper function used within Flask API endpoint functions.
    """
    if not workflow_view.has_instance_step(workflow_instance_step_id):
        abort(
            code=404,
            description=WORKFLOW_INSTANCE_STEP_NOT_FOUND_MSG.format(
                workflow_instance_step_id
            ),
        )


def get_workflow_view(workflow_instance_id: str) -> WorkflowView:
    """
    Fetches a workflow instance and its template.
    Raises a 404 error (via Flask's `abort`) if either the workflow instance
    or template is not found.

    Intended as a helper function used within Flask API endpoint functions.
    """
    workflow_instance = WorkflowService.get_workflow_instance(workflow_instance_id)
    if workflow_instance is None:
        abort(
            code=404,
            description=WORKFLOW_INSTANCE_NOT_FOUND_MSG.format(workflow_instance_id),
        )

    workflow_template = WorkflowService.get_workflow_template(
        workflow_instance.workflow_template_id
    )
    if workflow_template is None:
        abort(
            code=404,
            description=WORKFLOW_TEMPLATE_NOT_FOUND_MSG.format(
                workflow_template.workflow_template_id
            ),
        )

    return WorkflowView(workflow_template, workflow_instance)


def check_instance_step(workflow_view: WorkflowView, workflow_instance_step_id: str):
    """
    Checks if the workflow instance has an instance step with this step ID.
    Raises a 404 error (via Flask's `abort`) if either the workflow instance
    step is not found.

    Intended as a helper function used within Flask API endpoint functions.
    """
    if not workflow_view.has_instance_step(workflow_instance_step_id):
        abort(
            code=404,
            description=WORKFLOW_INSTANCE_STEP_NOT_FOUND_MSG.format(
                workflow_instance_step_id
            ),
        )


# /api/workflow/instances [POST]
@api_workflow_instances.post("", responses={201: WorkflowInstanceModel})
def create_workflow_instance(body: CreateWorkflowInstanceRequest):
    """Create Workflow Instance"""
    workflow_template = WorkflowService.get_workflow_template(body.workflow_template_id)
    if workflow_template is None:
        return abort(
            code=404,
            description=f"Workflow template with ID '{body.workflow_template_id}' not found.",
        )

    patient = crud.read(PatientOrm, id=body.patient_id)
    if patient is None:
        return abort(
            code=404,
            description=f"Patient with ID '{body.patient_id}' not found.",
        )

    workflow_instance = WorkflowService.generate_workflow_instance(workflow_template)
    workflow_instance.patient_id = body.patient_id

<<<<<<< HEAD
    workflow_view = WorkflowView(workflow_template, workflow_instance)

=======
    if body.name is not None:
        workflow_instance.name = body.name
    if body.description is not None:
        workflow_instance.description = body.description

    workflow_view = WorkflowView(workflow_template, workflow_instance)

>>>>>>> 56b5bade
    # Start the workflow immediately to keep things simple
    WorkflowService.start_workflow(workflow_view)

    WorkflowService.upsert_workflow_instance(workflow_instance)

    return workflow_instance.model_dump(), 201


# /api/workflow/instances?patient_id=<str>&status=<str>&workflow_template_id=<str>&with_steps=<bool> [GET]
@api_workflow_instances.get("", responses={200: WorkflowInstanceListResponse})
def get_workflow_instances():
    """Get All Workflow Instances"""
    # Get query parameters
    patient_id = request.args.get("patient_id", default=None, type=str)
    status = request.args.get("status", default=None, type=str)
    workflow_template_id = request.args.get(
        "workflow_template_id", default=None, type=str
    )
    with_steps = request.args.get("with_steps", default=False)

    workflow_instances = crud.read_workflow_instances(
        patient_id=patient_id,
        status=status,
        workflow_template_id=workflow_template_id,
    )

    response_data = []
    for instance in workflow_instances:
        data = orm_serializer.marshal(instance, shallow=False)
        if not with_steps:
            del data["steps"]
        response_data.append(data)

    return {"items": response_data}, 200


# /api/workflow/instances/<string:workflow_instance_id>?with_steps=<bool> [GET]
@api_workflow_instances.get(
    "/<string:workflow_instance_id>", responses={200: WorkflowInstanceModel}
)
def get_workflow_instance(path: WorkflowInstanceIdPath):
    """Get Workflow Instance"""
    # Get query parameters
    with_steps = request.args.get("with_steps", default=False)
    with_steps = convert_query_parameter_to_bool(with_steps)

    workflow_instance = crud.read(WorkflowInstanceOrm, id=path.workflow_instance_id)

    if workflow_instance is None:
        return abort(
            code=404,
            description=WORKFLOW_INSTANCE_NOT_FOUND_MSG.format(
                path.workflow_instance_id
            ),
        )

    response_data = orm_serializer.marshal(obj=workflow_instance, shallow=False)

    if not with_steps:
        del response_data["steps"]

    return response_data, 200


# /api/workflow/instances/<string:workflow_instance_id> [PUT]
@api_workflow_instances.put(
    "/<string:workflow_instance_id>", responses={200: WorkflowInstanceModel}
)
def update_workflow_instance(path: WorkflowInstanceIdPath, body: WorkflowInstanceModel):
    """Update Workflow Instance"""
    workflow_instance = crud.read(WorkflowInstanceOrm, id=path.workflow_instance_id)

    if workflow_instance is None:
        return abort(
            code=404,
            description=WORKFLOW_INSTANCE_NOT_FOUND_MSG.format(
                path.workflow_instance_id
            ),
        )

    workflow_instance_changes = body.model_dump()

    # Auto-update last_edited if not explicitly provided
    if "last_edited" not in workflow_instance_changes:
        workflow_instance_changes["last_edited"] = get_current_time()

    # Validate that the workflow template exists (if being updated)
    if workflow_instance_changes.get("workflow_template_id") is not None:
        workflow_template = crud.read(
            WorkflowTemplateOrm, id=workflow_instance_changes["workflow_template_id"]
        )
        if workflow_template is None:
            return abort(
                code=404,
                description=f"Workflow template with ID: ({workflow_instance_changes['workflow_template_id']}) not found.",
            )

    # Validate that the patient exists (if being updated)
    if workflow_instance_changes.get("patient_id") is not None:
        patient = crud.read(PatientOrm, id=workflow_instance_changes["patient_id"])
        if patient is None:
            return abort(
                code=404,
                description=f"Patient with ID: ({workflow_instance_changes['patient_id']}) not found.",
            )

    crud.update(
        WorkflowInstanceOrm,
        changes=workflow_instance_changes,
        id=path.workflow_instance_id,
    )

    response_data = crud.read(WorkflowInstanceOrm, id=path.workflow_instance_id)
    response_data = orm_serializer.marshal(response_data, shallow=True)

    return response_data, 200


# /api/workflow/instances/<string:workflow_instance_id> [PATCH]
@api_workflow_instances.patch(
    "/<string:workflow_instance_id>", responses={200: WorkflowInstanceModel}
)
def patch_workflow_instance(
    path: WorkflowInstanceIdPath, body: WorkflowInstancePatchModel
):
    """Partially (PATCH) Update Workflow Instance"""
    workflow_instance = crud.read(WorkflowInstanceOrm, id=path.workflow_instance_id)

    if workflow_instance is None:
        return abort(
            code=404,
            description=WORKFLOW_INSTANCE_NOT_FOUND_MSG.format(
                path.workflow_instance_id
            ),
        )

    # Get only the fields that were provided (exclude None values)
    workflow_instance_changes = body.model_dump(exclude_none=True)

    # If no changes were provided, return the current instance
    if not workflow_instance_changes:
        response_data = orm_serializer.marshal(workflow_instance, shallow=True)
        return response_data, 200

    # Auto-update last_edited if not explicitly provided
    if "last_edited" not in workflow_instance_changes:
        workflow_instance_changes["last_edited"] = get_current_time()

    # Validate that the workflow template exists (if being updated)
    if workflow_instance_changes.get("workflow_template_id") is not None:
        workflow_template = crud.read(
            WorkflowTemplateOrm, id=workflow_instance_changes["workflow_template_id"]
        )
        if workflow_template is None:
            return abort(
                code=404,
                description=f"Workflow template with ID: ({workflow_instance_changes['workflow_template_id']}) not found.",
            )

    # Validate that the patient exists (if being updated)
    if workflow_instance_changes.get("patient_id") is not None:
        patient = crud.read(PatientOrm, id=workflow_instance_changes["patient_id"])
        if patient is None:
            return abort(
                code=404,
                description=f"Patient with ID: ({workflow_instance_changes['patient_id']}) not found.",
            )

    # Apply the partial update
    crud.update(
        WorkflowInstanceOrm,
        changes=workflow_instance_changes,
        id=path.workflow_instance_id,
    )

    # Return the updated instance
    response_data = crud.read(WorkflowInstanceOrm, id=path.workflow_instance_id)
    response_data = orm_serializer.marshal(response_data, shallow=True)

    return response_data, 200


# /api/workflow/instances/<string:workflow_instance_id> [DELETE]
@api_workflow_instances.delete("/<string:workflow_instance_id>", responses={204: None})
def delete_workflow_instance(path: WorkflowInstanceIdPath):
    """Delete Workflow Instance"""
    workflow_instance = crud.read(WorkflowInstanceOrm, id=path.workflow_instance_id)

    if workflow_instance is None:
        return abort(
            code=404,
            description=WORKFLOW_INSTANCE_NOT_FOUND_MSG.format(
                path.workflow_instance_id
            ),
        )

    crud.delete_workflow(WorkflowInstanceOrm, id=path.workflow_instance_id)

    return "", 204


# /api/workflow/instances/<string:workflow_instance_id>/actions [GET]
@api_workflow_instances.get(
    "/<string:workflow_instance_id>/actions",
    responses={200: GetAvailableActionsResponse},
)
def get_available_actions(path: WorkflowInstanceIdPath):
    """Get Available Workflow Actions"""
    workflow_view = get_workflow_view(path.workflow_instance_id)
    actions = WorkflowService.get_available_workflow_actions(workflow_view)

    response = GetAvailableActionsResponse(actions=actions)
    return response.model_dump(), 200


# /api/workflow/instances/<string:workflow_instance_id>/actions [POST]
@api_workflow_instances.post(
    "/<string:workflow_instance_id>/actions", responses={200: WorkflowInstanceModel}
)
def apply_action(path: WorkflowInstanceIdPath, body: ApplyActionRequest):
    """Apply a Workflow Action"""
    workflow_view = get_workflow_view(path.workflow_instance_id)

    try:
        WorkflowService.apply_workflow_action(body.action, workflow_view)
    except InvalidWorkflowActionError as e:
        abort(code=400, description=str(e))

    WorkflowService.upsert_workflow_instance(workflow_view.instance)

    return workflow_view.instance.model_dump(), 200


# /api/workflow/instances/<string:workflow_instance_id>/steps/<string:workflow_instance_step_id>/evaluate [GET]
@api_workflow_instances.get(
    "/<string:workflow_instance_id>/steps/<string:workflow_instance_step_id>/evaluate",
    responses={200: WorkflowStepEvaluation},
)
def evaluate_step(path: WorkflowInstanceAndStepIdPath):
    """Evaluate a Workflow Instance Step"""
    workflow_view = get_workflow_view(path.workflow_instance_id)
    check_instance_step(workflow_view, path.workflow_instance_step_id)

    step_evaluation = WorkflowService.evaluate_workflow_step(
        workflow_view, path.workflow_instance_step_id
    )

    return step_evaluation.model_dump(), 200


# /api/workflow/instances/<string:workflow_instance_id>/advance [POST]
@api_workflow_instances.post(
    "/<string:workflow_instance_id>/advance",
    responses={200: WorkflowInstanceModel},
)
def advance(path: WorkflowInstanceIdPath):
    """Advance the workflow to the next step, if possible"""
    workflow_view = get_workflow_view(path.workflow_instance_id)
    WorkflowService.advance_workflow(workflow_view)

    WorkflowService.upsert_workflow_instance(workflow_view.instance)
    updated_instance = WorkflowService.get_workflow_instance(path.workflow_instance_id)

    return updated_instance.model_dump(), 200


# /api/workflow/instances/<string:workflow_instance_id>/override_current_step [POST]
@api_workflow_instances.post(
    "/<string:workflow_instance_id>/override_current_step",
    responses={200: WorkflowInstanceModel},
)
def override_current_step(
    path: WorkflowInstanceIdPath, body: OverrideCurrentStepRequest
):
    """Override the current step of a workflow"""
    workflow_view = get_workflow_view(path.workflow_instance_id)
    check_instance_step(workflow_view, body.workflow_instance_step_id)

    WorkflowService.override_current_step(workflow_view, body.workflow_instance_step_id)

    WorkflowService.upsert_workflow_instance(workflow_view.instance)
    updated_instance = WorkflowService.get_workflow_instance(path.workflow_instance_id)

    return updated_instance.model_dump(), 200<|MERGE_RESOLUTION|>--- conflicted
+++ resolved
@@ -104,52 +104,6 @@
         )
 
 
-def get_workflow_view(workflow_instance_id: str) -> WorkflowView:
-    """
-    Fetches a workflow instance and its template.
-    Raises a 404 error (via Flask's `abort`) if either the workflow instance
-    or template is not found.
-
-    Intended as a helper function used within Flask API endpoint functions.
-    """
-    workflow_instance = WorkflowService.get_workflow_instance(workflow_instance_id)
-    if workflow_instance is None:
-        abort(
-            code=404,
-            description=WORKFLOW_INSTANCE_NOT_FOUND_MSG.format(workflow_instance_id),
-        )
-
-    workflow_template = WorkflowService.get_workflow_template(
-        workflow_instance.workflow_template_id
-    )
-    if workflow_template is None:
-        abort(
-            code=404,
-            description=WORKFLOW_TEMPLATE_NOT_FOUND_MSG.format(
-                workflow_template.workflow_template_id
-            ),
-        )
-
-    return WorkflowView(workflow_template, workflow_instance)
-
-
-def check_instance_step(workflow_view: WorkflowView, workflow_instance_step_id: str):
-    """
-    Checks if the workflow instance has an instance step with this step ID.
-    Raises a 404 error (via Flask's `abort`) if either the workflow instance
-    step is not found.
-
-    Intended as a helper function used within Flask API endpoint functions.
-    """
-    if not workflow_view.has_instance_step(workflow_instance_step_id):
-        abort(
-            code=404,
-            description=WORKFLOW_INSTANCE_STEP_NOT_FOUND_MSG.format(
-                workflow_instance_step_id
-            ),
-        )
-
-
 # /api/workflow/instances [POST]
 @api_workflow_instances.post("", responses={201: WorkflowInstanceModel})
 def create_workflow_instance(body: CreateWorkflowInstanceRequest):
@@ -171,10 +125,6 @@
     workflow_instance = WorkflowService.generate_workflow_instance(workflow_template)
     workflow_instance.patient_id = body.patient_id
 
-<<<<<<< HEAD
-    workflow_view = WorkflowView(workflow_template, workflow_instance)
-
-=======
     if body.name is not None:
         workflow_instance.name = body.name
     if body.description is not None:
@@ -182,7 +132,6 @@
 
     workflow_view = WorkflowView(workflow_template, workflow_instance)
 
->>>>>>> 56b5bade
     # Start the workflow immediately to keep things simple
     WorkflowService.start_workflow(workflow_view)
 
