from flask import abort, request
from flask_openapi3.blueprint import APIBlueprint
from flask_openapi3.models.tag import Tag

from api.resources.form_templates import handle_form_template_upload
from common.api_utils import (
    WorkflowTemplateStepIdPath,
    WorkflowTemplateStepListResponse,
    get_user_id,
)
from common.commonUtil import get_current_time
from common.workflow_utils import assign_step_ids
from data import crud, marshal
from models import RuleGroupOrm, WorkflowTemplateOrm, WorkflowTemplateStepOrm
from validation.formTemplates import FormTemplateUpload
from validation.workflow_template_steps import (
    WorkflowTemplateStepModel,
    WorkflowTemplateStepUploadModel,
)

workflow_template_not_found_msg = "Workflow template with ID: ({}) not found."
workflow_template_step_not_found_msg = "Workflow template step with ID: ({}) not found."

# /api/workflow/template/steps
api_workflow_template_steps = APIBlueprint(
    name="workflow_template_steps",
    import_name=__name__,
    url_prefix="/workflow/template/steps",
    abp_tags=[Tag(name="Workflow Template Steps", description="")],
    abp_security=[{"jwt": []}],
)


def check_branch_conditions(template_step: dict) -> None:
    for branch in template_step["branches"]:
        if branch["condition"] is None and branch["condition_id"] is not None:
            branch_condition = crud.read(RuleGroupOrm, id=branch["condition_id"])

            if branch_condition is None:
                return abort(
                    code=404,
                    description=f"Branch condition with ID: ({branch['condition_id']}) not found.",
                )


# /api/workflow/template/steps [POST]
@api_workflow_template_steps.post("", responses={201: WorkflowTemplateStepModel})
def create_workflow_template_step(body: WorkflowTemplateStepUploadModel):
    """Create Workflow Template Step"""
    template_step = body.model_dump()

    try:
        user_id = get_user_id(template_step, "last_edited_by")
        template_step["last_edited_by"] = user_id

    except ValueError:
        return abort(code=404, description="User not found.")

    # This endpoint assumes that the step has a workflow ID assigned to it already
    workflow_template = crud.read(
        WorkflowTemplateOrm, id=template_step["workflow_template_id"]
    )

    if workflow_template is None:
        return abort(
            code=404,
            description=workflow_template_not_found_msg.format(
                template_step["workflow_template_id"]
            ),
        )

    assign_step_ids(WorkflowTemplateStepOrm, template_step, workflow_template.id)

<<<<<<< HEAD
    if len(workflow_template.steps) == 0:
        changes = {
            "last_edited_by": template_step["last_edited_by"],
            "last_edited": get_current_time(),
            "starting_step_id": template_step["id"],
        }
        crud.update(WorkflowTemplateOrm, changes=changes, id=workflow_template.id)

    for branch in template_step["branches"]:
        if branch["condition"] is None and branch["condition_id"] is not None:
            branch_condition = crud.read(RuleGroupOrm, id=branch["condition_id"])

            if branch_condition is None:
                return abort(
                    code=404,
                    description=f"Branch condition with ID: ({branch['condition_id']}) not found.",
                )
=======
    check_branch_conditions(template_step)
>>>>>>> 171af5a3

    try:
        if template_step["form"] is not None:
            form_template = FormTemplateUpload(**template_step["form"])

            # Process and upload the form template, if there is an issue, an exception is thrown
            form_template = handle_form_template_upload(form_template)

            template_step["form"] = form_template

        template_step_orm = marshal.unmarshal(WorkflowTemplateStepOrm, template_step)

        crud.create(template_step_orm, refresh=True)

        return marshal.marshal(template_step_orm, shallow=True), 201

    except ValueError as err:
        return abort(code=409, description=str(err))


# /api/workflow/template/steps [GET]
@api_workflow_template_steps.get("", responses={200: WorkflowTemplateStepListResponse})
def get_workflow_template_steps():
    """Get All Workflow Template Steps"""
    # For now, return list with example data wrapped in the response model
    template_steps = crud.read_template_steps()
    template_steps = [
        marshal.marshal(template_step) for template_step in template_steps
    ]

    return {"items": template_steps}, 200


# /api/workflow/template/steps/<string:workflow_template_step_id>?with_form=<bool>&with_branches=<bool> [GET]
@api_workflow_template_steps.get(
    "/<string:workflow_template_step_id>", responses={200: WorkflowTemplateStepModel}
)
def get_workflow_template_step(path: WorkflowTemplateStepIdPath):
    """Get Workflow Template Step"""
    with_form = request.args.get("with_form", default=False, type=bool)
    with_branches = request.args.get("with_branches", default=False, type=bool)

    workflow_step = crud.read(
        WorkflowTemplateStepOrm, id=path.workflow_template_step_id
    )

    if workflow_step is None:
        return abort(
            code=404,
            description=workflow_template_step_not_found_msg.format(
                path.workflow_template_step_id
            ),
        )

    workflow_step = marshal.marshal(workflow_step, shallow=False)

    if not with_branches:
        del workflow_step["branches"]

    if not with_form:
        del workflow_step["form"]

    return workflow_step, 200


# /api/workflow/template/steps/<string:step_id> [PUT]
@api_workflow_template_steps.put(
    "/<string:workflow_template_step_id>", responses={200: WorkflowTemplateStepModel}
)
def update_workflow_template_step(
    path: WorkflowTemplateStepIdPath, body: WorkflowTemplateStepModel
):
    """Update Workflow Template Step"""
    template_step = crud.read(
        WorkflowTemplateStepOrm, id=path.workflow_template_step_id
    )

    if template_step is None:
        return abort(
            code=404,
            description=workflow_template_step_not_found_msg.format(
                path.workflow_template_step_id
            ),
        )

    workflow_template_step_changes = body.model_dump()

    # Get ID of the user who's updating this template
    try:
        user_id = get_user_id(workflow_template_step_changes, "last_edited_by")
        workflow_template_step_changes["last_edited_by"] = user_id
        workflow_template_step_changes["last_edited"] = get_current_time()

    except ValueError:
        return abort(code=404, description="User not found.")

    check_branch_conditions(
        workflow_template_step_changes
    )  # If new branches are being added to the step

    crud.update(
        WorkflowTemplateStepOrm,
        changes=workflow_template_step_changes,
        id=path.workflow_template_step_id,
    )

    updated_template_step = crud.read(
        WorkflowTemplateStepOrm, id=path.workflow_template_step_id
    )

    updated_template_step = marshal.marshal(updated_template_step, shallow=True)

    return updated_template_step, 200


# /api/workflow/template/steps/<string:step_id> [DELETE]
@api_workflow_template_steps.delete(
    "/<string:workflow_template_step_id>", responses={204: None}
)
def delete_workflow_template_step(path: WorkflowTemplateStepIdPath):
    """Delete Workflow Template Step"""
    # For now, return success if ID matches

    template_step = crud.read(
        WorkflowTemplateStepOrm, id=path.workflow_template_step_id
    )

    if template_step is None:
        return abort(
            code=404,
            description=workflow_template_step_not_found_msg.format(
                path.workflow_template_step_id
            ),
        )

    crud.delete_workflow_step(
        WorkflowTemplateStepOrm, id=path.workflow_template_step_id
    )

    return None, 204<|MERGE_RESOLUTION|>--- conflicted
+++ resolved
@@ -71,7 +71,6 @@
 
     assign_step_ids(WorkflowTemplateStepOrm, template_step, workflow_template.id)
 
-<<<<<<< HEAD
     if len(workflow_template.steps) == 0:
         changes = {
             "last_edited_by": template_step["last_edited_by"],
@@ -80,18 +79,7 @@
         }
         crud.update(WorkflowTemplateOrm, changes=changes, id=workflow_template.id)
 
-    for branch in template_step["branches"]:
-        if branch["condition"] is None and branch["condition_id"] is not None:
-            branch_condition = crud.read(RuleGroupOrm, id=branch["condition_id"])
-
-            if branch_condition is None:
-                return abort(
-                    code=404,
-                    description=f"Branch condition with ID: ({branch['condition_id']}) not found.",
-                )
-=======
     check_branch_conditions(template_step)
->>>>>>> 171af5a3
 
     try:
         if template_step["form"] is not None:
@@ -213,8 +201,6 @@
 )
 def delete_workflow_template_step(path: WorkflowTemplateStepIdPath):
     """Delete Workflow Template Step"""
-    # For now, return success if ID matches
-
     template_step = crud.read(
         WorkflowTemplateStepOrm, id=path.workflow_template_step_id
     )
