--- conflicted
+++ resolved
@@ -1113,7 +1113,6 @@
     return query.all()
 
 
-<<<<<<< HEAD
 def read_workflows_in_collection(
     workflow_collection_id: str,
 ) -> List[WorkflowClassificationOrm]:
@@ -1131,7 +1130,8 @@
     )
 
     return query.all()
-=======
+
+
 def read_rule_group(rule_group_id: str) -> RuleGroupOrm:
     """
     Queries the database for a specified rule group
@@ -1144,7 +1144,6 @@
         return query.one_or_none()
 
     return None
->>>>>>> 834b09f0
 
 
 # ~~~~~~~~~~~~~~~~~~~~~~~ DB Calls ~~~~~~~~~~~~~~~~~~~~~~~~~~ #
