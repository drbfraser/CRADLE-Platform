--- conflicted
+++ resolved
@@ -172,10 +172,6 @@
     num_max = db.Column(db.Float, nullable=True)
     string_max_length = db.Column(db.Integer, nullable=True)
     string_max_lines = db.Column(db.Integer, nullable=True)
-<<<<<<< HEAD
-    allow_future_dates = db.Column(db.Boolean, nullable=False, default=True) # nullable=True
-    allow_past_dates = db.Column(db.Boolean, nullable=False, default=True) # nullable=True
-=======
     allow_future_dates = db.Column(db.Boolean, nullable=True, default=True)
     allow_past_dates = db.Column(db.Boolean, nullable=True, default=True)
 
@@ -186,7 +182,6 @@
             name="unique_user_question_per_template",
         ),
     )
->>>>>>> 0a8a2afa
 
 
 class FormSubmissionOrmV2(db.Model):
