# This module provides functions to validate the request data for a Patient.

"""
    Description: validates request for creating a new patient, will also be using this to help validate new patient with a reading

    Request looks like: 
        request_body = {
        "patientId":"51253242033", -- string
        "patientName":"BF", -- string
        "patientAge":49, -- int, should probably stick to one
        "gestationalAgeUnit":"GESTATIONAL_AGE_UNITS_WEEKS", -- string
        "gestationalAgeValue":"45", -- string
        "villageNumber":"1251515", -- string
        "patientSex":"FEMALE", 
        "isPregnant":"true", -- boolean
        "block": "15", -- string
        "medicalHistory": "nothing really", db.text (long string)
        "drugHistory": "nothing really", db.text (long string)
        }

    Required value types specified in request above in -- {value type} 

    Required keys and their values should be in request body
        - Patient ID
        - Patient Name
        - Patient Age
        - Patient Sex

    Ranges for all values: 
        - PatientID: 11 digit attestation number
        - Patient name, initials atleast 2 characters 
        - Patient age: check min-max age on google/our current client restrictions
        - Patient sex: should be male or female (check sex vs gender)
        - Gestational unit: need more info
        - Zone/village: need more info

    Village number should exist
"""

# helper method that makes sure all required keys and values are in request body
def check_if_required_keys_present(request_body, required_keys):
    for key in required_keys:
        if key not in request_body:
            print("Missing key: " + key)
            return {"HTTP 400": "The request body key {" + key + "} is required."}, 400
        if request_body.get(key) == "" or request_body.get(key) is None:
            print("Missing value for: " + key)
            return (
                {
                    "HTTP 400": "The request body value for the key {"
                    + key
                    + "} is required."
                },
                400,
            )
    return None


<<<<<<< HEAD
# helper method that checks gestational age isn't over 43 weeks/10 months
def check_gestational_age_under_limit(request_body):
    if (
        request_body.get("gestationalAgeUnit") == "GESTATIONAL_AGE_UNITS_WEEKS"
        and int(request_body.get("gestationalAgeValue")) > 43
    ):
        return "Gestation age is greater than 43 weeks."
    if (
        request_body.get("gestationalAgeUnit") == "GESTATIONAL_AGE_UNITS_MONTHS"
        and int(request_body.get("gestationalAgeValue")) > 10
    ):
        return "Gestation age is greater than 10 months."
    return None


# helper method that makes sure that expected string types are in fact strings/ints (depending on critera)
def check_if_values_string_or_int(request_body, must_be_string, must_be_int):
=======
# helper method that makes sure that expected string types are
# in fact strings/ints/string (depending on critera)
def check_if_values_string_int_array(
    request_body, must_be_string, must_be_int, must_be_array
):
>>>>>>> c9b0f591
    for key in request_body:
        if (
            must_be_string is not None
            and key in must_be_string
            and request_body.get(key) is not None
        ):
            if not isinstance((request_body.get(key)), str):
                return (
                    {
                        "HTTP 400": "The value for key {"
                        + key
                        + "} is must be a string."
                    },
                    400,
                )
        if (
            must_be_int is not None
            and key in must_be_int
            and request_body.get(key) is not None
        ):
            if not isinstance(int(request_body.get(key)), int):
                return (
                    {"HTTP 400": "The value for key {" + key + "} is must be an int."},
                    400,
                )
        if (
            must_be_array is not None
            and key in must_be_array
            and request_body.get(key) is not None
        ):
            if not isinstance((request_body.get(key)), list):
                return (
                    {"HTTP 400": "The value for key {" + key + "}  must be a array."},
                    400,
                )
        # add other type checks here once they're confirmed
    return None


def check_patient_fields(request_body):

    if request_body is None:
        return {"HTTP 400": "The request body cannot be empty."}, 400

    # if request_body.get('villageNumber') is not "" or None:
    # ToDo: Currently not storing village information, so will have to add village checking once that has been fixed

    required_keys = {
        "patientId",
        "patientName",
        # 'patientAge',
        "patientSex",
    }

    required_keys_present_message = check_if_required_keys_present(
        request_body, required_keys
    )

    if required_keys_present_message is not None:
        return required_keys_present_message

    gestational_age_message = None
    if (
        request_body.get("patientSex") == "FEMALE"
        and request_body.get("isPregnant") == True
    ):
        gestational_age_message = check_gestational_age_under_limit(request_body)

    if gestational_age_message is not None:
        print("Invalid gestation age: " + gestational_age_message)
        return gestational_age_message

    # values that must be of type string
    must_be_string = {
        "patientId",
        "patientName",
        "gestationalAgeUnit",
        "gestationalAgeValue",
        "villageNumber",
        "zone",
        "medicalHistory",
        "drugHistory",
    }

    # values that must be of type int
    must_be_int = {"patientAge"}

    # # todo: repeated code -- pull this out as a funciton that all necessary functions can use
    # # making sure that values are of the correct type
    # for key in request_body:
    #     if key in must_be_string and request_body.get(key) is not None:
    #         if not isinstance((request_body.get(key)), str):
    #             return {'HTTP 400': 'The value for key {' + key + '} is must be a string.'}, 400
    #     if key in must_be_int and request_body.get(key) is not None:
    #         if not isinstance(int(request_body.get(key)), int):
    #             return {'HTTP 400': 'The value for key {' + key + '} is must be an int.'}, 400
    #     # add other type checks here once they're confirmed

    # To Do: Do we also want to check for value ranges here? Or only on client side?


"""
    Description: validates request for creating a new patient with a reading

    Request looks like: 
    Everything in patient request and: 
     "reading" : {
    	"readingId": "asdasd8231280222223", -- string
        "dateTimeTaken" : "2019-09-25T19:00:43.002-07:00[America/Vancouver]", -- string
        "userId": "1", - integer
        "bpSystolic" : 20, -- integer
        "bpDiastolic" : 30, -- integer
        "heartRateBPM" : 10, -- integer
        "dateRecheckVitalsNeeded" : "2019-09-25T19:15:38.032-07:00[America/Vancouver]", -- string
        "isFlaggedForFollowup" : false, - boolean
        "symptoms": "Headache,Blurred vision,Bleeding,sleepy" - db.text (long string)
    }
    For patient, same as above
    For reading: 

    Can also have some more things that are listed in DB, check if still required

    Required Keys:
        - userid // person who took the reading
        - Datetime taken vs datetimelastsaved
        - readingID
        - bpDiastolic
        - BpSystolic
        - heartRateBPM
        - dateRecheckNeeded?? Check if client shows this atm
        - isFlaggedForfollowup
        - Symotoms: or has selected no symptoms
        
    Check value ranges:
        - bpSystolic: check min and max 
        - bpDiastolic: check min and max
        - heartRateBPM: check min and max
        - Datetime cannot be in the past

    userID exists (person who took the reading)

"""


def check_reading_fields(request_body):

    if request_body is None:
        return {"HTTP 400": "The request body cannot be empty."}, 400

    # if request_body.get('villageNumber') is not "" or None:
    # ToDo: Currently not storing village information, so will have to add village checking once that has been fixed

    required_keys = {
        "userId",
        "dateTimeTaken",
        "readingId",
        "bpSystolic",
        "bpDiastolic",
        "heartRateBPM",
        "isFlaggedForFollowup",
    }

    required_keys_present_message = check_if_required_keys_present(
        request_body, required_keys
    )
    if required_keys_present_message is not None:
        return required_keys_present_message

    # values that must be of type string
    must_be_string = {
        # 'userId', -- deal with this later
        "readingId",
    }
    # must be of type array
    must_be_array = {
        "symptoms",
    }
    # values that must be of type int
    must_be_int = {"dateTimeTaken", "bpSystolic", "bpDiastolic", "heartRateBPM"}

    values_string_or_int_array_message = check_if_values_string_int_array(
        request_body, must_be_string, must_be_int, must_be_array
    )

    if values_string_or_int_array_message is not None:
        return values_string_or_int_array_message


def update_info_invalid(patient_id, request_body):
    required_keys = {"patientName", "villageNumber"}

    required_keys_present_message = check_if_required_keys_present(
        request_body, required_keys
    )
    if required_keys_present_message is not None:
        return required_keys_present_message

    # values that must be of type int
    must_be_int = {"patientAge", "villageNumber", "gestationalAgeValue"}

    values_string_or_int_message = check_if_values_string_int_array(
        request_body, None, must_be_int, None
    )
    if values_string_or_int_message is not None:
        return values_string_or_int_message

    return None<|MERGE_RESOLUTION|>--- conflicted
+++ resolved
@@ -56,7 +56,6 @@
     return None
 
 
-<<<<<<< HEAD
 # helper method that checks gestational age isn't over 43 weeks/10 months
 def check_gestational_age_under_limit(request_body):
     if (
@@ -74,13 +73,11 @@
 
 # helper method that makes sure that expected string types are in fact strings/ints (depending on critera)
 def check_if_values_string_or_int(request_body, must_be_string, must_be_int):
-=======
 # helper method that makes sure that expected string types are
 # in fact strings/ints/string (depending on critera)
 def check_if_values_string_int_array(
     request_body, must_be_string, must_be_int, must_be_array
 ):
->>>>>>> c9b0f591
     for key in request_body:
         if (
             must_be_string is not None
