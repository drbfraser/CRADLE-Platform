import pytest
import requests
import json
import random
import string
import time
import uuid
import logging
from datetime import datetime
from manage import getRandomInitials


def get_login_token(email, password):
    url = "http://localhost:5000/api/user/auth"
    payload = {"email": email, "password": password}

    response = requests.post(url, json=payload)
    resp_json = response.json()
    return resp_json["token"]


def get_bearer_token(email, password):
    return "Bearer {}".format(get_login_token(email, password))


def get_authorization_header(email, password):
    auth = {"Authorization": get_bearer_token(email, password)}
    return auth


BASE_URL = "http://localhost:5000"
# date equivalent to Jan 1, 2000
EPOCH_BIRTHDATE = 946684800


def get_random_patient_id():
    return str(random.randint(48300000000, 48300099999))


def get_random_gender():
    GENDER_LIST = ["MALE", "FEMALE"]
    return GENDER_LIST[random.randint(0, 1)]


def get_random_UUID():
    return str(uuid.uuid4())


def get_random_user_id():
    return random.randint(1, 4)


def get_green_traffic_light():
    systolic = 126
    diastolic = 75
    hr = 84
    return {"bpSystolic": systolic, "bpDiastolic": diastolic, "hr": hr}


def get_yellow_up_traffic_light():
    systolic = 141
    diastolic = 83
    hr = 50
    return {"bpSystolic": systolic, "bpDiastolic": diastolic, "hr": hr}


def get_red_up_traffic_light():
    systolic = 112
    diastolic = 130
    hr = 99
    return {"bpSystolic": systolic, "bpDiastolic": diastolic, "hr": hr}


def get_random_symptoms():
    symptoms = ["headache", "body pain", "feverish", "bleeding"]
    return symptoms[random.randint(0, 3)]


auth_header = get_authorization_header("admin123@admin.com", "admin123")
##############################################################
#                     SUCCESS CODE 201 TESTS                 #
##############################################################
def test_pass_create_patient():
    patient_id = get_random_patient_id()
    patient_name = getRandomInitials()
    patient_sex = "FEMALE"

    url = BASE_URL + "/api/patient"

    data = {
        "patientId": patient_id,
        "patientName": patient_name,
        "patientSex": patient_sex,
    }

    response = requests.post(url, json=data, headers=auth_header)
    response_body = response.json()

    assert response.status_code == 201
    assert response_body["patientId"] == patient_id
    assert response_body["patientName"] == patient_name
    assert response_body["patientSex"] == patient_sex


def test_pass_create_patient_2():
    patient_id = get_random_patient_id()
    patient_name = getRandomInitials()
    patient_sex = "MALE"

    url = BASE_URL + "/api/patient"

    data = {
        "patientId": patient_id,
        "patientName": patient_name,
        "patientSex": patient_sex,
    }

    response = requests.post(url, json=data, headers=auth_header)
    response_body = json.loads(response.text)

    assert response.status_code == 201
    assert response_body["patientId"] == patient_id
    assert response_body["patientName"] == patient_name
    assert response_body["patientSex"] == patient_sex
    assert response_body["dob"] == None
    assert response_body["patientAge"] == None


def test_pass_create_patient_with_dob_no_age():
    patient_id = get_random_patient_id()
    patient_name = getRandomInitials()
    patient_sex = "MALE"

    url = BASE_URL + "/api/patient"

    data = {
        "patientId": patient_id,
        "patientName": patient_name,
        "patientSex": patient_sex,
        # dob equivalent to Jan 1, 2000
        "dob": EPOCH_BIRTHDATE,
    }

    # calculates age from Jan 1, 2000 birthdate
    SECONDS_IN_YEAR = 31557600
    age_in_database = (time.time() - EPOCH_BIRTHDATE) / SECONDS_IN_YEAR

    response = requests.post(url, json=data, headers=auth_header)
    response_body = json.loads(response.text)

    assert response.status_code == 201
    assert response_body["patientId"] == patient_id
    assert response_body["patientName"] == patient_name
    assert response_body["patientSex"] == patient_sex
    assert response_body["dob"] == EPOCH_BIRTHDATE
    assert response_body["patientAge"] == int(age_in_database)


def test_pass_create_patient_reading_with_dob_no_age():
    patient_id = get_random_patient_id()
    patient_name = getRandomInitials()
    patient_sex = get_random_gender()
    reading_id = get_random_UUID()

    vitals = get_green_traffic_light()
    bp_systolic = vitals["bpSystolic"]
    bp_diastolic = vitals["bpDiastolic"]
    hr = vitals["hr"]
    date_time_taken = int((datetime.now() - datetime(1970, 1, 1)).total_seconds())
    user_id = get_random_user_id()

    url = BASE_URL + "/api/patient/reading"

    patient = {
        "patientId": patient_id,
        "patientName": patient_name,
        "patientSex": patient_sex,
        # dob equivalent to Jan 1, 2000
        "dob": EPOCH_BIRTHDATE,
    }

    # calculates age from Jan 1, 2000 birthdate
    SECONDS_IN_YEAR = 31557600
    age_in_database = (time.time() - EPOCH_BIRTHDATE) / SECONDS_IN_YEAR

    reading = {
        "readingId": reading_id,
        "bpSystolic": bp_systolic,
        "bpDiastolic": bp_diastolic,
        "heartRateBPM": hr,
        "dateTimeTaken": date_time_taken,
        "userId": user_id,
        "isFlaggedForFollowup": "false",
        "symptoms": ["bleeding", "feverish", "unwell"],
    }
    data = {"patient": patient, "reading": reading}

    response = requests.post(url, json=data, headers=auth_header)
    response_body = json.loads(response.text)
    assert response.status_code == 201
    assert response_body["patient"]["patientId"] == patient_id
    assert response_body["patient"]["patientName"] == patient_name
    assert response_body["patient"]["patientSex"] == patient_sex
    assert response_body["reading"]["bpSystolic"] == bp_systolic
    assert response_body["reading"]["bpDiastolic"] == bp_diastolic
    assert response_body["reading"]["heartRateBPM"] == hr
    assert response_body["patient"]["dob"] == EPOCH_BIRTHDATE
    assert response_body["patient"]["patientAge"] == int(age_in_database)


def test_pass_create_patient_reading():
    patient_id = get_random_patient_id()
    patient_name = getRandomInitials()
    patient_sex = get_random_gender()
    reading_id = get_random_UUID()

    vitals = get_green_traffic_light()
    bp_systolic = vitals["bpSystolic"]
    bp_diastolic = vitals["bpDiastolic"]
    hr = vitals["hr"]
    date_time_taken = int((datetime.now() - datetime(1970, 1, 1)).total_seconds())
    user_id = get_random_user_id()

    url = BASE_URL + "/api/patient/reading"

    patient = {
        "patientId": patient_id,
        "patientName": patient_name,
        "patientSex": patient_sex,
    }
    reading = {
        "readingId": reading_id,
        "bpSystolic": bp_systolic,
        "bpDiastolic": bp_diastolic,
        "heartRateBPM": hr,
        "dateTimeTaken": date_time_taken,
        "userId": user_id,
        "isFlaggedForFollowup": "false",
        "symptoms": ["bleeding"],
    }
    data = {"patient": patient, "reading": reading}

    response = requests.post(url, json=data, headers=auth_header)
    response_body = json.loads(response.text)

    assert response.status_code == 201
    assert response_body["patient"]["patientId"] == patient_id
    assert response_body["patient"]["patientName"] == patient_name
    assert response_body["patient"]["patientSex"] == patient_sex
    assert response_body["reading"]["bpSystolic"] == bp_systolic
    assert response_body["reading"]["bpDiastolic"] == bp_diastolic
    assert response_body["reading"]["heartRateBPM"] == hr
    assert response_body["patient"]["dob"] == None
    assert response_body["patient"]["patientAge"] == None


def test_get_patient():

    # hardcoded id 204652 based on deterministic patient data seeded in test database
    url = BASE_URL + "/api/patient/204652"
    response = requests.get(url, headers=auth_header)
    response_body = response.json()

    # testing the 3 required fields of a patient
    assert response_body["patientId"] == "204652"
    assert response_body["patientName"] == "BB"
    assert response_body["patientSex"] == "FEMALE"
    assert response.status_code == 200


# ##############################################################
#                      ERROR CODE 400 TESTS                    #
# ##############################################################


def test_fail_create_patient_reading():
    # should fail because missing some reading information
    patient_id = get_random_patient_id()
    patient_name = getRandomInitials()
    patient_sex = get_random_gender()
    reading_id = get_random_UUID()

    url = BASE_URL + "/api/patient/reading"

    patient = {
        "patientId": patient_id,
        "patientName": patient_name,
        "patientSex": patient_sex,
    }

    reading = {
        "readingId": reading_id,
    }
    data = {"patient": patient, "reading": reading}

    response = requests.post(url, json=data, headers=auth_header)
    assert response.status_code == 400


def test_fail_create_patient_duplicate():
    # should fail because we are creating a duplicate patient

    patient_id = get_random_patient_id()
    patient_name = getRandomInitials()
    patient_sex = "MALE"

    url = BASE_URL + "/api/patient"

    data = {
        "patientId": patient_id,
        "patientName": patient_name,
        "patientSex": patient_sex,
    }

    response = requests.post(url, json=data, headers=auth_header)
    response = requests.post(url, json=data, headers=auth_header)

    assert response.status_code == 400


def test_fail_create_patient_missing_fields():
    # should fail because we are missing patient_name

    patient_id = get_random_patient_id()
    patient_sex = "FEMALE"

    url = BASE_URL + "/api/patient"

    data = {"patientId": patient_id, "patientSex": patient_sex}

    response = requests.post(url, json=data, headers=auth_header)
    assert response.status_code == 400


# Testing create patient facility relationship API
auth_header_hcw = get_authorization_header("hcw@hcw.com", "hcw123")


def test_pass_create_relationship():
    # has to be existing patient in seeded data
    patient_id = "400260"
    data = {"patientId": patient_id}
    url = BASE_URL + "/api/patient/facility"
    response = requests.post(url, json=data, headers=auth_header_hcw)
    assert response.status_code == 201
    response_body = response.json()
    assert response_body["message"] == "patient has been added to facility successfully"


def test_fail_duplicate_relationship():
    # has to be existing patient in seeded data
    patient_id = "204652"
    data = {"patientId": patient_id}
    url = BASE_URL + "/api/patient/facility"
    # should fail because we're calling the api twice, with same patient_id
    requests.post(url, json=data, headers=auth_header_hcw)
    response = requests.post(url, json=data, headers=auth_header_hcw)
    response_body = response.json()
    assert response.status_code == 409
    assert response_body["message"] == "Duplicate entry"


def test_fail_invalid_patient_id():
    # should fail because we're passing a patient id that does not exist
    patient_id = "92837483"
    data = {"patientId": patient_id}
    url = BASE_URL + "/api/patient/facility"
    response = requests.post(url, json=data, headers=auth_header_hcw)
    response_body = response.json()
    assert response.status_code == 404
    assert response_body["message"] == "This patient does not exist."


def test_fail_empty_patient_id():
    # should fail because we're passing a patient id that does not exist
    patient_id = ""
    data = {"patientId": patient_id}
    url = BASE_URL + "/api/patient/facility"
    response = requests.post(url, json=data, headers=auth_header_hcw)
    response_body = response.json()
    assert response.status_code == 400
<<<<<<< HEAD
    assert response_body["HTTP 400"] == "Patient Id is empty."
=======
    assert response_body["HTTP 400"] == "Patient Id is empty."


def test_fail_create_patient_invalid_gestational_age_weeks():
    # should fail because max gestational age for weeks is 43
    patient_id = get_random_patient_id()
    patient_name = getRandomInitials()
    patient_sex = "FEMALE"
    patient_gest_age_unit = "GESTATIONAL_AGE_UNITS_WEEKS"
    patient_gest_age = "44"

    url = BASE_URL + "/api/patient"

    data = {
        "patientId": patient_id,
        "patientName": patient_name,
        "patientSex": patient_sex,
        "isPregnant": True,
        "gestationalAgeUnit": patient_gest_age_unit,
        "gestationalAgeValue": patient_gest_age,
    }

    response = requests.post(url, json=data, headers=auth_header)
    response_body = response.json()

    assert response.status_code == 400
    assert response_body["HTTP 400"] == "Gestation age is greater than 43 weeks."


def test_fail_create_patient_invalid_gestational_age_months():
    # should fail because max gestational age for months is 10
    patient_id = get_random_patient_id()
    patient_name = getRandomInitials()
    patient_sex = "FEMALE"
    patient_gest_age_unit = "GESTATIONAL_AGE_UNITS_MONTHS"
    patient_gest_age = "11"

    url = BASE_URL + "/api/patient"

    data = {
        "patientId": patient_id,
        "patientName": patient_name,
        "patientSex": patient_sex,
        "isPregnant": True,
        "gestationalAgeUnit": patient_gest_age_unit,
        "gestationalAgeValue": patient_gest_age,
    }

    response = requests.post(url, json=data, headers=auth_header)
    response_body = response.json()

    assert response.status_code == 400
    assert response_body["HTTP 400"] == "Gestation age is greater than 10 months."
>>>>>>> 734104a2
<|MERGE_RESOLUTION|>--- conflicted
+++ resolved
@@ -379,9 +379,6 @@
     response = requests.post(url, json=data, headers=auth_header_hcw)
     response_body = response.json()
     assert response.status_code == 400
-<<<<<<< HEAD
-    assert response_body["HTTP 400"] == "Patient Id is empty."
-=======
     assert response_body["HTTP 400"] == "Patient Id is empty."
 
 
@@ -434,5 +431,4 @@
     response_body = response.json()
 
     assert response.status_code == 400
-    assert response_body["HTTP 400"] == "Gestation age is greater than 10 months."
->>>>>>> 734104a2
+    assert response_body["HTTP 400"] == "Gestation age is greater than 10 months."