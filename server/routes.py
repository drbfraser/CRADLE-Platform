--- conflicted
+++ resolved
@@ -31,11 +31,7 @@
     PatientPregnancySummary,
     PatientMedicalHistory,
     PatientTimeline,
-<<<<<<< HEAD
-    ReadingAssessment,
-=======
     PatientAllRecords,
->>>>>>> 7e98a046
 )
 from api.resources.readings import Root as Readings, SingleReading
 from api.resources.referrals import (
