"""
    @File: routes.py
    @Description: This file contains all the routes for the server
"""

<<<<<<< HEAD
from Api_endpoints.HelloWorld import *
from Api_endpoints.Multi import *
from Api_endpoints.PatientsController import *
from Api_endpoints.ReferralsController import ReferralApi, ReferralInfo
=======
from Controller.HelloWorld import *
from Controller.Multi import *
>>>>>>> 36bacc31

def init(api):
    api.add_resource(HelloWorld, '/', '/home', '/api/hello-world')
    api.add_resource(Multi, '/multi/<int:num>')

    api.add_resource(PatientInfo, '/patient/<string:patient_id>')
    api.add_resource(PatientAll, '/patient')

    api.add_resource(ReferralApi, '/referral') # [GET, POST]
    api.add_resource(ReferralInfo, '/referral/<int:id>') # [GET]
<|MERGE_RESOLUTION|>--- conflicted
+++ resolved
@@ -3,15 +3,10 @@
     @Description: This file contains all the routes for the server
 """
 
-<<<<<<< HEAD
-from Api_endpoints.HelloWorld import *
-from Api_endpoints.Multi import *
-from Api_endpoints.PatientsController import *
-from Api_endpoints.ReferralsController import ReferralApi, ReferralInfo
-=======
 from Controller.HelloWorld import *
 from Controller.Multi import *
->>>>>>> 36bacc31
+from Controller.PatientsController import *
+from Controller.ReferralsController import ReferralApi, ReferralInfo
 
 def init(api):
     api.add_resource(HelloWorld, '/', '/home', '/api/hello-world')
