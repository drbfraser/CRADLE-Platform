"""
    @File: routes.py
    @Description: This file contains all the routes for the server
"""

import api as new_api
from api.resources.patients_android import *
from api.resources.version import *
from api.resources.assessments import (
    Root as Assessments,
    SingleAssessment,
    UpdateAssessment,
)
from api.resources.stats import (
    AllStats,
    FacilityReadings,
    UserReadings,
    ExportStats,
)

from api.resources.patientAssociations import Root as PatientAssociations
from api.resources.facilities import Root as Facilities, SingleFacility
from api.resources.patients import (
    Root as Patients,
    SinglePatient,
    PatientInfo,
    PatientStats,
    PatientReadings,
    PatientMostRecentReading,
    PatientReferrals,
    PatientPregnancySummary,
    PatientMedicalHistory,
    PatientTimeline,
<<<<<<< HEAD
=======
    ReadingAssessment,
>>>>>>> e83e2dab
    PatientAllRecords,
)
from api.resources.readings import Root as Readings, SingleReading
from api.resources.referrals import (
    Root as Referrals,
    SingleReferral,
    AssessReferral,
    ReferralCancelStatus,
)
from api.resources.pregnancies import (
    Root as Pregnancies,
    SinglePregnancy,
)
from api.resources.medicalRecords import (
    Root as MedicalRecords,
    SingleMedicalRecord,
)
from api.resources.users import *
from api.resources.upload import Root as Upload


def init(api):
    api.add_resource(AllStats, "/api/stats/all")  # [GET]

    api.add_resource(
        FacilityReadings, "/api/stats/facility/<string:facility_id>"
    )  # [GET]
    api.add_resource(ExportStats, "/api/stats/export/<int:user_id>")  # [GET]

    api.add_resource(UserReadings, "/api/stats/user/<int:user_id>")

    api.add_resource(UserRegisterApi, "/api/user/register")  # [POST]
    api.add_resource(UserAuthApi, "/api/user/auth")  # [POST]
    api.add_resource(UserAuthTokenRefreshApi, "/api/user/auth/refresh_token")  # [POST]
    api.add_resource(UserTokenApi, "/api/user/current")  # [GET]
    api.add_resource(UserAll, "/api/user/all")  # [GET]

    api.add_resource(UserApi, "/api/user/<int:id>")  # [GET, PUT, DELETE]

    api.add_resource(UserAllVHT, "/api/user/vhts")  # [GET]

    api.add_resource(
        AndroidPatientGlobalSearch, "/api/patient/global/<string:search>"
    )  # [GET]
    api.add_resource(
        AndroidPatients, "/api/mobile/patients", endpoint="android_patient"
    )  # [GET]
    api.add_resource(
        AndroidReadings, "/api/mobile/readings", endpoint="android_readings"
    )  # [GET]

    #### New Endpoints ####
    api.add_resource(Assessments, "/api/assessments", endpoint="assessments")  # [POST]
    api.add_resource(
        UpdateAssessment,
        "/api/assessmentUpdate/<int:assessment_id>",
        endpoint="assessmentUpdate",
    )  # [POST]
    api.add_resource(
        SingleAssessment,
        "/api/assessments/<int:assessment_id>",
        endpoint="single_assessment",
    )  # [GET]

    api.add_resource(
        PatientAssociations, "/api/patientAssociations", endpoint="patientAssociations"
    )  # [POST]

    api.add_resource(
        Facilities, "/api/facilities", endpoint="facilities"
    )  # [GET, POST]
    api.add_resource(
        SingleFacility,
        "/api/facilities/<string:facility_name>",
        endpoint="single_facility",
    )  # [GET]

    api.add_resource(Patients, "/api/patients", endpoint="patients")  # [GET, POST]
    api.add_resource(
        SinglePatient, "/api/patients/<string:patient_id>", endpoint="single_patient"
    )  # [GET]
    api.add_resource(
        PatientInfo, "/api/patients/<string:patient_id>/info", endpoint="patient_info"
    )  # [GET, PUT]
    api.add_resource(
        PatientStats,
        "/api/patients/<string:patient_id>/stats",
        endpoint="patient_stats",
    )  # [GET]
    api.add_resource(
        PatientReadings,
        "/api/patients/<string:patient_id>/readings",
        endpoint="patient_readings",
    )  # [GET]
    api.add_resource(
        PatientMostRecentReading,
        "/api/patients/<string:patient_id>/most_recent_reading",
        endpoint="patient_most_recent_reading",
    )  # [GET]
    api.add_resource(
        PatientReferrals,
        "/api/patients/<string:patient_id>/referrals",
        endpoint="patient_referrals",
    )  # [GET]
    api.add_resource(
        PatientPregnancySummary,
        "/api/patients/<string:patient_id>/pregnancy_summary",
        endpoint="patient_pregnancy_summary",
    )  # [GET]
    api.add_resource(
        PatientMedicalHistory,
        "/api/patients/<string:patient_id>/medical_history",
        endpoint="patient_medical_history",
    )  # [GET]
    api.add_resource(
        PatientTimeline,
        "/api/patients/<string:patient_id>/timeline",
        endpoint="patient_timeline",
    )  # [GET]
    api.add_resource(
        ReadingAssessment,
        "/api/patients/reading-assessment",
        endpoint="reading_assessment",
    )  # [POST]
<<<<<<< HEAD
=======
    api.add_resource(
        PatientAllRecords,
        "/api/patients/<string:patient_id>/get_all_records",
        endpoint="patient_get_all_records",
    )  # [GET]
>>>>>>> e83e2dab

    api.add_resource(Readings, "/api/readings", endpoint="readings")  # [POST]
    api.add_resource(
        SingleReading, "/api/readings/<string:reading_id>", endpoint="single_reading"
    )  # [GET]

    api.add_resource(Referrals, "/api/referrals", endpoint="referrals")  # [GET, POST]
    api.add_resource(
        SingleReferral,
        "/api/referrals/<int:referral_id>",
        endpoint="single_referral",
    )  # [GET]
    api.add_resource(
        AssessReferral,
        "/api/referrals/assess/<int:referral_id>",
        endpoint="referral_assess",
    )  # [PUT]
    api.add_resource(
        ReferralCancelStatus,
        "/api/referrals/cancel_status_switch/<int:referral_id>",
        endpoint="referral_cancel_status",
    )  # [PUT]

    api.add_resource(
        Pregnancies,
        "/api/patients/<string:patient_id>/pregnancies",
        endpoint="pregnancies",
    )  # [GET, POST]
    api.add_resource(
        SinglePregnancy,
        "/api/pregnancies/<string:pregnancy_id>",
        endpoint="single_pregnancy",
    )  # [GET, PUT, DELETE]

    api.add_resource(
        MedicalRecords,
        "/api/patients/<string:patient_id>/medical_records",
        endpoint="medical_records",
    )  # [GET, POST]
    api.add_resource(
        SingleMedicalRecord,
        "/api/medical_records/<string:record_id>",
        endpoint="single_medical_record",
    )  # [GET, PUT, DELETE]

    api.add_resource(AdminPasswordChange, "/api/user/<int:id>/change_pass")  # [POST]
    api.add_resource(UserPasswordChange, "/api/user/current/change_pass")  # [POST]

    api.add_resource(Version, "/api/version")  # [GET]

    api.add_resource(
        Upload, "/api/upload/admin", endpoint="upload_admin"
    )  # [GET, POST]

    new_api.init_routes(api)<|MERGE_RESOLUTION|>--- conflicted
+++ resolved
@@ -31,10 +31,7 @@
     PatientPregnancySummary,
     PatientMedicalHistory,
     PatientTimeline,
-<<<<<<< HEAD
-=======
     ReadingAssessment,
->>>>>>> e83e2dab
     PatientAllRecords,
 )
 from api.resources.readings import Root as Readings, SingleReading
@@ -159,14 +156,11 @@
         "/api/patients/reading-assessment",
         endpoint="reading_assessment",
     )  # [POST]
-<<<<<<< HEAD
-=======
     api.add_resource(
         PatientAllRecords,
         "/api/patients/<string:patient_id>/get_all_records",
         endpoint="patient_get_all_records",
     )  # [GET]
->>>>>>> e83e2dab
 
     api.add_resource(Readings, "/api/readings", endpoint="readings")  # [POST]
     api.add_resource(
