--- conflicted
+++ resolved
@@ -159,26 +159,7 @@
     assert crud.read(FollowUp, id=assessment_id).followupInstructions == newInstructions
 
 
-<<<<<<< HEAD
-def test_get_single_patient_with_sms_relay(database, patient_factory, api_get):
-    patient_id = "64164134516"
-    patient_factory.create(patientId=patient_id, patientName="AB")
-
-    endpoint = "patient_info"
-    arguments = {"patient_id": patient_id}
-    json_request = __make_sms_relay_json(endpoint=endpoint, arguments=arguments)
-    response = api_get(endpoint=sms_relay_endpoint, json=json_request)
-
-    assert response.status_code == 200
-
-    response_dict = __get_sms_relay_response(response)
-    assert response_dict
-
-
-def __make_sms_relay_json(endpoint: str, request: dict={}, arguments: dict=None) -> dict:
-=======
 def __make_sms_relay_json(method, endpoint, request):
->>>>>>> d47ee0e3
     user = crud.read(User, id=1)
 
     request_string = json.dumps(request)
