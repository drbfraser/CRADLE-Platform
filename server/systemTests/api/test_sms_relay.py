--- conflicted
+++ resolved
@@ -3,12 +3,8 @@
 from typing import List
 
 import data.crud as crud
-<<<<<<< HEAD
-from models import Reading, Patient, User, TrafficLightEnum, Referral, FollowUp
-=======
-from models import Reading, Patient, User, Referral
+from models import Reading, Patient, User, Referral, FollowUp
 from enums import TrafficLightEnum
->>>>>>> 13f92af5
 from pprint import pformat
 
 import service.compressor as compressor
