import pytest
from typing import List

import data.crud as crud
from models import MedicalRecord, Patient, Pregnancy, Reading, TrafficLightEnum
from pprint import pformat

<<<<<<< HEAD
import pytest
from systemTests.api.test_pregnancies import patient_id
from utils import get_current_time

=======
>>>>>>> af0ea68e

def test_get_patient(patient_factory, api_get):
    patient_id = "341541641613"
    patient_factory.create(patientId=patient_id, lastEdited=5, created=1)

    expected = {
        "patientId": patient_id,
        "patientName": "Test",
        "patientSex": "FEMALE",
        "isPregnant": False,
        "zone": "37",
        "villageNumber": "37",
        "created": 1,
        "lastEdited": 5,
        "base": 5,
        "readings": [],
    }

    response = api_get(endpoint=f"/api/patients/{patient_id}")

    assert response.status_code == 200
    assert expected == response.json()


def test_get_patient_medical_info(
    pregnancy_factory,
    medical_record_factory,
    patient_id,
    pregnancy_earlier,
    pregnancy_later,
    medical_record,
    drug_record,
    api_get,
):
    def test_pregnancy_info(pregnancy):
        pregnancy_factory.create(**pregnancy)

        response = api_get(
            endpoint=f"/api/patients/{patient_id}/medical_info",
        )

        assert response.status_code == 200

        isPregnant = "endDate" not in pregnancy
        response_body = response.json()
        assert response_body["isPregnant"] == isPregnant
        if isPregnant:
            assert response_body["pregnancyStartDate"] == pregnancy["startDate"]
            assert response_body["gestationalAgeUnit"] == pregnancy["defaultTimeUnit"]

    test_pregnancy_info(pregnancy_earlier)
    test_pregnancy_info(pregnancy_later)

    medical_record_factory.create(**medical_record)
    medical_record_factory.create(**drug_record)

    response = api_get(
        endpoint=f"/api/patients/{patient_id}/medical_info",
    )

    assert response.status_code == 200
    assert response.json()["medicalHistory"] == medical_record["information"]
    assert response.json()["drugHistory"] == drug_record["information"]


@pytest.mark.skip(reason="changes are to be made on mobile patient api")
def test_get_mobile_patient(database, api_post, api_get):
    patient_ids = []
    reading_ids = []
    try:
        p = __make_patient("222266667", ["893ddaad-1ebd-46fb-928b-ad0640115aa1"])
        patient_ids.append("222266667")
        reading_ids.append("893ddaad-1ebd-46fb-928b-ad0640115aa1")
        response = api_post(endpoint="/api/patients", json=p)
        database.session.commit()
        assert response.status_code == 201

        # Make the patient IDs so that they're on both sides of the patient IDs.
        p = __make_full_patient("9999", ["7f60bbb3-c49d-425f-825c-681c8330b61d"])
        patient_ids.append("9999")
        reading_ids.append("7f60bbb3-c49d-425f-825c-681c8330b61d")
        response = api_post(endpoint="/api/patients", json=p)
        database.session.commit()
        assert response.status_code == 201

        # Make the patient IDs so that they're on both sides of the patient IDs
        p = __make_full_patient("999955551", ["978e870e-c542-428a-a8bf-dabb0e52bff3"])
        patient_ids.append("999955551")
        reading_ids.append("978e870e-c542-428a-a8bf-dabb0e52bff3")
        response = api_post(endpoint="/api/patients", json=p)
        database.session.commit()
        assert response.status_code == 201

        for p in patient_ids:
            patient = crud.read(Patient, patientId=p)
            assert patient is not None

        # Add a more fleshed-out reading to the first patient.
        reading = __make_reading(
            reading_id="123dabdd-5des-7ufh-23fd-qd4308143651", patient_id=patient_ids[0]
        )
        reading_ids.append("123dabdd-5des-7ufh-23fd-qd4308143651")
        reading_response = api_post(endpoint="/api/readings", json=reading)
        database.session.commit()
        assert reading_response.status_code == 201

        # Add a more minimal reading to the first patient.
        reading = __make_reading_no_extra_vitals(
            reading_id="526292b7-53d0-4e7e-8a96-f66f061477ff", patient_id=patient_ids[0]
        )
        reading_ids.append("526292b7-53d0-4e7e-8a96-f66f061477ff")
        reading_response = api_post(endpoint="/api/readings", json=reading)
        database.session.commit()
        assert reading_response.status_code == 201

        # Add another fleshed-out reading to the first patient.
        reading = __make_reading(
            reading_id="2ab4f830-3cc0-4e98-bff3-174a9dcc630a", patient_id=patient_ids[0]
        )
        reading_ids.append("2ab4f830-3cc0-4e98-bff3-174a9dcc630a")
        reading_response = api_post(endpoint="/api/readings", json=reading)
        database.session.commit()
        assert reading_response.status_code == 201

        for r in reading_ids:
            reading = crud.read(Reading, readingId=r)
            assert reading is not None

        # Get all the patients from /api/mobile/patients.
        responseMobile = api_get(endpoint="/api/mobile/patients")
        assert responseMobile.status_code == 200

        # Setup an error message to return when an assert fails.
        # Note: Since this is usually tested with the test seed data, there will
        # be more than just 1 patient here.
        patient_number_info = (
            f"There were {len(responseMobile.json())} patients "
            + "returned by api/mobile/patients. Dumping them all now:\n"
            + pformat(responseMobile.json(), width=48)
            + "\n"
            + "========================================================"
        )

        # Loop through every single patient in the database.
        # For every patient in the database (as admin user, /api/mobile/patients returns
        # all the patients), get the patient info from the /api/patients/:id endpont
        # and then determine if they match.
        for patient_from_mobile_patients in responseMobile.json():
            patient_id = patient_from_mobile_patients["patientId"]
            # Validate that the GET requests for /api/patients/{patient_id} and
            # /api/mobile/patients give back the same information.
            # We first validate that the patient info returned is consistent.

            # Get the patient from the /api/patients/:id endpoint.
            response_patients_get = api_get(endpoint=f"/api/patients/{patient_id}")
            assert response_patients_get.status_code == 200
            patient_from_patients_api = response_patients_get.json()

            # Check that both results are basically equal.
            __assert_dicts_are_equal(
                patient_from_mobile_patients,
                patient_from_patients_api,
                f"patient {patient_id} from api/mobile/patients",
                f"patient {patient_id} from api/patients/:id",
                other_error_messages=patient_number_info,
                # Validate the readings later.
                ignored_keys=["readings"],
            )

            # Validate the readings now. We check that they both have the same readings.
            # Loop through both of them in case one readings list is different from the other.
            for readingFromMobile in patient_from_mobile_patients["readings"]:
                # From the reading from the api/mobile/patients, find the corresponding reading
                # from the api/patients/:id endpoint
                current_reading_id = readingFromMobile["readingId"]
                readingFromNormalApi = [
                    r
                    for r in patient_from_patients_api["readings"]
                    if r["readingId"] == current_reading_id
                ][0]
                # Check that they give the exact same information.
                __assert_dicts_are_equal(
                    readingFromMobile,
                    readingFromNormalApi,
                    f"reading {current_reading_id} from api/mobile/patients",
                    f"reading {current_reading_id} from api/patients/:id",
                    other_error_messages=patient_number_info,
                    ignored_keys=["userId"],
                )
            for readingFromNormalApi in patient_from_patients_api["readings"]:
                # From the reading from the api/patients/:id, find the corresponding reading
                # from the api/mobile/patients endpoint
                current_reading_id = readingFromNormalApi["readingId"]
                readingFromMobile = [
                    r
                    for r in patient_from_mobile_patients["readings"]
                    if r["readingId"] == current_reading_id
                ][0]
                # Check that they give the exact same information.
                __assert_dicts_are_equal(
                    readingFromMobile,
                    readingFromNormalApi,
                    f"reading {current_reading_id} from api/mobile/patients",
                    f"reading {current_reading_id} from api/patients/:id",
                    other_error_messages=patient_number_info,
                    ignored_keys=["userId"],
                )

    finally:
        for r in reading_ids:
            crud.delete_by(Reading, readingId=r)
        for p in patient_ids:
            crud.delete_by(Patient, patientId=p)


def test_create_patient_with_nested_readings(database, api_post):
    patient_id = "5390160146141"
    reading_ids = [
        "65acfe28-b0d6-4a63-a484-eceb3277fb4e",
        "90293637-d763-494a-8cc7-85a88d023f3e",
    ]
    p = __make_patient(patient_id, reading_ids)
    response = api_post(endpoint="/api/patients", json=p)
    database.session.commit()

    try:
        assert response.status_code == 201
        assert crud.read(Patient, patientId=patient_id) is not None

        for r in reading_ids:
            reading = crud.read(Reading, readingId=r)
            assert reading is not None
            assert reading.trafficLightStatus == TrafficLightEnum.GREEN
    finally:
        for r in reading_ids:
            crud.delete_by(Reading, readingId=r)
        crud.delete_by(Patient, patientId=patient_id)


def test_create_patient_with_pregnancy_and_medical_records(database, api_post):
    patient_id = "8790160146141"
    date = get_current_time()
    p = __make_full_patient_no_readings(patient_id, date)

    response = api_post(endpoint="/api/patients", json=p)
    database.session.commit()

    try:
        assert response.status_code == 201
        assert crud.read(Patient, patientId=patient_id) is not None
        assert crud.read(Pregnancy, patientId=patient_id, startDate=date) is not None
        assert crud.read(MedicalRecord, patientId=patient_id).isDrugRecord == False
        assert crud.read(MedicalRecord, patientId=patient_id).isDrugRecord == True
    except:
        print("Failed")
    # finally:
    # crud.delete_by(Patient, patientId=patient_id)


def __make_full_patient_no_readings(patient_id: str, date: int) -> dict:
    return {
        "patientId": patient_id,
        "patientName": "TEST_FULL",
        "patientSex": "FEMALE",
        "isPregnant": True,
        "gestationalAgeUnit": "MONTHS",
        "pregnancyStartDate": date,
        "medicalHistory": "TEST_FULL: This is fully fleshed out medical history for testing.",
        "drugHistory": "TEST_FULL: This is fully fleshed out drug history for testing.",
        "zone": "9999",
        "dob": "1995-08-23",
        "isExactDob": True,
        "villageNumber": "9999",
        "householdNumber": "4544",
    }


def test_update_patient_name(patient_factory, api_put):
    patient_id = "64164134514"
    patient_factory.create(patientId=patient_id, patientName="AB")

    response = api_put(
        endpoint=f"/api/patients/{patient_id}/info", json={"patientName": "CD"}
    )

    assert response.status_code == 200
    assert crud.read(Patient, patientId=patient_id).patientName == "CD"


def test_update_patient_with_base(patient_factory, api_put):
    patient_id = "45642677524614"
    patient_factory.create(patientId=patient_id, patientName="AB", lastEdited=5)

    json = {
        "patientName": "CD",
        "lastEdited": 6,
        "base": 5,  # base == lastEdited -> request is accepted
    }
    response = api_put(endpoint=f"/api/patients/{patient_id}/info", json=json)

    assert response.status_code == 200
    patient = crud.read(Patient, patientId=patient_id)
    assert patient.patientName == "CD"
    assert patient.lastEdited == 6


def test_update_patient_abort_due_to_conflict(patient_factory, api_put):
    patient_id = "45642677524614"
    patient_factory.create(patientId=patient_id, patientName="AB", lastEdited=7)

    json = {
        "patientName": "CD",
        "lastEdited": 6,
        "base": 5,  # base != lastEdited -> request is rejected
    }
    response = api_put(endpoint=f"/api/patients/{patient_id}/info", json=json)

    assert response.status_code == 409
    patient = crud.read(Patient, patientId=patient_id)
    assert patient.patientName == "AB"
    assert patient.lastEdited == 7


def test_invalid_patient_not_created(patient_factory, api_post):
    patient_id = "48375354"
    # invalid as patientName is missing
    patient = {
        "patientId": patient_id,
        "patientSex": "FEMALE",
        "isPregnant": False,
        "zone": "37",
        "villageNumber": "37",
        "created": 1,
        "lastEdited": 5,
        "base": 5,
        "readings": [],
    }
    response = api_post(endpoint="/api/patients", json=patient)
    assert response.status_code == 400
    assert crud.read(Patient, patientId=patient_id) is None


def __make_patient(patient_id: str, reading_ids: List[str]) -> dict:
    return {
        "patientId": patient_id,
        "patientName": "TEST",
        "patientSex": "FEMALE",
        "isPregnant": False,
        "dob": "2004-01-01",
        "isExactDob": False,
        "villageNumber": "1",
        "zone": "1",
        "readings": [
            __make_reading_no_extra_vitals(r, patient_id) for r in reading_ids
        ],
    }


def __make_full_patient(patient_id: str, reading_ids: List[str]) -> dict:
    return {
        "patientId": patient_id,
        "patientName": "TEST_FULL",
        "patientSex": "FEMALE",
        "isPregnant": True,
        "gestationalAgeUnit": "MONTHS",
        "gestationalTimestamp": 1595211991,
        "medicalHistory": "TEST_FULL: This is fully fleshed out medical history for testing.",
        "drugHistory": "TEST_FULL: This is fully fleshed out drug history for testing.",
        "zone": "9999",
        "dob": "1995-08-23",
        "isExactDob": True,
        "villageNumber": "9999",
        "householdNumber": "4544",
        "readings": [__make_full_reading(r, patient_id) for r in reading_ids],
    }


def __make_reading(reading_id: str, patient_id: str) -> dict:
    return {
        "readingId": reading_id,
        "bpSystolic": 110,
        "bpDiastolic": 80,
        "heartRateBPM": 70,
        "symptoms": ["a", "b", "c"],
        "dateTimeTaken": 100,
        "userId": 1,
        "patientId": patient_id,
    }


def __make_full_reading(reading_id: str, patient_id: str) -> dict:
    return {
        "readingId": reading_id,
        "bpSystolic": 155,
        "bpDiastolic": 155,
        "heartRateBPM": 155,
        "symptoms": ["These are", "symptoms", "for full reading"],
        "dateTimeTaken": 5435345,
        "dateRecheckVitalsNeeded": 11111111,
        "userId": 1,
        "patientId": patient_id,
        "retestOfPreviousReadingIds": "aed6818f-fd9f-4d4c-8137-fbfe3e1c91e9",
        "isFlaggedForFollowup": True,
    }


def __make_reading_no_extra_vitals(reading_id: str, patient_id: str) -> dict:
    return {
        "readingId": reading_id,
        "bpSystolic": 99,
        "bpDiastolic": 80,
        "heartRateBPM": 70,
        "symptoms": ["a", "b", "c"],
        "dateTimeTaken": 100,
        "userId": 1,
        "patientId": patient_id,
    }


def __assert_dicts_are_equal(
    first: dict,
    second: dict,
    name_for_first: str,
    name_for_second: str,
    other_error_messages: str = "",
    ignored_keys: list = [],
):
    """
    Checks the equality of two dicts with support for ignoring certain keys and handling
    the case where a value is None.

    :param first: A dict to compare
    :param second: Another dict to compare
    :param name_for_first: A name to use in failed assert messages for the first dict
    :param name_for_second: A name to use in failed assert messages for the second dict
    :param other_error_messages: Other messages to print when a failure occurs
    :param ignored_keys: Keys to ignore
    """
    __assert_dict_keys_of_first_equal_to_second(
        first,
        second,
        name_for_first,
        name_for_second,
        other_error_messages=other_error_messages,
        ignored_keys=ignored_keys,
    )
    __assert_dict_keys_of_first_equal_to_second(
        second,
        first,
        name_for_second,
        name_for_first,
        other_error_messages=other_error_messages,
        ignored_keys=ignored_keys,
    )


def __assert_dict_keys_of_first_equal_to_second(
    first: dict,
    second: dict,
    name_for_first: str,
    name_for_second: str,
    other_error_messages: str = "",
    ignored_keys: list = [],
):
    """
    Checks that all the keys in the first dict are in the second dict and that the respecitve values
    of the all keys for both dicts are equal.

    :param first: A dict to compare
    :param second: Another dict to compare
    :param name_for_first: A name to use in failed assert messages for the first dict
    :param name_for_second: A name to use in failed assert messages for the second dict
    :param other_error_messages: Other messages to print when a failure occurs
    :param ignored_keys: Keys to ignore
    """
    dict_dump = (
        other_error_messages + "\n"
        f"{name_for_first}: {pformat(first, width=48)}\n"
        + f"{name_for_second}: {pformat(second, width=48)}"
    )

    for key in first:
        if key in ignored_keys:
            continue

        # Catch the case where one of the dicts has None to mean "not present"
        # This occurs in api/mobile/patients
        if first[key] is None:
            if not key in second:
                continue
            elif second[key] is None:
                continue
            else:
                # Guaranteed to fail because one key is missing. This will generate a diff in the
                # error output.
                assert first == second, (
                    f"{key} is key for {name_for_first} with value None, "
                    + f"but {name_for_second}'s key's value is not None\n"
                    + dict_dump
                )

        if not key in second:
            # Guaranteed to fail because one key is missing. This will generate a diff in the
            # error output.
            assert first == second, (
                f"{key} is a key for {name_for_first}, \n"
                f"but {key} is missing from {name_for_second}\n" + dict_dump
            )

        assert first[key] == second[key], (
            f"key {key} has value {first[key]} for {name_for_first}, "
            + "but {name_for_second} has value {second[key]}\n"
            + dict_dump
        )<|MERGE_RESOLUTION|>--- conflicted
+++ resolved
@@ -5,13 +5,8 @@
 from models import MedicalRecord, Patient, Pregnancy, Reading, TrafficLightEnum
 from pprint import pformat
 
-<<<<<<< HEAD
-import pytest
-from systemTests.api.test_pregnancies import patient_id
 from utils import get_current_time
 
-=======
->>>>>>> af0ea68e
 
 def test_get_patient(patient_factory, api_get):
     patient_id = "341541641613"
