--- conflicted
+++ resolved
@@ -498,10 +498,6 @@
         "patientName": "TEST_FULL",
         "patientSex": "FEMALE",
         "isPregnant": True,
-<<<<<<< HEAD
-        "gestationalAgeUnit": "MONTHS",
-=======
->>>>>>> 5b38c82e
         "medicalHistory": "TEST_FULL: This is fully fleshed out medical history for testing.",
         "drugHistory": "TEST_FULL: This is fully fleshed out drug history for testing.",
         "zone": "9999",
