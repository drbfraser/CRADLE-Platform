import pytest

import data.crud as crud
from models import Reading, Referral, FollowUp


<<<<<<< HEAD
def test_invalid_reading_not_created(
    reading_id, reading, patient_factory, api_post
):
=======
def test_invalid_reading_not_created(reading_id, reading, patient_factory, api_post):
>>>>>>> cb60e529
    patient_factory.create(patientId="123")
    # Removed bpSystolic to make the eading invalid
    del reading_referral_followup["bpSystolic"]

    response = api_post(endpoint="/api/readings", json=reading)
    assert response.status_code == 400
    assert crud.read(Reading, readingId=reading_id) is None


@pytest.fixture
def reading_id():
    return "9771e6ee-81af-41a4-afff-9676cadcc00a"


@pytest.fixture
def reading_referral_followup(reading_id):
    return {
        "readingId": reading_id,
        "bpSystolic": 110,
        "bpDiastolic": 80,
        "heartRateBPM": 70,
        "symptoms": ["unwell", "bleeding"],
        "dateTimeTaken": 320,
        "userId": 1,
        "patientId": "123",
    }<|MERGE_RESOLUTION|>--- conflicted
+++ resolved
@@ -4,13 +4,7 @@
 from models import Reading, Referral, FollowUp
 
 
-<<<<<<< HEAD
-def test_invalid_reading_not_created(
-    reading_id, reading, patient_factory, api_post
-):
-=======
 def test_invalid_reading_not_created(reading_id, reading, patient_factory, api_post):
->>>>>>> cb60e529
     patient_factory.create(patientId="123")
     # Removed bpSystolic to make the eading invalid
     del reading_referral_followup["bpSystolic"]
