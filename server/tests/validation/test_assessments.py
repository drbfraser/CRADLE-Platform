import pytest

from validation.assessments import AssessmentValidator
from validation.validation_exception import ValidationExceptionError

<<<<<<< HEAD
ASSESSED_DATE = 1551447833

HEALTHCARE_WORKER_ID = 2

assessments_with_valid_fields_should_return_none = {
    "dateAssessed": ASSESSED_DATE,
    "diagnosis": "patient is fine",
    "medicationPrescribed": "tylenol",
    "healthcareWorkerId": HEALTHCARE_WORKER_ID,
    "specialInvestigations": "bcccccccccddeeeff",
=======
valid_json = {
    "date_assessed": 1551447833,
    "diagnosis": "patient is fine",
    "medication_prescribed": "tylenol",
    "healthcare_worker_id": 2,
    "special_investigations": "bcccccccccddeeeff",
>>>>>>> 0362f8f0
    "treatment": "b",
    "patient_id": "asdasd82314278226313803",
    "follow_up_needed": True,
    "follow_up_instructions": "pls help, give lots of tylenol",
}

<<<<<<< HEAD
assessments_missing_optional_field_diagnosis_should_return_none = {
    "dateAssessed": ASSESSED_DATE,
    "medicationPrescribed": "tylenol",
    "healthcareWorkerId": HEALTHCARE_WORKER_ID,
    "specialInvestigations": "bcccccccccddeeeff",
=======
# date_assessed field is missing
missing_field = {
    "diagnosis": "patient is fine",
    "medication_prescribed": "tylenol",
    "healthcare_worker_id": 2,
    "special_investigations": "bcccccccccddeeeff",
>>>>>>> 0362f8f0
    "treatment": "b",
    "patient_id": "asdasd82314278226313803",
    "follow_up_needed": True,
    "follow_up_instructions": "pls help, give lots of tylenol",
}

<<<<<<< HEAD
assessments_missing_required_field_dateAssessed_should_throw_exception = {
    "diagnosis": "patient is fine",
    "medicationPrescribed": "tylenol",
    "healthcareWorkerId": HEALTHCARE_WORKER_ID,
    "specialInvestigations": "bcccccccccddeeeff",
    "treatment": "b",
    "patientId": "asdasd82314278226313803",
    "followupNeeded": True,
    "followupInstructions": "pls help, give lots of tylenol",
}

assessments_field_dateAssessed_has_invalid_type_should_throw_exception = {
    "dateAssessed": "2020-01-01",
    "diagnosis": "patient is fine",
    "medicationPrescribed": "tylenol",
    "healthcareWorkerId": HEALTHCARE_WORKER_ID,
    "specialInvestigations": "bcccccccccddeeeff",
    "treatment": "b",
    "patientId": "asdasd82314278226313803",
    "followupNeeded": True,
    "followupInstructions": "pls help, give lots of tylenol",
}

assessments_missing_required_field_followupNeeded_should_throw_exception = {
    "dateAssessed": ASSESSED_DATE,
    "diagnosis": "patient is fine",
    "medicationPrescribed": "tylenol",
    "healthcareWorkerId": HEALTHCARE_WORKER_ID,
    "specialInvestigations": "bcccccccccddeeeff",
    "treatment": "b",
    "patientId": "asdasd82314278226313803",
    "followupInstructions": "pls help, give lots of tylenol",
}

assessments_has_followupInstructions_when_followupNeeded_true_should_return_none = {
    "dateAssessed": ASSESSED_DATE,
    "diagnosis": "patient is fine",
    "medicationPrescribed": "tylenol",
    "healthcareWorkerId": HEALTHCARE_WORKER_ID,
    "specialInvestigations": "bcccccccccddeeeff",
=======
missing_follow_up_instructions_when_follow_up_needed_true = {
    "date_assessed": 1551447833,
    "diagnosis": "patient is fine",
    "medication_prescribed": "tylenol",
    "healthcare_worker_id": 2,
    "special_investigations": "bcccccccccddeeeff",
    "treatment": "b",
    "patient_id": "asdasd82314278226313803",
    "follow_up_needed": True,
    "follow_up_instructions": "",
}

# date_assessed must be int
not_type_int = {
    "date_assessed": "2020-01-01",
    "diagnosis": "patient is fine",
    "medication_prescribed": "tylenol",
    "healthcare_worker_id": 2,
    "special_investigations": "bcccccccccddeeeff",
>>>>>>> 0362f8f0
    "treatment": "b",
    "patient_id": "asdasd82314278226313803",
    "follow_up_needed": True,
    "follow_up_instructions": "pls help, give lots of tylenol",
}

assessments_missing_followupInstructions_when_followupNeeded_true_should_throw_exception = {
    "dateAssessed": ASSESSED_DATE,
    "diagnosis": "patient is fine",
    "medicationPrescribed": "tylenol",
    "healthcareWorkerId": HEALTHCARE_WORKER_ID,
    "specialInvestigations": "bcccccccccddeeeff",
    "treatment": "b",
    "patientId": "asdasd82314278226313803",
    "followupNeeded": True,
    "followupInstructions": "",
}


@pytest.mark.parametrize(
    "json, expectation",
    [
        (assessments_with_valid_fields_should_return_none, None),
        (assessments_missing_optional_field_diagnosis_should_return_none, None),
        (
            assessments_missing_required_field_dateAssessed_should_throw_exception,
            ValidationExceptionError,
        ),
        (
            assessments_field_dateAssessed_has_invalid_type_should_throw_exception,
            ValidationExceptionError,
        ),
        (
            assessments_missing_required_field_followupNeeded_should_throw_exception,
            ValidationExceptionError,
        ),
        (
            assessments_has_followupInstructions_when_followupNeeded_true_should_return_none,
            None,
        ),
        (
<<<<<<< HEAD
            assessments_missing_followupInstructions_when_followupNeeded_true_should_throw_exception,
=======
            missing_follow_up_instructions_when_follow_up_needed_true,
>>>>>>> 0362f8f0
            ValidationExceptionError,
        ),
    ],
)
def test_validation(json, expectation):
    if expectation:
        with pytest.raises(expectation):
            AssessmentValidator.validate(json)
    else:
        try:
            AssessmentValidator.validate(json)
        except ValidationExceptionError as e:
            raise AssertionError(f"Unexpected validation error:{e}") from e<|MERGE_RESOLUTION|>--- conflicted
+++ resolved
@@ -3,7 +3,6 @@
 from validation.assessments import AssessmentValidator
 from validation.validation_exception import ValidationExceptionError
 
-<<<<<<< HEAD
 ASSESSED_DATE = 1551447833
 
 HEALTHCARE_WORKER_ID = 2
@@ -14,41 +13,23 @@
     "medicationPrescribed": "tylenol",
     "healthcareWorkerId": HEALTHCARE_WORKER_ID,
     "specialInvestigations": "bcccccccccddeeeff",
-=======
-valid_json = {
-    "date_assessed": 1551447833,
-    "diagnosis": "patient is fine",
-    "medication_prescribed": "tylenol",
-    "healthcare_worker_id": 2,
-    "special_investigations": "bcccccccccddeeeff",
->>>>>>> 0362f8f0
     "treatment": "b",
     "patient_id": "asdasd82314278226313803",
     "follow_up_needed": True,
     "follow_up_instructions": "pls help, give lots of tylenol",
 }
 
-<<<<<<< HEAD
 assessments_missing_optional_field_diagnosis_should_return_none = {
     "dateAssessed": ASSESSED_DATE,
     "medicationPrescribed": "tylenol",
     "healthcareWorkerId": HEALTHCARE_WORKER_ID,
     "specialInvestigations": "bcccccccccddeeeff",
-=======
-# date_assessed field is missing
-missing_field = {
-    "diagnosis": "patient is fine",
-    "medication_prescribed": "tylenol",
-    "healthcare_worker_id": 2,
-    "special_investigations": "bcccccccccddeeeff",
->>>>>>> 0362f8f0
     "treatment": "b",
     "patient_id": "asdasd82314278226313803",
     "follow_up_needed": True,
     "follow_up_instructions": "pls help, give lots of tylenol",
 }
 
-<<<<<<< HEAD
 assessments_missing_required_field_dateAssessed_should_throw_exception = {
     "diagnosis": "patient is fine",
     "medicationPrescribed": "tylenol",
@@ -89,27 +70,6 @@
     "medicationPrescribed": "tylenol",
     "healthcareWorkerId": HEALTHCARE_WORKER_ID,
     "specialInvestigations": "bcccccccccddeeeff",
-=======
-missing_follow_up_instructions_when_follow_up_needed_true = {
-    "date_assessed": 1551447833,
-    "diagnosis": "patient is fine",
-    "medication_prescribed": "tylenol",
-    "healthcare_worker_id": 2,
-    "special_investigations": "bcccccccccddeeeff",
-    "treatment": "b",
-    "patient_id": "asdasd82314278226313803",
-    "follow_up_needed": True,
-    "follow_up_instructions": "",
-}
-
-# date_assessed must be int
-not_type_int = {
-    "date_assessed": "2020-01-01",
-    "diagnosis": "patient is fine",
-    "medication_prescribed": "tylenol",
-    "healthcare_worker_id": 2,
-    "special_investigations": "bcccccccccddeeeff",
->>>>>>> 0362f8f0
     "treatment": "b",
     "patient_id": "asdasd82314278226313803",
     "follow_up_needed": True,
@@ -151,11 +111,7 @@
             None,
         ),
         (
-<<<<<<< HEAD
             assessments_missing_followupInstructions_when_followupNeeded_true_should_throw_exception,
-=======
-            missing_follow_up_instructions_when_follow_up_needed_true,
->>>>>>> 0362f8f0
             ValidationExceptionError,
         ),
     ],
