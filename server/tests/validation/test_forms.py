import pytest

from validation.forms import FormPutValidator, FormValidator
from validation.validation_exception import ValidationExceptionError

<<<<<<< HEAD
LANGUAGE = "eng"
PATIENT_ID = "123"
QUESTION_LIST = [
=======
valid_form_json_empty_questions = {
    "id": "123",
    "lang": "english",
    "patient_id": "123",
    "form_template_id": "adas-d82314-27822-63139",
    "form_classification_id": "adas-d82314-27822-63139",
    "date_created": 1592339808,
    "last_edited": 1592339808,
    "last_edited_by": 123,
    "archived": True,
    "questions": [],
}

valid_form_json_filled_questions = {
    "archived": False,
    "date_created": 1592339808,
    "form_classification_id": "adas-d82314-27822-63139",
    "form_template_id": "adas-d82314-27822-63139",
    "id": "adas-d82314-27822-63138",
    "lang": "english",
    "last_edited": 1592339808,
    "last_edited_by": 2,
    "patient_id": "123",
    "questions": [
        {
            "answers": {
                "comment": None,
                "mc_id_array": [0],
                "number": None,
                "text": "today",
            },
            "category_index": 0,
            "has_comment_attached": False,
            "mc_options": [{"mc_id": 0, "opt": "Decent"}],
            "num_max": None,
            "num_min": None,
            "question_id": "referred-by-name",
            "question_index": 1,
            "question_text": "How the patient's condition?",
            "question_type": "MULTIPLE_CHOICE",
            "required": True,
            "string_max_length": None,
            "units": None,
            "visible_condition": [
                {
                    "answers": {"mc_id_array": [0]},
                    "question_index": 0,
                    "relation": "EQUAL_TO",
                },
            ],
        },
    ],
}

missing_field = {
    "id": "123",
    "lang": "english",
    "patient_id": "123",
    "form_template_id": "adas-d82314-27822-63139",
    "form_classification_id": "adas-d82314-27822-63139",
    "date_created": 1592339808,
    "last_edited": 1592339808,
    "last_edited_by": 123,
    "archived": True,
}

invalid_keys = {
    "test": "test",
    "id": "123",
    "lang": "english",
    "patient_id": "123",
    "form_template_id": "adas-d82314-27822-63139",
    "form_classification_id": "adas-d82314-27822-63139",
    "date_created": 1592339808,
    "last_edited": 1592339808,
    "last_edited_by": 123,
    "archived": True,
    "questions": [],
}

invalid_type_patient_id = {
    "id": "123",
    "lang": "english",
    "patient_id": 123,
    "form_template_id": "adas-d82314-27822-63139",
    "form_classification_id": "adas-d82314-27822-63139",
    "date_created": 1592339808,
    "last_edited": 1592339808,
    "last_edited_by": 123,
    "archived": True,
    "questions": [],
}

invalid_type_archived = {
    "id": "123",
    "lang": "english",
    "patient_id": "123",
    "form_template_id": "adas-d82314-27822-63139",
    "form_classification_id": "adas-d82314-27822-63139",
    "date_created": 1592339808,
    "last_edited": 1592339808,
    "last_edited_by": 123,
    "archived": "True",
    "questions": [],
}

invalid_type_questions = {
    "id": "123",
    "lang": "english",
    "patient_id": "123",
    "form_template_id": "adas-d82314-27822-63139",
    "form_classification_id": "adas-d82314-27822-63139",
    "date_created": 1592339808,
    "last_edited": 1592339808,
    "last_edited_by": 123,
    "archived": True,
    "questions": "",
}


@pytest.mark.parametrize(
    "json, expectation",
    [
        (valid_form_json_empty_questions, None),
        (valid_form_json_filled_questions, None),
        (missing_field, ValidationExceptionError),
        (invalid_keys, ValidationExceptionError),
        (invalid_type_patient_id, ValidationExceptionError),
        (invalid_type_archived, ValidationExceptionError),
        (invalid_type_questions, ValidationExceptionError),
    ],
)
def test_validate_form(json, expectation):
    if expectation:
        with pytest.raises(expectation):
            FormValidator.validate(json)
    else:
        try:
            FormValidator.validate(json)
        except ValidationExceptionError as e:
            raise AssertionError(f"Unexpected validation error:{e}") from e


empty_questions = []
single_question = [
    {
        "answers": {
            "comment": None,
            "mc_id_array": [0],
            "number": None,
            "text": "today",
        },
        "category_index": 0,
        "has_comment_attached": False,
        "mc_options": [{"mc_id": 0, "opt": "Decent"}],
        "num_max": None,
        "num_min": None,
        "question_id": "referred-by-name",
        "question_index": 1,
        "question_text": "How the patient's condition?",
        "question_type": "MULTIPLE_CHOICE",
        "required": True,
        "string_max_length": None,
        "units": None,
        "visible_condition": [
            {
                "answers": {"mc_id_array": [0]},
                "question_index": 0,
                "relation": "EQUAL_TO",
            },
        ],
    },
]
multi_question = [
>>>>>>> 0362f8f0
    {
        "answers": {
            "comment": None,
            "mc_id_array": [0],
            "number": None,
            "text": "today",
        },
        "category_index": 0,
        "has_comment_attached": False,
        "mc_options": [{"mc_id": 0, "opt": "Decent"}],
        "num_max": None,
        "num_min": None,
        "question_id": "referred-by-name",
        "question_index": 1,
        "question_text": "How the patient's condition?",
        "question_type": "MULTIPLE_CHOICE",
        "required": True,
        "string_max_length": None,
        "units": None,
        "visible_condition": [
            {
                "answers": {"mc_id_array": [0]},
                "question_index": 0,
                "relation": "EQUAL_TO",
            },
        ],
    },
    {
        "answers": {
            "comment": None,
            "mc_id_array": [0],
            "number": None,
            "text": "today",
        },
        "category_index": 0,
        "has_comment_attached": False,
        "mc_options": [{"mc_id": 0, "opt": "Decent"}],
        "num_max": None,
        "num_min": None,
        "question_id": "referred-by-name",
        "question_index": 1,
        "question_text": "How the patient's condition?",
        "question_type": "MULTIPLE_CHOICE",
        "required": True,
        "string_max_length": None,
        "units": None,
        "visible_condition": [
            {
                "answers": {"mc_id_array": [0]},
                "question_index": 0,
                "relation": "EQUAL_TO",
            },
        ],
    },
]
ID = "adas-d82314-27822-63138"
FORM_TEMPLATE_ID = "adas-d82314-27822-63139"
FORM_CLASSIFICATION_ID = "adas-d82314-27822-63139"
DATE_CREATED = 1592339808
DATE_LAST_EDITED = 1592339808
LAST_EDITED_BY = 123
IS_ARCHIVED = True

form_with_valid_fields_should_return_none = {
    "lang": LANGUAGE,
    "patientId": PATIENT_ID,
    "questions": QUESTION_LIST,
    "id": ID,
    "formTemplateId": FORM_TEMPLATE_ID,
    "formClassificationId": FORM_CLASSIFICATION_ID,
    "dateCreated": DATE_CREATED,
    "lastEdited": DATE_LAST_EDITED,
    "lastEditedBy": LAST_EDITED_BY,
    "archived": IS_ARCHIVED,
}

form_missing_optional_fields_should_return_none = {
    "lang": LANGUAGE,
    "patientId": PATIENT_ID,
    "questions": QUESTION_LIST,
}

form_with_empty_questions_should_return_none = {
    "lang": LANGUAGE,
    "patientId": PATIENT_ID,
    "questions": [],
    "id": ID,
    "formTemplateId": FORM_TEMPLATE_ID,
    "formClassificationId": FORM_CLASSIFICATION_ID,
    "dateCreated": DATE_CREATED,
    "lastEdited": DATE_LAST_EDITED,
    "lastEditedBy": LAST_EDITED_BY,
    "archived": IS_ARCHIVED,
}

form_with_multiple_questions_should_return_none = {
    "lang": LANGUAGE,
    "patientId": PATIENT_ID,
    "questions": QUESTION_LIST,
    "id": ID,
    "formTemplateId": FORM_TEMPLATE_ID,
    "formClassificationId": FORM_CLASSIFICATION_ID,
    "dateCreated": DATE_CREATED,
    "lastEdited": DATE_LAST_EDITED,
    "lastEditedBy": LAST_EDITED_BY,
    "archived": IS_ARCHIVED,
}

form_missing_required_field_lang_should_throw_exception = {
    "patientId": PATIENT_ID,
    "questions": QUESTION_LIST,
    "id": ID,
    "formTemplateId": FORM_TEMPLATE_ID,
    "formClassificationId": FORM_CLASSIFICATION_ID,
    "dateCreated": DATE_CREATED,
    "lastEdited": DATE_LAST_EDITED,
    "lastEditedBy": LAST_EDITED_BY,
    "archived": IS_ARCHIVED,
}

form_missing_required_field_patientId_should_throw_exception = {
    "lang": LANGUAGE,
    "questions": QUESTION_LIST,
    "id": ID,
    "formTemplateId": FORM_TEMPLATE_ID,
    "formClassificationId": FORM_CLASSIFICATION_ID,
    "dateCreated": DATE_CREATED,
    "lastEdited": DATE_LAST_EDITED,
    "lastEditedBy": LAST_EDITED_BY,
    "archived": IS_ARCHIVED,
}

form_missing_required_field_questions_should_throw_exception = {
    "lang": LANGUAGE,
    "patientId": PATIENT_ID,
    "id": ID,
    "formTemplateId": FORM_TEMPLATE_ID,
    "formClassificationId": FORM_CLASSIFICATION_ID,
    "dateCreated": DATE_CREATED,
    "lastEdited": DATE_LAST_EDITED,
    "lastEditedBy": LAST_EDITED_BY,
    "archived": IS_ARCHIVED,
}

form_field_lang_has_wrong_type_should_throw_exception = {
    "lang": 123,
    "patientId": PATIENT_ID,
    "questions": QUESTION_LIST,
    "id": ID,
    "formTemplateId": FORM_TEMPLATE_ID,
    "formClassificationId": FORM_CLASSIFICATION_ID,
    "dateCreated": DATE_CREATED,
    "lastEdited": DATE_LAST_EDITED,
    "lastEditedBy": LAST_EDITED_BY,
    "archived": IS_ARCHIVED,
}

form_field_patientId_has_wrong_type_should_throw_exception = {
    "lang": LANGUAGE,
    "patientId": True,
    "questions": QUESTION_LIST,
    "id": ID,
    "formTemplateId": FORM_TEMPLATE_ID,
    "formClassificationId": FORM_CLASSIFICATION_ID,
    "dateCreated": DATE_CREATED,
    "lastEdited": DATE_LAST_EDITED,
    "lastEditedBy": LAST_EDITED_BY,
    "archived": IS_ARCHIVED,
}

form_field_questions_has_wrong_type_should_throw_exception = {
    "lang": LANGUAGE,
    "patientId": PATIENT_ID,
    "questions": "string",
    "id": ID,
    "formTemplateId": FORM_TEMPLATE_ID,
    "formClassificationId": FORM_CLASSIFICATION_ID,
    "dateCreated": DATE_CREATED,
    "lastEdited": DATE_LAST_EDITED,
    "lastEditedBy": LAST_EDITED_BY,
    "archived": IS_ARCHIVED,
}

form_field_id_has_wrong_type_should_throw_exception = {
    "lang": LANGUAGE,
    "patientId": PATIENT_ID,
    "questions": QUESTION_LIST,
    "id": 123,
    "formTemplateId": FORM_TEMPLATE_ID,
    "formClassificationId": FORM_CLASSIFICATION_ID,
    "dateCreated": DATE_CREATED,
    "lastEdited": DATE_LAST_EDITED,
    "lastEditedBy": LAST_EDITED_BY,
    "archived": IS_ARCHIVED,
}

form_field_formTemplateId_has_wrong_type_should_throw_exception = {
    "lang": LANGUAGE,
    "patientId": PATIENT_ID,
    "questions": QUESTION_LIST,
    "id": ID,
    "formTemplateId": 123,
    "formClassificationId": FORM_CLASSIFICATION_ID,
    "dateCreated": DATE_CREATED,
    "lastEdited": DATE_LAST_EDITED,
    "lastEditedBy": LAST_EDITED_BY,
    "archived": IS_ARCHIVED,
}

form_field_formClassificationId_has_wrong_type_should_throw_exception = {
    "lang": LANGUAGE,
    "patientId": PATIENT_ID,
    "questions": QUESTION_LIST,
    "id": ID,
    "formTemplateId": FORM_TEMPLATE_ID,
    "formClassificationId": 123,
    "dateCreated": DATE_CREATED,
    "lastEdited": DATE_LAST_EDITED,
    "lastEditedBy": LAST_EDITED_BY,
    "archived": IS_ARCHIVED,
}

form_field_dateCreated_has_wrong_type_should_throw_exception = {
    "lang": LANGUAGE,
    "patientId": PATIENT_ID,
    "questions": QUESTION_LIST,
    "id": ID,
    "formTemplateId": FORM_TEMPLATE_ID,
    "formClassificationId": FORM_CLASSIFICATION_ID,
    "dateCreated": "string",
    "lastEdited": DATE_LAST_EDITED,
    "lastEditedBy": LAST_EDITED_BY,
    "archived": IS_ARCHIVED,
}

form_field_lastEdited_has_wrong_type_should_throw_exception = {
    "lang": LANGUAGE,
    "patientId": PATIENT_ID,
    "questions": QUESTION_LIST,
    "id": ID,
    "formTemplateId": FORM_TEMPLATE_ID,
    "formClassificationId": FORM_CLASSIFICATION_ID,
    "dateCreated": DATE_CREATED,
    "lastEdited": True,
    "lastEditedBy": LAST_EDITED_BY,
    "archived": IS_ARCHIVED,
}

form_field_lastEditedBy_has_wrong_type_should_throw_exception = {
    "lang": LANGUAGE,
    "patientId": PATIENT_ID,
    "questions": QUESTION_LIST,
    "id": ID,
    "formTemplateId": FORM_TEMPLATE_ID,
    "formClassificationId": FORM_CLASSIFICATION_ID,
    "dateCreated": DATE_CREATED,
    "lastEdited": DATE_LAST_EDITED,
    "lastEditedBy": "string",
    "archived": IS_ARCHIVED,
}

form_field_archived_has_wrong_type_should_throw_exception = {
    "lang": LANGUAGE,
    "patientId": PATIENT_ID,
    "questions": QUESTION_LIST,
    "id": ID,
    "formTemplateId": FORM_TEMPLATE_ID,
    "formClassificationId": FORM_CLASSIFICATION_ID,
    "dateCreated": DATE_CREATED,
    "lastEdited": DATE_LAST_EDITED,
    "lastEditedBy": LAST_EDITED_BY,
    "archived": 123,
}

form_has_invalid_extra_field_should_throw_exception = {
    "lang": LANGUAGE,
    "patientId": PATIENT_ID,
    "questions": QUESTION_LIST,
    "id": ID,
    "formTemplateId": FORM_TEMPLATE_ID,
    "formClassificationId": FORM_CLASSIFICATION_ID,
    "dateCreated": DATE_CREATED,
    "lastEdited": DATE_LAST_EDITED,
    "lastEditedBy": LAST_EDITED_BY,
    "archived": IS_ARCHIVED,
    "extra_field": 1,
}

form_dateCreated_occurs_after_dateEdited_should_throw_exception = {
    "lang": LANGUAGE,
    "patientId": PATIENT_ID,
    "questions": QUESTION_LIST,
    "id": ID,
    "formTemplateId": FORM_TEMPLATE_ID,
    "formClassificationId": FORM_CLASSIFICATION_ID,
    "dateCreated": DATE_LAST_EDITED + 100000,
    "lastEdited": DATE_LAST_EDITED,
    "lastEditedBy": LAST_EDITED_BY,
    "archived": IS_ARCHIVED,
}


@pytest.mark.parametrize(
    "json, expectation",
    [
        (form_with_valid_fields_should_return_none, None),
        (form_missing_optional_fields_should_return_none, None),
        (form_with_empty_questions_should_return_none, None),
        (form_with_multiple_questions_should_return_none, None),
        (
            form_missing_required_field_lang_should_throw_exception,
            ValidationExceptionError,
        ),
        (
            form_missing_required_field_patientId_should_throw_exception,
            ValidationExceptionError,
        ),
        (
            form_missing_required_field_questions_should_throw_exception,
            ValidationExceptionError,
        ),
        (
            form_field_lang_has_wrong_type_should_throw_exception,
            ValidationExceptionError,
        ),
        (
            form_field_patientId_has_wrong_type_should_throw_exception,
            ValidationExceptionError,
        ),
        (
            form_field_questions_has_wrong_type_should_throw_exception,
            ValidationExceptionError,
        ),
        (form_field_id_has_wrong_type_should_throw_exception, ValidationExceptionError),
        (
            form_field_formTemplateId_has_wrong_type_should_throw_exception,
            ValidationExceptionError,
        ),
        (
            form_field_formClassificationId_has_wrong_type_should_throw_exception,
            ValidationExceptionError,
        ),
        (
            form_field_dateCreated_has_wrong_type_should_throw_exception,
            ValidationExceptionError,
        ),
        (
            form_field_lastEdited_has_wrong_type_should_throw_exception,
            ValidationExceptionError,
        ),
        (
            form_field_lastEditedBy_has_wrong_type_should_throw_exception,
            ValidationExceptionError,
        ),
        (
            form_field_archived_has_wrong_type_should_throw_exception,
            ValidationExceptionError,
        ),
        (form_has_invalid_extra_field_should_throw_exception, ValidationExceptionError),
        (
            form_dateCreated_occurs_after_dateEdited_should_throw_exception,
            ValidationExceptionError,
        ),
    ],
)
def test_validate_form(json, expectation):
    if expectation:
        with pytest.raises(expectation):
            FormValidator.validate(json)
    else:
        try:
            FormValidator.validate(json)
        except ValidationExceptionError as e:
            raise AssertionError(f"Unexpected validation error:{e}") from e


form_put_with_valid_fields_should_return_none = {
    "questions": [{"id": "asdsd-1123123", "answers": {"number": 4}}]
}

form_put_with_empty_questions_should_return_none = {
    "questions": [],
}

form_put_has_invalid_extra_field_should_throw_exception = {
    "extra_field": "test",
    "questions": [{"id": "asdsd-1123123", "answers": {"number": 4}}],
}

form_put_field_questions_has_wrong_type_should_throw_exception = {
    "questions": "string",
}


@pytest.mark.parametrize(
    "json, expectation",
    [
        (form_put_with_valid_fields_should_return_none, None),
        (form_put_with_empty_questions_should_return_none, None),
        (
            form_put_has_invalid_extra_field_should_throw_exception,
            ValidationExceptionError,
        ),
        (
            form_put_field_questions_has_wrong_type_should_throw_exception,
            ValidationExceptionError,
        ),
    ],
)
def test_validate_put_request(json, expectation):
    if expectation:
        with pytest.raises(expectation):
            FormPutValidator.validate(json)
    else:
        try:
            FormPutValidator.validate(json)
        except ValidationExceptionError as e:
            raise AssertionError(f"Unexpected validation error:{e}") from e<|MERGE_RESOLUTION|>--- conflicted
+++ resolved
@@ -3,186 +3,9 @@
 from validation.forms import FormPutValidator, FormValidator
 from validation.validation_exception import ValidationExceptionError
 
-<<<<<<< HEAD
 LANGUAGE = "eng"
 PATIENT_ID = "123"
 QUESTION_LIST = [
-=======
-valid_form_json_empty_questions = {
-    "id": "123",
-    "lang": "english",
-    "patient_id": "123",
-    "form_template_id": "adas-d82314-27822-63139",
-    "form_classification_id": "adas-d82314-27822-63139",
-    "date_created": 1592339808,
-    "last_edited": 1592339808,
-    "last_edited_by": 123,
-    "archived": True,
-    "questions": [],
-}
-
-valid_form_json_filled_questions = {
-    "archived": False,
-    "date_created": 1592339808,
-    "form_classification_id": "adas-d82314-27822-63139",
-    "form_template_id": "adas-d82314-27822-63139",
-    "id": "adas-d82314-27822-63138",
-    "lang": "english",
-    "last_edited": 1592339808,
-    "last_edited_by": 2,
-    "patient_id": "123",
-    "questions": [
-        {
-            "answers": {
-                "comment": None,
-                "mc_id_array": [0],
-                "number": None,
-                "text": "today",
-            },
-            "category_index": 0,
-            "has_comment_attached": False,
-            "mc_options": [{"mc_id": 0, "opt": "Decent"}],
-            "num_max": None,
-            "num_min": None,
-            "question_id": "referred-by-name",
-            "question_index": 1,
-            "question_text": "How the patient's condition?",
-            "question_type": "MULTIPLE_CHOICE",
-            "required": True,
-            "string_max_length": None,
-            "units": None,
-            "visible_condition": [
-                {
-                    "answers": {"mc_id_array": [0]},
-                    "question_index": 0,
-                    "relation": "EQUAL_TO",
-                },
-            ],
-        },
-    ],
-}
-
-missing_field = {
-    "id": "123",
-    "lang": "english",
-    "patient_id": "123",
-    "form_template_id": "adas-d82314-27822-63139",
-    "form_classification_id": "adas-d82314-27822-63139",
-    "date_created": 1592339808,
-    "last_edited": 1592339808,
-    "last_edited_by": 123,
-    "archived": True,
-}
-
-invalid_keys = {
-    "test": "test",
-    "id": "123",
-    "lang": "english",
-    "patient_id": "123",
-    "form_template_id": "adas-d82314-27822-63139",
-    "form_classification_id": "adas-d82314-27822-63139",
-    "date_created": 1592339808,
-    "last_edited": 1592339808,
-    "last_edited_by": 123,
-    "archived": True,
-    "questions": [],
-}
-
-invalid_type_patient_id = {
-    "id": "123",
-    "lang": "english",
-    "patient_id": 123,
-    "form_template_id": "adas-d82314-27822-63139",
-    "form_classification_id": "adas-d82314-27822-63139",
-    "date_created": 1592339808,
-    "last_edited": 1592339808,
-    "last_edited_by": 123,
-    "archived": True,
-    "questions": [],
-}
-
-invalid_type_archived = {
-    "id": "123",
-    "lang": "english",
-    "patient_id": "123",
-    "form_template_id": "adas-d82314-27822-63139",
-    "form_classification_id": "adas-d82314-27822-63139",
-    "date_created": 1592339808,
-    "last_edited": 1592339808,
-    "last_edited_by": 123,
-    "archived": "True",
-    "questions": [],
-}
-
-invalid_type_questions = {
-    "id": "123",
-    "lang": "english",
-    "patient_id": "123",
-    "form_template_id": "adas-d82314-27822-63139",
-    "form_classification_id": "adas-d82314-27822-63139",
-    "date_created": 1592339808,
-    "last_edited": 1592339808,
-    "last_edited_by": 123,
-    "archived": True,
-    "questions": "",
-}
-
-
-@pytest.mark.parametrize(
-    "json, expectation",
-    [
-        (valid_form_json_empty_questions, None),
-        (valid_form_json_filled_questions, None),
-        (missing_field, ValidationExceptionError),
-        (invalid_keys, ValidationExceptionError),
-        (invalid_type_patient_id, ValidationExceptionError),
-        (invalid_type_archived, ValidationExceptionError),
-        (invalid_type_questions, ValidationExceptionError),
-    ],
-)
-def test_validate_form(json, expectation):
-    if expectation:
-        with pytest.raises(expectation):
-            FormValidator.validate(json)
-    else:
-        try:
-            FormValidator.validate(json)
-        except ValidationExceptionError as e:
-            raise AssertionError(f"Unexpected validation error:{e}") from e
-
-
-empty_questions = []
-single_question = [
-    {
-        "answers": {
-            "comment": None,
-            "mc_id_array": [0],
-            "number": None,
-            "text": "today",
-        },
-        "category_index": 0,
-        "has_comment_attached": False,
-        "mc_options": [{"mc_id": 0, "opt": "Decent"}],
-        "num_max": None,
-        "num_min": None,
-        "question_id": "referred-by-name",
-        "question_index": 1,
-        "question_text": "How the patient's condition?",
-        "question_type": "MULTIPLE_CHOICE",
-        "required": True,
-        "string_max_length": None,
-        "units": None,
-        "visible_condition": [
-            {
-                "answers": {"mc_id_array": [0]},
-                "question_index": 0,
-                "relation": "EQUAL_TO",
-            },
-        ],
-    },
-]
-multi_question = [
->>>>>>> 0362f8f0
     {
         "answers": {
             "comment": None,
