from __future__ import annotations

import json
<<<<<<< HEAD
from typing import TYPE_CHECKING, Any, Dict, Literal, NamedTuple, Type
=======
from typing import TYPE_CHECKING
>>>>>>> c8ba518c

import data.db_operations as crud
from common import commonUtil
from enums import QuestionTypeEnum
from models import (
    FormClassificationOrm,
    FormClassificationOrmV2,
    FormOrm,
    FormQuestionTemplateOrmV2,
    FormTemplateOrm,
    FormTemplateOrmV2,
    LangVersionOrmV2,
    QuestionOrm,
)

if TYPE_CHECKING:
<<<<<<< HEAD
    from data.crud import M
    from validation.formsV2_models import FormAnswer
=======
    from validation.formsV2_models import (
        FormClassification,
        FormTemplateUploadQuestion,
        FormTemplateUploadRequest,
        MultiLangText,
    )
>>>>>>> c8ba518c


def filter_template_questions_dict(form_template: dict):
    form_template["questions"] = [
        question
        for question in form_template["questions"]
        if question.get("form_id") is None
    ]
    return form_template


def filter_template_questions_orm(form_template_orm: FormTemplateOrm):
    """Filters a FormTemplateOrm object to only include blank questions."""
    form_template_orm.questions = [
        question for question in form_template_orm.questions if question.form_id is None
    ]
    return form_template_orm


def assign_form_or_template_ids(model, req: dict) -> None:
    """
    Assign form id if not provided.
    Assign question id and form_id or form_template_id.
    Assign lang version question_id.
    Therefore, we can create the form or template one time.
    """
    if req.get("classification") is not None:
        if req["classification"].get("id") is None:
            req["classification"]["id"] = commonUtil.get_uuid()
        if req.get("form_classification_id") is None:
            req["form_classification_id"] = req["classification"].get("id")

    # assign form id if not provided.
    if req.get("id") is None:
        req["id"] = commonUtil.get_uuid()

    id = req["id"]

    if model is FormClassificationOrm:
        return

    # assign question id and form_id or form_template_id.
    # assign lang version question_id.
    for question in req["questions"]:
        question["id"] = commonUtil.get_uuid()

        if model is FormOrm:
            question["form_id"] = id
        elif model is FormTemplateOrm:
            question["form_template_id"] = id

        if question.get("lang_versions") is not None:
            for version in question.get("lang_versions"):
                version["question_id"] = question["id"]


<<<<<<< HEAD
def _assign_id(obj: dict, field: str) -> None:
    if obj.get(field) is None:
        obj[field] = commonUtil.get_uuid()
=======
def _assign_id(obj, field: str):
    if getattr(obj, field, None) is None:
        setattr(obj, field, commonUtil.get_uuid())
>>>>>>> c8ba518c


def assign_form_template_ids_v2(req: FormTemplateUploadRequest) -> None:
    """
    Mutates the request dict to assign ALL required UUIDs:
    - template.id
    - classification.id + name_string_id
    - question.id + question_string_id
    - mc option string_ids
    """
    classification = req.classification
    if not classification:
        raise ValueError("Classification is required for form template upload")

    # Classification core IDs
    _assign_id(classification, "id")
    _assign_id(classification, "name_string_id")

    # Template ID
    req.id = commonUtil.get_uuid()
    template_id = req.id

    # Questions
    for question in req.questions:
        question.id = commonUtil.get_uuid()
        question.form_template_id = template_id

        # Question text (string_id)
        if question.question_text:
            _assign_id(question, "question_string_id")

        # MC option string_ids
        mc_opts = question.mc_options
        if mc_opts:
            for opt in mc_opts:
                _assign_id(opt, "string_id")


def assign_form_ids_v2(req: Dict[str, Any]) -> None:
    """
    Mutates the request dict to assign ALL required UUIDs:
    - submission.id
    - answer.id
    """
    _assign_id(req, "id")
    submission_id = req["id"]

    # Questions
    for answer in req.get("answers", []):
        _assign_id(answer, "id")
        answer["form_submission_id"] = submission_id


def getCsvFromFormTemplate(form_template: FormTemplateOrm):
    """
    Returns a CSV string from a FormTemplate object.
    """

    # Helper functions
    def get_question_lang_list(question: QuestionOrm):
        lang_list = []
        for lang in question.lang_versions:
            lang_list.append(lang.lang)
        return lang_list

    def list_to_csv(rows: list):
        csv_str = ""

        def format_cell(cell: str):
            return '"{}"'.format(cell if cell is not None else "")

        for row in rows:
            row = [format_cell(cell) for cell in row]

            csv_str += ",".join(row)
            csv_str += "\n"

        return csv_str

    def mcoptions_to_str(mcoptions: str):
        mcoptions = json.loads(mcoptions)
        options = [option["opt"] for option in mcoptions]

        return ",".join(options) if mcoptions is not None else ""

    def get_visible_condition_options(
        visible_condition: str,
        questions: list[QuestionOrm],
    ):
        visible_conditions = json.loads(visible_condition)

        if visible_conditions is None or len(visible_conditions) == 0:
            return ""

        visible_condition = visible_conditions[0]
        parent_question_id = visible_condition["question_index"]
        parent_question = questions[parent_question_id]

        if parent_question is None:
            return ""

        mc_options = json.loads(parent_question.lang_versions[0].mc_options)

        optionIndices = visible_condition["answers"]["mc_id_array"]

        options = [mc_options[i]["opt"] for i in optionIndices]

        return ",".join(options) if visible_condition is not None else ""

    questions: list[QuestionOrm] = form_template.questions

    questions = sorted(questions, key=lambda q: q.question_index)

    rows = [
        [
            "Name",
            form_template.classification.name,
            "Languages",
            ",".join(get_question_lang_list(questions[0])),
            "",
            "",
            "",
            "",
            "",
            "",
            "",
        ],
        [
            "Version",
            form_template.version,
            "",
            "",
            "",
            "",
            "",
            "",
            "",
            "",
            "",
        ],
        [
            "",
            "",
            "",
            "",
            "",
            "",
            "",
            "Integer/Decimal only",
            "",
            "String Only",
            "MC Only",
        ],
        [
            "Question ID",
            "Question Text",
            "Type",
            "Language",
            "Required",
            "Units",
            "Visible If",
            "Min",
            "Max",
            "# Lines",
            "Options",
        ],
        [
            "",
            "",
            "",
            "",
            "",
            "",
            "",
            "",
            "",
            "",
            "",
        ],
    ]

    for question in questions:
        row = [
            question.form_template_id,
            question.lang_versions[0].question_text,
            question.question_type.value,
            question.lang_versions[0].lang,
            "Y" if question.required else "N",
            question.units,
            get_visible_condition_options(
                question.visible_condition,
                questions=questions,
            ),
            question.num_min,
            question.num_max,
            question.string_max_length,
            mcoptions_to_str(question.lang_versions[0].mc_options),
        ]
        rows.append(row)

        for lang in question.lang_versions[1:]:
            row = [
                "",
                lang.question_text,
                "",
                lang.lang,
                "",
                "",
                "",
                "",
                "",
                "",
                mcoptions_to_str(lang.mc_options),
            ]
            rows.append(row)

    return list_to_csv(rows)


def read_all_translations(string_id: str) -> list[LangVersionOrmV2]:
    """Return all LangVersionOrmV2 entries for a given string_id as a list."""
    return crud.read_all(LangVersionOrmV2, string_id=string_id) or []


def getCsvFromFormTemplateV2(form_template: FormTemplateOrmV2) -> str:
    """
    Returns a CSV string for a FormTemplateOrmV2, including all language versions,
    multiple-choice options, and visible-if conditions.
    """

    def fmt(cell):
        return f'"{cell if cell is not None else ""}"'

    def list_to_csv(rows: list[list[str]]):
        return "\n".join([",".join(map(fmt, row)) for row in rows]) + "\n"

    def get_mc_options_text(mc_options_json: str):
        """Return mapping of {lang: 'option1, option2, ...'} for all option translations."""
        if not mc_options_json:
            return {}

        try:
            option_ids = json.loads(mc_options_json)
        except Exception:
            return {}

        lang_map = {}
        for opt_id in option_ids:
            versions = read_all_translations(opt_id)
            for v in versions:
                lang_map.setdefault(v.lang, []).append(v.text)

        return {lang: ", ".join(texts) for lang, texts in lang_map.items()}

    def get_visible_if_text(visible_condition_json: str):
        """Return visible-if info, fallback to raw JSON."""
        try:
            conditions = json.loads(visible_condition_json)
            if not conditions:
                return ""
            return json.dumps(conditions, ensure_ascii=False)
        except Exception:
            return visible_condition_json or ""

    def get_all_languages():
        """Aggregate all languages across all questions."""
        langs = set()
        for q in form_template.questions:
            for lv in read_all_translations(q.question_string_id):
                langs.add(lv.lang)
        return sorted(langs)

    # Build CSV
    questions = sorted(form_template.questions, key=lambda q: q.order)
    classification_translations = read_all_translations(
        form_template.classification.name_string_id
    )
    all_langs = get_all_languages()

    rows = [
        [
            "Form Name",
            classification_translations[0].text
            if classification_translations
            else form_template.classification.name_string_id,
            "Languages",
            ",".join(all_langs),
        ],
        ["Version", str(form_template.version)],
        [],
        [
            "Question ID",
            "Question Text",
            "Type",
            "Language",
            "Required",
            "Units",
            "Visible If",
            "Min",
            "Max",
            "# Lines",
            "Choices",
            "User Question ID",
            "Order",
            "Category Index",
        ],
    ]

    for q in questions:
        question_langs = read_all_translations(q.question_string_id)
        choices_by_lang = get_mc_options_text(q.mc_options)
        visible_if_text = get_visible_if_text(q.visible_condition)

        # First row: main question (with metadata)
        for i, q_lang in enumerate(question_langs):
            rows.append(
                [
                    q.id if i == 0 else "",
                    q_lang.text,
                    q.question_type.value if i == 0 else "",
                    q_lang.lang,
                    "Y" if (i == 0 and q.required) else "",
                    q.units if i == 0 else "",
                    visible_if_text if i == 0 else "",
                    q.num_min if i == 0 else "",
                    q.num_max if i == 0 else "",
                    q.string_max_lines if i == 0 else "",
                    choices_by_lang.get(q_lang.lang, ""),
                    q.user_question_id if i == 0 else "",
                    q.order if i == 0 else "",
                    q.category_index if i == 0 else "",
                ]
            )

        # If a question has no translation at all
        if not question_langs:
            rows.append(
                [
                    q.id,
                    f"[{q.question_string_id}]",
                    q.question_type.value,
                    "",
                    "Y" if q.required else "",
                    q.units or "",
                    visible_if_text,
                    q.num_min or "",
                    q.num_max or "",
                    q.string_max_lines or "",
                    "",
                    q.user_question_id,
                    q.order,
                    q.category_index or "",
                ]
            )

    return list_to_csv(rows)


def resolve_string_text(string_id: str, lang: str = "English") -> str | None:
    """
    Resolve the string name by looking up the the string_id and lang.

    :param string_id: String id to look up the text
    :param lang: Language for translation
    :return: Translated name or None if not found
    """
    translation = crud.read(LangVersionOrmV2, string_id=string_id, lang=lang)

    return translation.text if translation else None


def _get_mc_list(q: dict) -> list[str]:
    """Get the multiple-choice options list (if present)."""
    if "mc_options" in q:
        return q["mc_options"]
    return []


def format_template(template: dict, available_langs: list[str]) -> dict:
    """
    Format a marshalled template into a multi-language version.
    Every string field becomes a dict of {lang: text}.
    """
    if not template:
        return {}

    questions = template.get("questions", [])
    formatted = template.copy()

    # resolve different classification language versions
    classification = formatted.get("classification")
    if classification and classification.get("name_string_id"):
        sid = classification["name_string_id"]
        classification["name"] = {
            lang: resolve_string_text(sid, lang) for lang in available_langs
        }

    # remove unneeded FK
    formatted.pop("form_classification_id", None)

    # resolve different question language versions
    new_questions = []
    for q in questions:
        q = q.copy()

        # question text
        sid = q.get("question_string_id", None)
        if sid:
            q["question_text"] = {
                lang: resolve_string_text(sid, lang) for lang in available_langs
            }

        # MC options
        if q["question_type"] in (
            QuestionTypeEnum.MULTIPLE_CHOICE.value,
            QuestionTypeEnum.MULTIPLE_SELECT.value,
        ):
            mc_list = _get_mc_list(q)
            q["mc_options"] = [
                {
                    "string_id": opt,
                    "translations": {
                        lang: resolve_string_text(opt, lang) for lang in available_langs
                    },
                }
                for opt in mc_list
            ]

        new_questions.append(q)

    formatted["questions"] = new_questions
    return formatted


def lang_version_exists(string_id: str, lang: str):
    return crud.read(LangVersionOrmV2, string_id=string_id, lang=lang) is not None


<<<<<<< HEAD
error_codes = Literal[422, 404, None]


class ValidationResult(NamedTuple):
    ok: bool
    msg: str
    code: error_codes


def validate_form_answers(
    answers: list[FormAnswer], form_template_id: str
) -> ValidationResult:
    """
    Utility to validate the answers of a form submission for
    the following:
    - `question_id` must be valid and must belong to the correct form_template
    - each answer must meet the constraints of it's corresponding question
    (e.g. `num_min`, `num_max`, `string_max_length`, etc.)
    - if `question_type` is multiple choise or multiple select, the selected options must exist
    """
    for answer in answers:
        question_id = answer.question_id
        if question_id is None:
            return ValidationResult(False, "Answers must have a question_id", code=422)

        filter = {"form_template_id": form_template_id, "id": question_id}
        question: FormQuestionTemplateOrmV2 = crud.read(
            FormQuestionTemplateOrmV2, **filter
        )

        if question is None:
            return ValidationResult(
                False, "One or more questions do not exist", code=404
            )

        if question.required and answer.answer is None:
            return ValidationResult(
                False, "One or more required questions are empty", code=422
            )

        # If question not required, skip validation if answer is empty
        if answer.answer is None:
            continue

        ques_type = question.question_type
        match ques_type:
            case QuestionTypeEnum.INTEGER | QuestionTypeEnum.DECIMAL:
                val = answer.answer.number

                if question.num_min is not None and val < question.num_min:
                    return ValidationResult(
                        False,
                        f"Answer {answer.answer.number} is below the minimum required: {question.num_min}",
                        code=422,
                    )

                if question.num_max is not None and val > question.num_max:
                    return ValidationResult(
                        False,
                        f"Answer {answer.answer.number} is above the maximum required: {question.num_max}",
                        code=422,
                    )

            case QuestionTypeEnum.STRING:
                val = answer.answer.text

                if (
                    question.string_max_length is not None
                    and len(val) > question.string_max_length
                ):
                    return ValidationResult(
                        False,
                        f"Answer text exceeds the max length of {question.string_max_length} characters",
                        code=422,
                    )

            case QuestionTypeEnum.MULTIPLE_CHOICE | QuestionTypeEnum.MULTIPLE_SELECT:
                selected_indices = answer.answer.mc_id_array

                if not selected_indices:
                    continue  # nothing to validate

                question_mc_options = json.loads(
                    question.mc_options
                )  # list of string_ids
                total_options = len(question_mc_options)

                # validate indices are in range
                for idx in selected_indices:
                    if idx < 0 or idx >= total_options:
                        return ValidationResult(
                            False,
                            f"Selected option {idx} is invalid. MC options only have indices 0 to {total_options - 1}.",
                            code=422,
                        )

            case QuestionTypeEnum.DATE | QuestionTypeEnum.DATETIME:
                val = answer.answer.date

                now = commonUtil.get_current_time()
                if (
                    question.allow_past_dates is not None
                    and question.allow_past_dates == False
                    and val < now
                ):
                    return ValidationResult(
                        False, "Past dates are not allowed", code=422
                    )

                if (
                    question.allow_future_dates is not None
                    and question.allow_future_dates == False
                    and val > now
                ):
                    return ValidationResult(
                        False, "Future dates are not allowed", code=422
                    )

            case _:
                return ValidationResult(True, "Validated", code=None)

    return ValidationResult(True, "Answers are all valid", code=None)
=======
def check_name_conflict(english_name: str) -> bool:
    """
    Check if a FormClassification with the same English name exists.
    :param english_name: English text to check
    :raises: abort(409) if conflict exists
    """
    existing_langs = crud.read_all(LangVersionOrmV2, lang="English", text=english_name)

    for existing_lang in existing_langs:
        fc = crud.read(FormClassificationOrmV2, name_string_id=existing_lang.string_id)
        if fc:
            return True

    return False


def handle_model_existence(
    new_template: bool,
    classification_dict: FormClassification,
    version: int,
    english_name: str,
) -> tuple[bool, FormClassificationOrmV2]:
    # Boolean to check whether to archive an existing form template version
    archive_previous_template: bool = False
    existing_classification = None

    # Case where user is creating a new form template
    if new_template:
        # Check whether an existing classification with the english_name exists
        if not english_name:
            raise ValueError("Form template must have an english lanuage version.")

        exists = check_name_conflict(english_name)
        if exists:
            raise ValueError(
                f"Form Classification with name {english_name} already exists."
            )
    else:
        existing_classification = crud.read(
            FormClassificationOrmV2, id=classification_dict.get("id")
        )
        existing_template = crud.read(
            FormTemplateOrmV2,
            form_classification_id=classification_dict.get("id"),
            version=version,
        )
        if existing_template:
            raise ValueError(
                f"Form Template with version V{version} already exists - change the version to upload."
            )
        archive_previous_template = True

    return archive_previous_template, existing_classification


def _extend_lang_version(
    translations: MultiLangText, string_id: str
) -> list[LangVersionOrmV2]:
    new_lang_versions = []

    for lang, text in translations.items():
        lang = lang.capitalize()
        if not lang_version_exists(string_id, lang):
            new_lang_versions.append(
                LangVersionOrmV2(
                    string_id=string_id,
                    lang=lang,
                    text=text,
                ),
            )

    return new_lang_versions


def get_new_lang_versions_and_questions(
    classification_dict: FormClassification,
    new_template: bool,
    questions: list[FormTemplateUploadQuestion],
):
    new_lang_versions = []
    new_questions = []

    for lang_key, text in classification_dict.get("name").items():
        existing = None
        if not new_template:
            existing = crud.read(
                LangVersionOrmV2,
                string_id=classification_dict.get("name_string_id"),
                lang=lang_key.capitalize(),
            )

        if not existing:
            lang_version = LangVersionOrmV2(
                string_id=classification_dict.get("name_string_id"),
                lang=lang_key.capitalize(),
                text=text,
            )
            new_lang_versions.append(lang_version)

    for question in questions:
        question_text = question.get("question_text")
        question.pop("question_text")

        mc_opts = question.get("mc_options", [])
        question["mc_options"] = json.dumps([opt.get("string_id") for opt in mc_opts])

        new_questions.append(question)

        q_string_id = question.get("question_string_id")
        new_lang_versions.extend(_extend_lang_version(question_text, q_string_id))

        for opt in mc_opts:
            opt_string_id = opt.get("string_id")
            new_lang_versions.extend(
                _extend_lang_version(opt.get("translations"), opt_string_id)
            )

    return new_questions, new_lang_versions
>>>>>>> c8ba518c
<|MERGE_RESOLUTION|>--- conflicted
+++ resolved
@@ -1,38 +1,32 @@
 from __future__ import annotations
 
 import json
-<<<<<<< HEAD
-from typing import TYPE_CHECKING, Any, Dict, Literal, NamedTuple, Type
-=======
-from typing import TYPE_CHECKING
->>>>>>> c8ba518c
+from typing import Literal, NamedTuple
 
 import data.db_operations as crud
 from common import commonUtil
+from data import marshal
 from enums import QuestionTypeEnum
 from models import (
     FormClassificationOrm,
     FormClassificationOrmV2,
     FormOrm,
     FormQuestionTemplateOrmV2,
+    FormSubmissionOrmV2,
     FormTemplateOrm,
     FormTemplateOrmV2,
     LangVersionOrmV2,
     QuestionOrm,
 )
-
-if TYPE_CHECKING:
-<<<<<<< HEAD
-    from data.crud import M
-    from validation.formsV2_models import FormAnswer
-=======
-    from validation.formsV2_models import (
-        FormClassification,
-        FormTemplateUploadQuestion,
-        FormTemplateUploadRequest,
-        MultiLangText,
-    )
->>>>>>> c8ba518c
+from validation.formsV2_models import (
+    AnswerWithQuestion,
+    FormAnswer,
+    FormClassification,
+    FormSubmission,
+    FormTemplateUploadQuestion,
+    FormTemplateUploadRequest,
+    MultiLangText,
+)
 
 
 def filter_template_questions_dict(form_template: dict):
@@ -89,15 +83,9 @@
                 version["question_id"] = question["id"]
 
 
-<<<<<<< HEAD
-def _assign_id(obj: dict, field: str) -> None:
-    if obj.get(field) is None:
-        obj[field] = commonUtil.get_uuid()
-=======
 def _assign_id(obj, field: str):
     if getattr(obj, field, None) is None:
         setattr(obj, field, commonUtil.get_uuid())
->>>>>>> c8ba518c
 
 
 def assign_form_template_ids_v2(req: FormTemplateUploadRequest) -> None:
@@ -136,19 +124,19 @@
                 _assign_id(opt, "string_id")
 
 
-def assign_form_ids_v2(req: Dict[str, Any]) -> None:
+def assign_form_ids_v2(req: FormSubmission) -> None:
     """
     Mutates the request dict to assign ALL required UUIDs:
     - submission.id
     - answer.id
     """
     _assign_id(req, "id")
-    submission_id = req["id"]
+    submission_id = req.id
 
     # Questions
-    for answer in req.get("answers", []):
+    for answer in req.answers:
         _assign_id(answer, "id")
-        answer["form_submission_id"] = submission_id
+        answer.form_submission_id = submission_id
 
 
 def getCsvFromFormTemplate(form_template: FormTemplateOrm):
@@ -536,7 +524,6 @@
     return crud.read(LangVersionOrmV2, string_id=string_id, lang=lang) is not None
 
 
-<<<<<<< HEAD
 error_codes = Literal[422, 404, None]
 
 
@@ -659,7 +646,8 @@
                 return ValidationResult(True, "Validated", code=None)
 
     return ValidationResult(True, "Answers are all valid", code=None)
-=======
+
+
 def check_name_conflict(english_name: str) -> bool:
     """
     Check if a FormClassification with the same English name exists.
@@ -778,4 +766,35 @@
             )
 
     return new_questions, new_lang_versions
->>>>>>> c8ba518c
+
+
+def attach_questions(submission: FormSubmissionOrmV2) -> list[AnswerWithQuestion]:
+    answers = [FormAnswer(**(marshal.marshal(answer))) for answer in submission.answers]
+    answers_list: list[AnswerWithQuestion] = []
+    for answer in answers:
+        question = crud.read(FormQuestionTemplateOrmV2, id=answer.question_id)
+
+        raw_mc = question.mc_options or "[]"
+        mc_ids = json.loads(raw_mc)
+
+        answer_w_ques = AnswerWithQuestion(
+            id=answer.id,
+            form_submission_id=answer.form_submission_id,
+            question_id=answer.question_id,
+            answer=answer.answer,
+            question_type=question.question_type,
+            order=question.order,
+            question_text=resolve_string_text(
+                question.question_string_id, submission.lang or "English"
+            ),
+            mc_options=[
+                resolved
+                for mc in mc_ids
+                if (resolved := resolve_string_text(mc, submission.lang or "English"))
+                is not None
+            ],
+        )
+
+        answers_list.append(answer_w_ques)
+
+    return answers_list