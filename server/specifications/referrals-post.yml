Create a new referral
---
tags:
  - Referrals
requestBody:
  required: true
  description: POST request body for /api/referrals
  content:
    application/json:
      schema:
        type: object
        properties:
<<<<<<< HEAD
          comment:
            type: string | Null
            example: They need help
          readingId:
            type: string
            example: e90c0529-74ad-41b4-876e-d8e5ac60e786
          referralHealthFacilityName:
            type: string | Null
            example: H0000
=======
          referralId:
            type: string - required
            example: e9b1d6b0-a098-4c0a
          patient:
            type: object
            properties:
              patientId:
                type: integer - required
                example: 1234
              isPregnant:
                type: boolean - required
                example: true
              patientSex:
                type: string - required
                enum: [MALE, FEMALE, OTHER]
                example: FEMALE
              patientName:
                type: string - required
                example: MR
              dob:
                type: string | Null
                example: "1990-03-26"
              villageNumber:
                type: string | Null
                example: 5
              gestationalTimestamp:
                type: Unix timestamp | Null - required if isPregnant = true
                example: 1592339808
              gestationalAgeUnit:
                type: string | Null - required if isPregnant = true
                enum: [WEEKS, MONTHS]
                example: WEEKS
              zone:
                type: string | Null
                example: 1
              householdNumber:
                type: string | Null
                example: 1
              medicalHistory:
                type: string | Null
                example: Sample medical history
              drugHistory:
                type: string | Null
                example: Sample drug history
              lastEdited:
                type: Unix timestamp
                example: 1592339808
              base: 
                type: Unix timestamp | Null
                example: 1622337702
              readings:
                type: array
                items:
                  type: object
                  properties:
                    retestOfPreviousReadingIds:
                      type: string | Null
                      example: ""
                    patientId:
                      type: integer
                      example: 1234
                    readingId:
                      type: string
                      example: e90c0529-74ad-41b4-876e-d8e5ac60e786
                    symptoms:
                      type: array
                      items: string
                      example: ["HEADACHE"]
                    bpSystolic: 
                      type: integer
                      example: 100
                    bpDiastolic:
                      type: integer
                      example: 70
                    dateTimeTaken:
                      type: Unix timestamp
                      example: 1592339808
                    dateRecheckVitalsNeeded:
                      type: Unix timestamp
                      example: 1592339808
                    heartRateBPM:
                      type: integer
                      example: 60
                    isFlaggedForFollowup:
                      type: boolean | Null
                      example: false
                    referral:
                      type: object
                      properties:
                        dateReferred:
                          type: Unix timestamp
                          example: 1592339808
                        isAssessed:
                          type: boolean
                          example: false
                        patientId:
                          type: integer
                          example: 1234
                        referralHealthFacilityName:
                          type: string | Null
                          example: H0000
                        comment:
                          type: string | Null
                          example: They need help
                        readingId:
                          type: string
                          example: e90c0529-74ad-41b4-876e-d8e5ac60e786
                    urineTests:
                      type: object
                      properties:
                        urineTestLeuc:
                          type: string
                          example: +
                        urineTestNit:
                          type: string
                          example: +
                        urineTestPro:
                          type: string
                          example: ++
                        urineTestBlood:
                          type: string
                          example: ++
                        urineTestGlu:
                          type: string
                          example: +
>>>>>>> 61e64c05
          
responses:
  201:
    description: Response from POST request for /api/referrals
    content:
      application/json:
        schema:
          type: object
          properties:
            comment:
              type: string | Null
              example: They need help
            dateReferred:
              type: Unix timestamp
              example: 1592339808
            isAssessed:
              type: boolean
              example: false
            patientId:
              type: integer
              example: 1234
            readingId:
              type: string
              example: e90c0529-74ad-41b4-876e-d8e5ac60e786
            referralHealthFacilityName:
              type: string | Null
              example: H0000
            referralId:
<<<<<<< HEAD
              type: integer
              example: 23
            userId:
              type: integer
              example: 2
=======
              type: string - required
              example: e9b1d6b0-a098-4c0a
            patient:
              type: object
              properties:
                patientId:
                  type: integer - required
                  example: 1234
                isPregnant:
                  type: boolean - required
                  example: true
                patientSex:
                  type: string - required
                  enum: [MALE, FEMALE, OTHER]
                  example: FEMALE
                patientName:
                  type: string - required
                  example: MR
                dob:
                  type: string | Null
                  example: "1990-03-26"
                villageNumber:
                  type: string | Null
                  example: 5
                gestationalTimestamp:
                  type: Unix timestamp | Null - required if isPregnant = true
                  example: 1592339808
                gestationalAgeUnit:
                  type: string | Null - required if isPregnant = true
                  enum: [WEEKS, MONTHS]
                  example: WEEKS
                zone:
                  type: string | Null
                  example: 1
                householdNumber:
                  type: string | Null
                  example: 1
                medicalHistory:
                  type: string | Null
                  example: Sample medical history
                drugHistory:
                  type: string | Null
                  example: Sample drug history
                lastEdited:
                  type: Unix timestamp
                  example: 1592339808
                base: 
                  type: Unix timestamp | Null
                  example: 1622337702
                readings:
                  type: array
                  items:
                    type: object
                    properties:
                      retestOfPreviousReadingIds:
                        type: string | Null
                        example: ""
                      patientId:
                        type: integer
                        example: 1234
                      readingId:
                        type: string
                        example: e90c0529-74ad-41b4-876e-d8e5ac60e786
                      symptoms:
                        type: array
                        items: string
                        example: ["HEADACHE"]
                      bpSystolic: 
                        type: integer
                        example: 100
                      bpDiastolic:
                        type: integer
                        example: 70
                      dateTimeTaken:
                        type: Unix timestamp
                        example: 1592339808
                      dateRecheckVitalsNeeded:
                        type: Unix timestamp
                        example: 1592339808
                      heartRateBPM:
                        type: integer
                        example: 60
                      isFlaggedForFollowup:
                        type: boolean | Null
                        example: false
                      referral:
                        type: object
                        properties:
                          dateReferred:
                            type: Unix timestamp
                            example: 1592339808
                          isAssessed:
                            type: boolean
                            example: false
                          patientId:
                            type: integer
                            example: 1234
                          referralHealthFacilityName:
                            type: string | Null
                            example: H0000
                          comment:
                            type: string | Null
                            example: They need help
                          readingId:
                            type: string
                            example: e90c0529-74ad-41b4-876e-d8e5ac60e786
                      urineTests:
                        type: object
                        properties:
                          urineTestLeuc:
                            type: string
                            example: +
                          urineTestNit:
                            type: string
                            example: +
                          urineTestPro:
                            type: string
                            example: ++
                          urineTestBlood:
                            type: string
                            example: ++
                          urineTestGlu:
                            type: string
                            example: +
>>>>>>> 61e64c05
<|MERGE_RESOLUTION|>--- conflicted
+++ resolved
@@ -10,7 +10,6 @@
       schema:
         type: object
         properties:
-<<<<<<< HEAD
           comment:
             type: string | Null
             example: They need help
@@ -20,133 +19,6 @@
           referralHealthFacilityName:
             type: string | Null
             example: H0000
-=======
-          referralId:
-            type: string - required
-            example: e9b1d6b0-a098-4c0a
-          patient:
-            type: object
-            properties:
-              patientId:
-                type: integer - required
-                example: 1234
-              isPregnant:
-                type: boolean - required
-                example: true
-              patientSex:
-                type: string - required
-                enum: [MALE, FEMALE, OTHER]
-                example: FEMALE
-              patientName:
-                type: string - required
-                example: MR
-              dob:
-                type: string | Null
-                example: "1990-03-26"
-              villageNumber:
-                type: string | Null
-                example: 5
-              gestationalTimestamp:
-                type: Unix timestamp | Null - required if isPregnant = true
-                example: 1592339808
-              gestationalAgeUnit:
-                type: string | Null - required if isPregnant = true
-                enum: [WEEKS, MONTHS]
-                example: WEEKS
-              zone:
-                type: string | Null
-                example: 1
-              householdNumber:
-                type: string | Null
-                example: 1
-              medicalHistory:
-                type: string | Null
-                example: Sample medical history
-              drugHistory:
-                type: string | Null
-                example: Sample drug history
-              lastEdited:
-                type: Unix timestamp
-                example: 1592339808
-              base: 
-                type: Unix timestamp | Null
-                example: 1622337702
-              readings:
-                type: array
-                items:
-                  type: object
-                  properties:
-                    retestOfPreviousReadingIds:
-                      type: string | Null
-                      example: ""
-                    patientId:
-                      type: integer
-                      example: 1234
-                    readingId:
-                      type: string
-                      example: e90c0529-74ad-41b4-876e-d8e5ac60e786
-                    symptoms:
-                      type: array
-                      items: string
-                      example: ["HEADACHE"]
-                    bpSystolic: 
-                      type: integer
-                      example: 100
-                    bpDiastolic:
-                      type: integer
-                      example: 70
-                    dateTimeTaken:
-                      type: Unix timestamp
-                      example: 1592339808
-                    dateRecheckVitalsNeeded:
-                      type: Unix timestamp
-                      example: 1592339808
-                    heartRateBPM:
-                      type: integer
-                      example: 60
-                    isFlaggedForFollowup:
-                      type: boolean | Null
-                      example: false
-                    referral:
-                      type: object
-                      properties:
-                        dateReferred:
-                          type: Unix timestamp
-                          example: 1592339808
-                        isAssessed:
-                          type: boolean
-                          example: false
-                        patientId:
-                          type: integer
-                          example: 1234
-                        referralHealthFacilityName:
-                          type: string | Null
-                          example: H0000
-                        comment:
-                          type: string | Null
-                          example: They need help
-                        readingId:
-                          type: string
-                          example: e90c0529-74ad-41b4-876e-d8e5ac60e786
-                    urineTests:
-                      type: object
-                      properties:
-                        urineTestLeuc:
-                          type: string
-                          example: +
-                        urineTestNit:
-                          type: string
-                          example: +
-                        urineTestPro:
-                          type: string
-                          example: ++
-                        urineTestBlood:
-                          type: string
-                          example: ++
-                        urineTestGlu:
-                          type: string
-                          example: +
->>>>>>> 61e64c05
           
 responses:
   201:
@@ -175,135 +47,8 @@
               type: string | Null
               example: H0000
             referralId:
-<<<<<<< HEAD
               type: integer
               example: 23
             userId:
               type: integer
-              example: 2
-=======
-              type: string - required
-              example: e9b1d6b0-a098-4c0a
-            patient:
-              type: object
-              properties:
-                patientId:
-                  type: integer - required
-                  example: 1234
-                isPregnant:
-                  type: boolean - required
-                  example: true
-                patientSex:
-                  type: string - required
-                  enum: [MALE, FEMALE, OTHER]
-                  example: FEMALE
-                patientName:
-                  type: string - required
-                  example: MR
-                dob:
-                  type: string | Null
-                  example: "1990-03-26"
-                villageNumber:
-                  type: string | Null
-                  example: 5
-                gestationalTimestamp:
-                  type: Unix timestamp | Null - required if isPregnant = true
-                  example: 1592339808
-                gestationalAgeUnit:
-                  type: string | Null - required if isPregnant = true
-                  enum: [WEEKS, MONTHS]
-                  example: WEEKS
-                zone:
-                  type: string | Null
-                  example: 1
-                householdNumber:
-                  type: string | Null
-                  example: 1
-                medicalHistory:
-                  type: string | Null
-                  example: Sample medical history
-                drugHistory:
-                  type: string | Null
-                  example: Sample drug history
-                lastEdited:
-                  type: Unix timestamp
-                  example: 1592339808
-                base: 
-                  type: Unix timestamp | Null
-                  example: 1622337702
-                readings:
-                  type: array
-                  items:
-                    type: object
-                    properties:
-                      retestOfPreviousReadingIds:
-                        type: string | Null
-                        example: ""
-                      patientId:
-                        type: integer
-                        example: 1234
-                      readingId:
-                        type: string
-                        example: e90c0529-74ad-41b4-876e-d8e5ac60e786
-                      symptoms:
-                        type: array
-                        items: string
-                        example: ["HEADACHE"]
-                      bpSystolic: 
-                        type: integer
-                        example: 100
-                      bpDiastolic:
-                        type: integer
-                        example: 70
-                      dateTimeTaken:
-                        type: Unix timestamp
-                        example: 1592339808
-                      dateRecheckVitalsNeeded:
-                        type: Unix timestamp
-                        example: 1592339808
-                      heartRateBPM:
-                        type: integer
-                        example: 60
-                      isFlaggedForFollowup:
-                        type: boolean | Null
-                        example: false
-                      referral:
-                        type: object
-                        properties:
-                          dateReferred:
-                            type: Unix timestamp
-                            example: 1592339808
-                          isAssessed:
-                            type: boolean
-                            example: false
-                          patientId:
-                            type: integer
-                            example: 1234
-                          referralHealthFacilityName:
-                            type: string | Null
-                            example: H0000
-                          comment:
-                            type: string | Null
-                            example: They need help
-                          readingId:
-                            type: string
-                            example: e90c0529-74ad-41b4-876e-d8e5ac60e786
-                      urineTests:
-                        type: object
-                        properties:
-                          urineTestLeuc:
-                            type: string
-                            example: +
-                          urineTestNit:
-                            type: string
-                            example: +
-                          urineTestPro:
-                            type: string
-                            example: ++
-                          urineTestBlood:
-                            type: string
-                            example: ++
-                          urineTestGlu:
-                            type: string
-                            example: +
->>>>>>> 61e64c05
+              example: 2