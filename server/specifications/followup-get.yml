Get a follow-up
---
tags:
  - Follow-up
parameters:
  - in: path
    name: id
    required: true
    schema:
      type: integer
responses:
  200:
    description: A follow-up
    content:
      application/json:
        schema:
          type: object
          properties:
            referral:
                type: integer | Null
                example: 23
            healthcareWorker:
              type: object
              properties:
                  roleIds: 
                    type: array
                    items: integer
                    example: [3]
                  referrals:
                    type: array | Null
                    items: integer
                    example: []
                  firstName:
                    type: string
                    example: Admin
                  followups:
                    type: array | Null
                    items: integer
                    example: [1, 2, 3]
                  username:
                    type: string | Null
                    example: null
                  email:
                    type: string
                    example: "admin123@admin.com"
                  vhtList:
                    type: array | Null
                    items: string
                    example: ["vht1"]
                  password:
                    type: string
                    example: "$2b$12$YcJ9MmnQe47E9EQ9k5"
                  healthFacility: 
                    type: string | Null
                    example: "H3445"
                  healthFacilityName:
                    type: string | Null
                    example: "H3445"
            followupFrequencyUnit:
              type: string | Null
              enum: [NONE, MINUTES, HOURS, DAYS, WEEKS, MONTHS, YEARS]
              example: MINUTES
            medicationPrescribed:
              type: string | Null
              example: Tylenol
            dateFollowupNeededTill:
<<<<<<< HEAD
              type: Unix timestamp | Null
=======
              type: string | Null
>>>>>>> 734104a2
              example: 1262304000
            followupInstructions:
              type: string | Null
              example: No followup instructions
            specialInvestigations:
              type: string | Null
              example: Investigate chronic fatigue
            dateAssessed:
              type: Unix timestamp
<<<<<<< HEAD
              example: 1262304000
=======
              example: 1593649727
>>>>>>> 734104a2
            healthcareWorkerId:
              type: integer
              example: 1
            diagnosis:
              type: string | Null
              example: Internal bleeding
            treatment:
              type: string | Null
              example: 3 doses of antibiotics daily
            followupFrequencyValue:
              type: float | Null
              example: 3.0
            id:
              type: integer
              example: 1
            followupNeeded:
              type: boolean | Null
              example: true<|MERGE_RESOLUTION|>--- conflicted
+++ resolved
@@ -64,11 +64,7 @@
               type: string | Null
               example: Tylenol
             dateFollowupNeededTill:
-<<<<<<< HEAD
-              type: Unix timestamp | Null
-=======
               type: string | Null
->>>>>>> 734104a2
               example: 1262304000
             followupInstructions:
               type: string | Null
@@ -78,11 +74,7 @@
               example: Investigate chronic fatigue
             dateAssessed:
               type: Unix timestamp
-<<<<<<< HEAD
-              example: 1262304000
-=======
               example: 1593649727
->>>>>>> 734104a2
             healthcareWorkerId:
               type: integer
               example: 1
