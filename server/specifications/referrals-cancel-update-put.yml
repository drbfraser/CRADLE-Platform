Change the cancel status of a single referral
---
tags:
  - Referrals
parameters:
- in: path
  name: referral_id
  required: true
  schema:
    type: integer
requestBody:
  required: true
  description: POST request body for /api/referrals/cancel_status_switch
  content:
    application/json:
      schema:
        type: object
        properties:
          isCancelled:
            type: boolean
            example: true
          cancelReason:
            type: string
            example: The patient is healthy now
          
          
responses:
  201:
    description: Response from POST request for /api/referrals/cancel_status_switch
    content:
      application/json:
        schema:
          type: object
          properties:
            comment:
              type: string | Null
              example: They need help
            dateReferred:
              type: Unix timestamp
              example: 1592339808
            isAssessed:
              type: boolean
              example: true
            dateAssessed:
              type: Unix timestamp
              example: 1592439808
            isCancelled:
              type: boolean
              example: true
            cancelReason:
              type: string | Null
              example: patient is healthy now
            patientId:
              type: integer
              example: 1234
            referralHealthFacilityName:
              type: string | Null
              example: H0000
            id:
              type: integer
              example: 23
            userId:
              type: integer
              example: 2
<<<<<<< HEAD
=======
            notAttended:
              type: boolean
              example: true
            dateNotAttended:
              type: Unix timestamp | Null
              example: 1644656212
            notAttendReason:
              type: string | Null
              example: patient is healthy now
>>>>>>> d9668f0f
<|MERGE_RESOLUTION|>--- conflicted
+++ resolved
@@ -62,8 +62,6 @@
             userId:
               type: integer
               example: 2
-<<<<<<< HEAD
-=======
             notAttended:
               type: boolean
               example: true
@@ -72,5 +70,4 @@
               example: 1644656212
             notAttendReason:
               type: string | Null
-              example: patient is healthy now
->>>>>>> d9668f0f
+              example: patient is healthy now