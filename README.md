# <img src="readme-img/logo.png" width=40> Cradle VSA System: React Front-End and Python (Flask) Back-End

[![License](https://img.shields.io/github/license/Cradle-VSA/cradle-vsa.github.io)](https://github.com/Cradle-VSA/cradle-vsa.github.io/blob/master/LICENCE)

React front-end web application and Python back-end web server for the Cradle 
VSA System, a technological health care system to improve maternal care and 
reduce preventable maternal deaths in Ugandan villages.

<img src="readme-img/screenshot.png" width="600px"/>

## Sites and Servers

* Issue tracking is managed via JIRA at: https://icradle.atlassian.net
* Build/Test server is hosted by SFU at: https://cmpt373-lockdown.cs.surrey.sfu.ca
* Production server is hosed on Azure at: https://cradle.eastus.cloudapp.azure.com

## Setup Instructions

### Requirements

Development environments are supported on Windows, macOS, and Linux. If you are
on Windows Home Edition, note that there may be some issues getting Docker to
work correctly. Note that the use of Docker in development environments is
entierly optional, and only really recommended for running the database.

<<<<<<< HEAD
* [npm](https://nodejs.org/en/)
* [Python](https://www.python.org/) 3.7 or higher
* [MySQL](https://dev.mysql.com/downloads/) (or [docker](https://www.docker.com/products/docker-desktop) see below)
=======
| Purpose | Technology |
| --- | --- |
| Development Language | TSX, Material UI, Typescript |
| Front-End Development Framework | [React](https://reactjs.org/) |
| Dependency Manager | [npm](https://www.npmjs.com/get-npm) |
| Deployment | [GitHub Pages](https://pages.github.com/) |
>>>>>>> 6b063200

> To run the database inside docker, run the following command:
>
> ```
> docker run --name cradle-db -p 3306:3306 -e MYSQL_ROOT_PASSWORD=password -d mysql:5.7
> ```
>
> Note that you can name the container whatever you would like by changing
> "cradle-db", and set the password by changing "password" to something different.

### Install virtualenv (Optional)

`virtualenv` is a tool which allows you to install all of your Python project's
dependencies into an isolated location instead of installing them globably on
your system which could conflict with dependencies used by other projects. We
recommend setting it up for Cradle development but it is not necessary.

`virtualenv` can be installed via `pip`:

```
pip install virtualenv
```

Once installed, navigate to the `server` directory and run:

```
virtualenv venv
```

This creates a `venv` folder within the `server` directory which is used to
store all the projects dependencies.

Now, each time you want to run the server you need to first load the environment
into your terminal session. The command to do this varies depending on your 
shell (some common ones are listed bellow), but the general idea is that there
is a script named `activate` somewhere in `server/venv/` that you run to load
the environment.

For Powershell it's the `.ps1` file, and CMD the `.bat` file, the command for
either is simply:

```
.\venv\Scripts\active
```

For bash:

```
source ./venv/bin/activate
```

For fish:

```
source ./venv/bin/activate.fish
```

If everything worked correctly, you should see a little `(venv)` before your
usual prompt telling you that the virtual environment has been loaded. For 
example, in Powershell:

```
PS C:\U\j\D\f\c\server> .\venv\Scripts\activate
(venv) PS C:\U\j\D\f\c\server>
```

### Install Dependencies

From the `server` directory, with virtualenv (optional) loaded:

```
pip install -r ./requirements.txt
```

> Note that if you're on Windows, the `uwsgi` dependency will fail to install.
> It's not required for development builds so you can simply remove it from
> `requirements.txt` and run the command again. Remember to add it back once
> you've finished though as it is used when building for production.

### Configuration

The server pulls configration from a file named `.env` in the `server` directory.
Create this file now and put the following into it:

```
DB_USERNAME=root
DB_PASSWORD=password
DB_HOSTNAME=localhost
DB_PORT=3306
DB_NAME=cradle
EMAIL_USER=sample_user@gmail.com
EMAIL_PASSWORD=password
```

> If you have a different database user/password, make sure to update the
> corresponding variables here to match.

The `EMAIL_USER` and `EMAIL_PASSWORD` are required by some legacy code an may
not be required in the future, but for now they are.

### Database Setup

#### Creating The Database

Once you have MySQL installed an the MySQL service running, or have Docker
installed and have created a MySQL container using the command mentioned in the
requirements section, it's time to setup the database.

The database itself is simply named `cradle` and needs to be created manually
before the schema can be applied. In a MySQL prompt, create a new database like
so:

> If running your database inside docker, you can get a MySQL prompt like so:
>
> ```
> docker exec -it cradle-db mysql -u root -ppassword
> ```
>
> This is assuming the container is named `cradle-db` and your root password is
> `password`. No `-ppassword` is not a typo, that's just how MySQL handles
> passwords on the command line.

```
mysql> create database cradle;
```

<<<<<<< HEAD
Once that's done you can exit the MySQL prompt.
=======
### Front-End Web Application
>>>>>>> 6b063200

#### Applying The Schema

<<<<<<< HEAD
The database schema is managed by `flask`, our backend framework. To create all
the required tables, simply run the following from the `server` directory (with
`vertualenv` loaded if you decided to use it):

```
flask db upgrade
```

This command runs though and applies all of our database migrations to the
database that you just created in the previous step. If you're interested you
can hop back into that MySQL prompt and view all the new tables.
=======
Install [npm](https://www.npmjs.com/get-npm).

Install the necessary packages:
```shell
npm install
```

Start the server locally:
```shell
npm run start
```
>>>>>>> 6b063200

#### Seeding Data

Data seeding is handled by the `manage.py` script in the `server` directory.
There are 3 commands to seed data into the database, all of which give you
different amounts of data:

* `python ./manage.py seed_minimal`: seeds the bare minimum amount of data to
get the application running, useful if you want to debug something without 
having to trudge through unrelated data
* `python ./manage.py seed_test_data`: seeds data required to run the unit tests
* `python ./manage.py seed`: seeds a generous amount of random data

<<<<<<< HEAD
### Starting The Server
=======
Build the files:
```shell
npm run build
```
>>>>>>> 6b063200

Finally it's time to start the server! To do so simply run:

```
flask run
```
<|MERGE_RESOLUTION|>--- conflicted
+++ resolved
@@ -23,18 +23,9 @@
 work correctly. Note that the use of Docker in development environments is
 entierly optional, and only really recommended for running the database.
 
-<<<<<<< HEAD
-* [npm](https://nodejs.org/en/)
+* [npm](https://www.npmjs.com/get-npm)
 * [Python](https://www.python.org/) 3.7 or higher
 * [MySQL](https://dev.mysql.com/downloads/) (or [docker](https://www.docker.com/products/docker-desktop) see below)
-=======
-| Purpose | Technology |
-| --- | --- |
-| Development Language | TSX, Material UI, Typescript |
-| Front-End Development Framework | [React](https://reactjs.org/) |
-| Dependency Manager | [npm](https://www.npmjs.com/get-npm) |
-| Deployment | [GitHub Pages](https://pages.github.com/) |
->>>>>>> 6b063200
 
 > To run the database inside docker, run the following command:
 >
@@ -44,6 +35,28 @@
 >
 > Note that you can name the container whatever you would like by changing
 > "cradle-db", and set the password by changing "password" to something different.
+
+
+### Front-End Web Application
+
+Setting up the frontend is simple so we'll cover it first.
+
+Install [npm](https://www.npmjs.com/get-npm).
+
+Install the necessary packages:
+```shell
+npm install
+```
+
+Start the server locally:
+```shell
+npm run start
+```
+
+Build the files:
+```shell
+npm run build
+```
 
 ### Install virtualenv (Optional)
 
@@ -116,7 +129,7 @@
 
 ### Configuration
 
-The server pulls configration from a file named `.env` in the `server` directory.
+The server pulls configuration from a file named `.env` in the `server` directory.
 Create this file now and put the following into it:
 
 ```
@@ -161,15 +174,10 @@
 mysql> create database cradle;
 ```
 
-<<<<<<< HEAD
 Once that's done you can exit the MySQL prompt.
-=======
-### Front-End Web Application
->>>>>>> 6b063200
 
 #### Applying The Schema
 
-<<<<<<< HEAD
 The database schema is managed by `flask`, our backend framework. To create all
 the required tables, simply run the following from the `server` directory (with
 `vertualenv` loaded if you decided to use it):
@@ -181,19 +189,6 @@
 This command runs though and applies all of our database migrations to the
 database that you just created in the previous step. If you're interested you
 can hop back into that MySQL prompt and view all the new tables.
-=======
-Install [npm](https://www.npmjs.com/get-npm).
-
-Install the necessary packages:
-```shell
-npm install
-```
-
-Start the server locally:
-```shell
-npm run start
-```
->>>>>>> 6b063200
 
 #### Seeding Data
 
@@ -207,17 +202,10 @@
 * `python ./manage.py seed_test_data`: seeds data required to run the unit tests
 * `python ./manage.py seed`: seeds a generous amount of random data
 
-<<<<<<< HEAD
 ### Starting The Server
-=======
-Build the files:
-```shell
-npm run build
-```
->>>>>>> 6b063200
 
 Finally it's time to start the server! To do so simply run:
 
 ```
 flask run
-```
+```