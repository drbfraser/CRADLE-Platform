--- conflicted
+++ resolved
@@ -11,37 +11,19 @@
 env:
   AWS_ACCESS_KEY_ID: ${{ secrets.AWS_ACCESS_KEY_ID }}
   AWS_SECRET_ACCESS_KEY: ${{ secrets.AWS_SECRET_ACCESS_KEY }}
-<<<<<<< HEAD
-  COGNITO_AWS_ACCESS_KEY_ID: ${{ secrets.COGNITO_AWS_ACCESS_KEY_ID }}
-  COGNITO_AWS_SECRET_ACCESS_KEY: ${{ secrets.COGNITO_AWS_SECRET_ACCESS_KEY }}
-  COGNITO_USER_POOL_ID: ${{ secrets.COGNITO_USER_POOL_ID }}
-  COGNITO_APP_CLIENT_ID: ${{  secrets.COGNITO_APP_CLIENT_ID  }}
-  COGNITO_CLIENT_SECRET: ${{  secrets.COGNITO_CLIENT_SECRET  }}
-  HUB_TOKEN: '${{ secrets.HUB_TOKEN }}'
-  HUB_USER: '${{ secrets.HUB_USER }}'
-  HUB_REPO_FRONTEND: '${{ secrets.HUB_REPO_FRONTEND }}'
-  HUB_REPO_BACKEND: '${{ secrets.HUB_REPO_BACKEND }}'
-  NPM_VERSION: '7.0.0'
-=======
   AWS_REGION: us-west-2
   HUB_TOKEN: "${{ secrets.HUB_TOKEN }}"
   HUB_USER: "${{ secrets.HUB_USER }}"
   HUB_REPO_FRONTEND: "${{ secrets.HUB_REPO_FRONTEND }}"
   HUB_REPO_BACKEND: "${{ secrets.HUB_REPO_BACKEND }}"
   NPM_VERSION: "7.0.0"
->>>>>>> f19ce9f4
   CUSTOM_WORKSPACE: /isolated-build/repo
   # Keep npm's cache out of home directory (mounted from host)
   # otherwise, NPM gives EACCES error trying to mkdir /github/home/.npm
   # Using the /isolated_build/ folder (inside the container) keeps permissions straight
-<<<<<<< HEAD
-  npm_config_cache: /isolated-build/.npm-cache
-  CYPRESS_CACHE_FOLDER: /isolated_build/.cypress-cache
-=======
   npm_config_cache: /isolated-build/.npm-cache 
   CYPRESS_CACHE_FOLDER: /isolated_build/.cypress-cache   
 
->>>>>>> f19ce9f4
 jobs:
   display_github_contexts:
     runs-on: [self-hosted, docker]
@@ -119,12 +101,8 @@
 
   backend_unit_tests:
     runs-on: [self-hosted, docker]
-<<<<<<< HEAD
-    container:
-=======
     environment: cicd
     container: 
->>>>>>> f19ce9f4
       image: python:3.9.1-buster
     outputs:
       unit_test_results: report.xml
@@ -154,20 +132,6 @@
     needs: backend_unit_tests
     environment: cicd
     env:
-<<<<<<< HEAD
-      DB_USERNAME: 'root'
-      DB_PASSWORD: 'ci-password'
-      DB_HOSTNAME: 'mysql'
-      DB_PORT: '3306'
-      DB_NAME: 'cradle'
-      PORT: '5000'
-      MYSQL_DATABASE: 'cradle'
-      MYSQL_ROOT_PASSWORD: 'ci-password'
-      JWT_SECRET_KEY: 'testkey'
-      LIMITER_DISABLED: 'True'
-      EMULATOR_PHONE_NUMBER: '+1-123-456-7890'
-      SMS_KEY_DURATION: '100'
-=======
       DB_USERNAME: "root"
       DB_PASSWORD: "ci-password"
       DB_HOSTNAME: "mysql"
@@ -185,7 +149,6 @@
       COGNITO_USER_POOL_ID: ${{ secrets.COGNITO_USER_POOL_ID }}
       COGNITO_APP_CLIENT_ID: ${{ secrets.COGNITO_APP_CLIENT_ID }}
       COGNITO_CLIENT_SECRET: ${{ secrets.COGNITO_CLIENT_SECRET }}
->>>>>>> f19ce9f4
     services:
       mysql:
         image: mysql:5.7
@@ -423,17 +386,6 @@
           docker images -a | grep -e "$HUB_REPO_BACKEND" -e "$HUB_REPO_FRONTEND" | awk '{print $3}' | xargs docker rmi --force
           docker images
 
-<<<<<<< HEAD
-  # #   ----------------------------------------------------------------------------
-  # #   Deployment and Re-tagging Jobs
-  # #   Note:
-  # #     Since these jobs are calling a reusable workflow, they cannot
-  # #     use 'timeout-minutes:', 'environment:', 'env:', or 'steps:' because
-  # #     those break the allowable syntax for a job calling a reusable workflow.
-  # #     https://docs.github.com/en/actions/using-workflows/reusing-workflows
-  # #   ----------------------------------------------------------------------------
-  # #   Development (dev) server
-=======
 # #   ----------------------------------------------------------------------------
 # #   Deployment and Re-tagging Jobs
 # #   Note: 
@@ -446,7 +398,6 @@
 # #     workflow will use the proper secrets.
 # #   ----------------------------------------------------------------------------
 # #   Development (dev) server
->>>>>>> f19ce9f4
   dev-server-deploy-from-dockerhub:
     needs: [build-docker-publish-docker-images, export-image-tag]
     if: ${{ github.ref_name == 'main' }}
@@ -475,16 +426,10 @@
     if: false
     uses: ./.github/workflows/deploy-from-dockerhub.yml
     with:
-<<<<<<< HEAD
-      RUNNER_NAME: deploy-staging
-      DOMAIN: cradle-stg.cmpt.sfu.ca
-      IMAGE_TAG: ${{ needs.export-image-tag.outputs.image_tag }}
-=======
       ENVIRONMENT: stg
       RUNNER_NAME: deploy-staging
       DOMAIN:      cradle-stg.cmpt.sfu.ca
       IMAGE_TAG:   ${{ needs.export-image-tag.outputs.image_tag }}
->>>>>>> f19ce9f4
     secrets: inherit
 
   staging-retag-and-upload-to-dockerhub:
