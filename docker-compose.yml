--- conflicted
+++ resolved
@@ -6,50 +6,6 @@
 #########################################
 
 services:
-<<<<<<< HEAD
-  flask:
-    container_name: cradle_flask
-    build:
-      context: ./server
-    volumes:
-      - flask_uploads:/uploads
-    environment:
-      PORT: 5000
-      DB_HOSTNAME: cradle_mysql
-      DB_PORT: 3306
-      DB_NAME: cradle
-      DB_USERNAME: ${DB_USERNAME}
-      DB_PASSWORD: ${DB_PASSWORD}
-      JWT_SECRET_KEY: ${JWT_SECRET_KEY}
-      LIMITER_DISABLED: ${LIMITER_DISABLED:-False}
-      EMULATOR_PHONE_NUMBER: ${EMULATOR_PHONE_NUMBER:-+1-555-521-5556}
-      SMS_KEY_DURATION: ${SMS_KEY_DURATION:-40}
-
-      # Environment variables for AWS Cognito
-      AWS_REGION: ${AWS_REGION}
-      COGNITO_AWS_ACCESS_KEY_ID: ${COGNITO_AWS_ACCESS_KEY_ID}
-      COGNITO_AWS_SECRET_ACCESS_KEY: ${COGNITO_AWS_SECRET_ACCESS_KEY}
-      COGNITO_USER_POOL_ID: ${COGNITO_USER_POOL_ID}
-      COGNITO_APP_CLIENT_ID: ${COGNITO_APP_CLIENT_ID}
-      COGNITO_CLIENT_SECRET: ${COGNITO_CLIENT_SECRET}
-    depends_on:
-      - mysql
-  mysql:
-    container_name: cradle_mysql
-    platform: linux/x86_64
-    image: mysql:5.7
-    volumes:
-      - mysql_data:/var/lib/mysql
-    environment:
-      MYSQL_DATABASE: cradle
-      MYSQL_USER: ${DB_USERNAME}
-      MYSQL_PASSWORD: ${DB_PASSWORD}
-      MYSQL_ROOT_PASSWORD: ${DB_PASSWORD}
-
-volumes:
-  flask_uploads:
-  mysql_data:
-=======
     flask:
         container_name: cradle_flask
         build:
@@ -90,5 +46,4 @@
 
 secrets:
     .env.cognito_secrets:
-       file: ./.env.cognito_secrets # Will be accessible at /run/secrets/.env.cognito_secrets  
->>>>>>> f19ce9f4
+       file: ./.env.cognito_secrets # Will be accessible at /run/secrets/.env.cognito_secrets  