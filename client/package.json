{
  "name": "icradle",
  "description": "Cradle web platform",
  "version": "0.1.0",
  "repository": {
    "type": "git",
    "url": "https://csil-git1.cs.surrey.sfu.ca/415-cradle/cradle-platform.git"
  },
  "private": true,
  "husky": {
    "hooks": {
<<<<<<< HEAD
      "pre-commit": "npm run format:fix",
=======
      "pre-commit": "npm run format:safe",
>>>>>>> 734104a2
      "pre-push": "npm run format"
    }
  },
  "scripts": {
    "deploy": "now && now alias",
    "start": "react-scripts start",
    "now-start": "serve -s ./build",
    "build": "react-scripts build",
    "test": "react-scripts test --env=jsdom",
    "eject": "react-scripts eject",
    "prettier": "prettier --write \"src/**/*.{ts,tsx}\"",
    "prettier:check": "prettier --check \"src/**/*.{ts,tsx}\"",
    "lint": "eslint \"src/**/*.{ts,tsx}\"",
    "lint:fix": "npm run lint --fix",
<<<<<<< HEAD
    "format": "npm run prettier && npm run lint",
    "format:fix": "npm run prettier && npm run lint:fix"
=======
    "format:safe": "npm run prettier && npm run lint:fix",
    "format": "npm run prettier && npm run lint"
>>>>>>> 734104a2
  },
  "devDependencies": {
    "@types/jest": "^25.2.3",
    "@types/jquery": "^3.3.38",
    "@types/jwt-decode": "^2.2.1",
    "@types/lodash": "^4.14.155",
    "@types/mui-datatables": "^2.14.2",
    "@types/node": "^14.0.5",
    "@types/react": "^16.9.35",
    "@types/react-dom": "^16.9.8",
    "@types/react-redux": "^7.1.9",
    "@types/react-router-dom": "^5.1.5",
    "@types/yup": "0.29.0",
    "@typescript-eslint/eslint-plugin": "^3.3.0",
    "@typescript-eslint/parser": "^3.3.0",
    "eslint-config-prettier": "^6.11.0",
    "eslint-config-react": "^1.1.7",
    "eslint-plugin-prettier": "^3.1.4",
    "eslint-plugin-react": "^7.20.0",
    "husky": "^4.2.5",
    "prettier": "^2.0.5",
    "react-scripts": "3.4.1",
    "redux-devtools-extension": "^2.13.8",
    "typescript": "^3.7.5"
  },
  "dependencies": {
<<<<<<< HEAD
    "@material-ui/core": "^4.4.3",
=======
    "@material-ui/core": "^4.10.1",
>>>>>>> 734104a2
    "@material-ui/icons": "^4.9.1",
    "@material-ui/lab": "^4.0.0-alpha.56",
    "axios": "^0.19.0",
    "chart.js": "^2.8.0",
    "connected-react-router": "4.5.0",
    "crypto-random-string": "^3.0.1",
    "formik": "^2.0.6",
    "jquery": "^3.4.1",
    "jwt-decode": "^2.2.0",
    "material-table": "^1.50.0",
    "moment": "2.24.0",
    "mui-datatables": "3.0.1",
    "react": "16.9.0",
    "react-chartjs-2": "^2.8.0",
    "react-dom": "16.9.0",
    "react-moment": "^0.9.6",
    "react-redux": "5.1.1",
    "react-router-dom": "5.2.0",
    "redux": "4.0.4",
    "redux-thunk": "2.3.0",
    "rtcmulticonnection": "^3.6.8",
    "sanitize.css": "7.0.3",
    "semantic-ui-react": "^0.88.1",
    "serve": "10.1.2",
    "socket.io": "^2.3.0",
    "sweetalert": "^2.1.2",
    "sweetalert2-react": "^0.8.3",
    "typeface-roboto": "^0.0.75",
    "yup": "^0.27.0"
  },
  "resolutions": {
    "moment": "2.24.0"
  },
  "browserslist": [
    ">0.2%",
    "not dead",
    "not ie <= 11",
    "not op_mini all"
  ]
}<|MERGE_RESOLUTION|>--- conflicted
+++ resolved
@@ -9,11 +9,7 @@
   "private": true,
   "husky": {
     "hooks": {
-<<<<<<< HEAD
-      "pre-commit": "npm run format:fix",
-=======
       "pre-commit": "npm run format:safe",
->>>>>>> 734104a2
       "pre-push": "npm run format"
     }
   },
@@ -28,13 +24,8 @@
     "prettier:check": "prettier --check \"src/**/*.{ts,tsx}\"",
     "lint": "eslint \"src/**/*.{ts,tsx}\"",
     "lint:fix": "npm run lint --fix",
-<<<<<<< HEAD
-    "format": "npm run prettier && npm run lint",
-    "format:fix": "npm run prettier && npm run lint:fix"
-=======
     "format:safe": "npm run prettier && npm run lint:fix",
     "format": "npm run prettier && npm run lint"
->>>>>>> 734104a2
   },
   "devDependencies": {
     "@types/jest": "^25.2.3",
@@ -61,11 +52,7 @@
     "typescript": "^3.7.5"
   },
   "dependencies": {
-<<<<<<< HEAD
-    "@material-ui/core": "^4.4.3",
-=======
     "@material-ui/core": "^4.10.1",
->>>>>>> 734104a2
     "@material-ui/icons": "^4.9.1",
     "@material-ui/lab": "^4.0.0-alpha.56",
     "axios": "^0.19.0",
