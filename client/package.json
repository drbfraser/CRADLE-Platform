--- conflicted
+++ resolved
@@ -13,18 +13,6 @@
     "@types/jest": "^25.2.3",
     "@types/jquery": "^3.3.38",
     "@types/jwt-decode": "^2.2.1",
-<<<<<<< HEAD
-    "@types/node": "^14.0.5",
-    "@types/react": "^16.9.35",
-    "@types/react-dom": "^16.9.8",
-    "@types/react-redux": "^7.1.9",
-    "@types/react-router-dom": "^5.1.5",
-    "@types/yup": "0.29.0",
-    "prettier": "^2.0.5",
-    "react-scripts": "3.4.1",
-    "redux-devtools-extension": "^2.13.8",
-    "typescript": "^3.7.5"
-=======
     "@types/node": "^14.0.4",
     "@types/react": "^16.9.35",
     "@types/react-dom": "^16.9.8",
@@ -34,7 +22,6 @@
     "prettier": "1.18.2",
     "react-scripts": "2.1.8",
     "typescript": "^3.9.3"
->>>>>>> a04df8af
   },
   "dependencies": {
     "@material-ui/core": "^4.4.3",
