import 'sanitize.css/sanitize.css';
import './index.css';

import store, { history } from './oldStructure/store';

import App from './oldStructure/containers/app';
import { ConnectedRouter } from 'connected-react-router';
import React from 'react';
import { Provider as ReduxProvider } from 'react-redux';
import { render } from 'react-dom';

render(
<<<<<<< HEAD
  <Provider store={store}>
=======
  <ReduxProvider store={store}>
>>>>>>> 68d40cba
    <ConnectedRouter history={history}>
      <div>
        <App />
      </div>
    </ConnectedRouter>
<<<<<<< HEAD
  </Provider>,
  target
)
=======
  </ReduxProvider>,
  document.querySelector('#root')
);
>>>>>>> 68d40cba
<|MERGE_RESOLUTION|>--- conflicted
+++ resolved
@@ -10,22 +10,12 @@
 import { render } from 'react-dom';
 
 render(
-<<<<<<< HEAD
-  <Provider store={store}>
-=======
   <ReduxProvider store={store}>
->>>>>>> 68d40cba
     <ConnectedRouter history={history}>
       <div>
         <App />
       </div>
     </ConnectedRouter>
-<<<<<<< HEAD
-  </Provider>,
-  target
-)
-=======
   </ReduxProvider>,
   document.querySelector('#root')
-);
->>>>>>> 68d40cba
+);