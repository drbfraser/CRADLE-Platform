import { Form, Formik, FormikHelpers, FormikProps } from 'formik';
import { PrimaryButton, SecondaryButton } from 'src/shared/components/Button';
import React, { useEffect, useState } from 'react';
import { ReadingState, getReadingState } from './state';

import APIErrorToast from 'src/shared/components/apiErrorToast/APIErrorToast';
import ChevronLeftIcon from '@mui/icons-material/ChevronLeft';
import { Confirmation } from './confirmation';
import IconButton from '@mui/material/IconButton';
import LinearProgress from '@mui/material/LinearProgress';
import Step from '@mui/material/Step/Step';
import StepLabel from '@mui/material/StepLabel/StepLabel';
import Stepper from '@mui/material/Stepper/Stepper';
import { Symptoms } from './symptoms';
import Tooltip from '@mui/material/Tooltip';
import Typography from '@mui/material/Typography';
import { VitalSigns } from './vitalSigns';
import { goBackWithFallback } from 'src/shared/utils';
import { handleSubmit } from './handlers';
<<<<<<< HEAD
import makeStyles from '@mui/styles/makeStyles';
import useMediaQuery from '@mui/material/useMediaQuery';
=======
import { makeStyles } from '@material-ui/core/styles';
import { useDimensionsContext } from 'src/app/context/hooks';
>>>>>>> eb7f1b95
import { useRouteMatch } from 'react-router-dom';
import { useTheme } from '@mui/material/styles';
import { vitalSignsValidationSchema } from './vitalSigns/validation';

type RouteParams = {
  patientId: string;
};

export const ReadingFormPage = () => {
  const classes = useStyles();
  const { isBigScreen } = useDimensionsContext();

  const { patientId } = useRouteMatch<RouteParams>().params;
  const [submitError, setSubmitError] = useState(false);
  const [pageNum, setPageNum] = useState(0);
  const [formInitialState, setFormInitialState] = useState<ReadingState>(); // change needed in the ReadingState?
  const [drugHistory, setDrugHistory] = useState('');

  const pages = [
    {
      name: 'Symptoms',
      component: Symptoms,
      validationSchema: undefined,
    },
    {
      name: 'Vital Signs',
      component: VitalSigns,
      validationSchema: vitalSignsValidationSchema,
    },
    {
      name: 'Confirmation',
      component: Confirmation,
      validationSchema: undefined,
    },
  ];

  const PageComponent = pages[pageNum].component;
  const isFinalPage = pageNum === pages.length - 1;

  const handleNext = async (
    values: ReadingState,
    helpers: FormikHelpers<ReadingState>
  ) => {
    if (isFinalPage) {
      const submitSuccess = await handleSubmit(patientId, values, drugHistory);

      if (submitSuccess) {
        goBackWithFallback(`/patients/${patientId}`);
      } else {
        setSubmitError(true);
        helpers.setSubmitting(false);
      }
    } else {
      helpers.setTouched({});
      helpers.setSubmitting(false);
      setPageNum(pageNum + 1);
    }
  };

  useEffect(() => {
    getReadingState(patientId).then((state) => {
      setDrugHistory(state.drugHistory);
      setFormInitialState(state);
    });
  }, [patientId]);

  return (
    <div className={classes.container}>
      <APIErrorToast open={submitError} onClose={() => setSubmitError(false)} />
      <div className={classes.title}>
        <Tooltip title="Go back" placement="top">
          <IconButton
            onClick={() => goBackWithFallback(`/patients/${patientId}`)}
            size="large">
            <ChevronLeftIcon color="inherit" fontSize="large" />
          </IconButton>
        </Tooltip>
        <Typography variant="h4">
          New Reading for Patient {patientId}
        </Typography>
      </div>
      <br />
      <Stepper
        activeStep={pageNum}
        orientation={isBigScreen ? 'horizontal' : 'vertical'}>
        {pages.map((page, idx) => (
          <Step key={idx}>
            <StepLabel>{page.name}</StepLabel>
          </Step>
        ))}
      </Stepper>
      <br />
      {formInitialState === undefined ? (
        <LinearProgress />
      ) : (
        <Formik
          initialValues={formInitialState}
          onSubmit={handleNext}
          validationSchema={pages[pageNum].validationSchema}>
          {(formikProps: FormikProps<ReadingState>) => (
            <Form>
              <PageComponent formikProps={formikProps} />
              <br />
              <SecondaryButton
                onClick={() => setPageNum(pageNum - 1)}
                disabled={pageNum === 0 || formikProps.isSubmitting}>
                Back
              </SecondaryButton>
              <PrimaryButton
                className={classes.right}
                type="submit"
                disabled={formikProps.isSubmitting}>
                {isFinalPage ? 'Create' : 'Next'}
              </PrimaryButton>
            </Form>
          )}
        </Formik>
      )}
    </div>
  );
};

const useStyles = makeStyles({
  container: {
    maxWidth: 1250,
    margin: '0 auto',
  },
  title: {
    display: `flex`,
    alignItems: `center`,
  },
  right: {
    float: 'right',
  },
});<|MERGE_RESOLUTION|>--- conflicted
+++ resolved
@@ -17,15 +17,9 @@
 import { VitalSigns } from './vitalSigns';
 import { goBackWithFallback } from 'src/shared/utils';
 import { handleSubmit } from './handlers';
-<<<<<<< HEAD
 import makeStyles from '@mui/styles/makeStyles';
-import useMediaQuery from '@mui/material/useMediaQuery';
-=======
-import { makeStyles } from '@material-ui/core/styles';
 import { useDimensionsContext } from 'src/app/context/hooks';
->>>>>>> eb7f1b95
 import { useRouteMatch } from 'react-router-dom';
-import { useTheme } from '@mui/material/styles';
 import { vitalSignsValidationSchema } from './vitalSigns/validation';
 
 type RouteParams = {
