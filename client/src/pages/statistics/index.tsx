--- conflicted
+++ resolved
@@ -111,13 +111,13 @@
   };
 
   return (
-<<<<<<< HEAD
     <div className={classes.root}>
       {errorLoading && (
         <Toast
-          status="error"
+          severity="error"
           message="Something went wrong loading all user lists. Please try again."
-          clearMessage={() => setErrorLoading(false)}
+          open={errorLoading}
+          onClose={() => setErrorLoading(false)}
         />
       )}
 
@@ -190,40 +190,5 @@
         <Tab panes={panes} />
       </Grid>
     </div>
-=======
-    <>
-      <Toast
-        severity="error"
-        message={message ?? ''}
-        open={Boolean(message)}
-        onClose={clearError}
-        transitionDuration={0}
-      />
-      <CurrentMonthContextProvider>
-        <div className={classes.container}>
-          <HealthFacilityStatistics
-            error={error}
-            loading={loading}
-            statistics={statistics}
-          />
-          <GlobalStatistics
-            error={error}
-            loading={loading}
-            statistics={statistics}
-          />
-          <AllAssessedWomenStatsitics
-            error={error}
-            loading={loading}
-            statistics={statistics}
-          />
-          <LastMonthTrafficLightsStatistics
-            error={error}
-            loading={loading}
-            statistics={statistics}
-          />
-        </div>
-      </CurrentMonthContextProvider>
-    </>
->>>>>>> 1181ae32
   );
 }