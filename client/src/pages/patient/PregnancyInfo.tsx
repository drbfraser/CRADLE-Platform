<<<<<<< HEAD
import { Paper, Typography, Divider, Box, TableBody } from '@material-ui/core';
import { Form, Select, InputOnChangeData} from 'semantic-ui-react';
import { useHistory, Link } from 'react-router-dom';
import { makeStyles } from '@material-ui/core/styles';
=======
import { API_URL, apiFetch } from 'src/shared/api';
>>>>>>> e020f8ac
import { Alert, Skeleton } from '@material-ui/lab';
import { Box, Divider, Paper, TableBody, Typography } from '@material-ui/core';
import {
  EndpointEnum,
  GestationalAgeUnitEnum,
  SexEnum,
} from 'src/shared/enums';
import { Form, InputOnChangeData, Select, TableCell } from 'semantic-ui-react';
import { Link, useHistory } from 'react-router-dom';
import { PastPregnancy, PatientPregnancyInfo } from 'src/shared/types';
import React, { useEffect, useState } from 'react';
import {
  gestationalAgeUnitFormatters,
  gestationalAgeUnitLabels,
} from 'src/shared/constants';
import { getNumOfWeeksNumeric, getYearToDisplay } from 'src/shared/utils';

import PregnantWomanIcon from '@material-ui/icons/PregnantWoman';
import { RedirectButton } from 'src/shared/components/redirectButton';
import Table from '@material-ui/core/Table';
import TableRow from '@material-ui/core/TableRow';
import { makeStyles } from '@material-ui/core/styles';

interface IProps {
  patientId: string;
  patientName: string;
}

export const PregnancyInfo = ({ patientId, patientName }: IProps) => {
  const classes = useStyles();
  const history = useHistory();
  const [currentPregnancyUnit, setCurrentPregnancyUnit] = useState(
    GestationalAgeUnitEnum.WEEKS
  );
  const [previousPregnancyUnit, setPreviousPregnancyUnit] = useState(
    GestationalAgeUnitEnum.MONTHS
  );

  const [info, setInfo] = useState<PatientPregnancyInfo>();
  const [errorLoading, setErrorLoading] = useState(false);

  useEffect(() => {
    const url = `${API_URL}${EndpointEnum.PATIENTS}/${patientId}${EndpointEnum.PREGNANCY_SUMMARY}`;

    apiFetch(url)
      .then((resp) => resp.json())
      .then((info) => setInfo(info))
      .catch(() => setErrorLoading(true));
  }, [patientId]);

  const handleClick = (pregnancyId: string) => {
    history.push(`/patients/${patientId}/edit/pregnancyInfo/${pregnancyId}`);
  };

  const unitOptions = Object.values(GestationalAgeUnitEnum).map((unit) => ({
    key: unit,
    text: gestationalAgeUnitLabels[unit],
    value: unit,
  }));

  const handleCurrentPregnancyUnitChange = (
    _: React.ChangeEvent<HTMLInputElement>,
    { value }: InputOnChangeData
  ) => {
    setCurrentPregnancyUnit(value as GestationalAgeUnitEnum);
  };

  const handlePreviousPregnancyUnitChange = (
    _: React.ChangeEvent<HTMLInputElement>,
    { value }: InputOnChangeData
  ) => {
    setPreviousPregnancyUnit(value as GestationalAgeUnitEnum);
  };

  const CurrentPregnancyStatus = () => {
    const status = info!.isPregnant ? 'Yes' : 'No';

    const isOverdue = info!.isPregnant
      ? getNumOfWeeksNumeric(info!.pregnancyStartDate) > 40
      : false;

    const GestationalAge = () => {
      return (
        <div>
          <p>
            <b>Gestational Age: </b>
            <span style={isOverdue ? { color: 'red' } : {}}>
              {gestationalAgeUnitFormatters[currentPregnancyUnit](
                info!.pregnancyStartDate,
                null
              )}
            </span>
          </p>
        </div>
      );
    };

    return (
      <div>
        {info!.isPregnant ? (
          <RedirectButton
            text="Edit/Close"
            redirectUrl={`/patients/${patientId}/edit/pregnancyInfo/${
              info!.pregnancyId
            }`}
          />
        ) : (
          <RedirectButton
            text="Add"
            redirectUrl={`/pregnancies/new/${patientId}`}
          />
          
        )}
        <h4>Current Pregnancy</h4>
        <p>
          <b>Pregnant: </b> {status}
        </p>
        {info?.isPregnant && (
          <>
            <GestationalAge />
            <br />
            <div className={classes.inline}>
              <b>Gestational Age Unit View: </b>
              <Form.Field
                name="gestationalAgeUnits"
                control={Select}
                options={unitOptions}
                placeholder={gestationalAgeUnitLabels[currentPregnancyUnit]}
                onChange={handleCurrentPregnancyUnitChange}
                className={classes.marginLeft}
              />
            </div>
            <br />
          </>
        )}
        {isOverdue && (
          <>
            <Alert severity="warning">
              Long term pregnancy of the patient detected
            </Alert>
            <br />
          </>
        )}
        {!info?.isPregnant && <br />}
      </div>
    );
  };

  return (
    <Paper className={classes.wrapper}>
      <Box p={3}>
        <Typography component="h3" variant="h5">
          <PregnantWomanIcon fontSize="large" /> Pregnancy Information
          <Link
            to={
              '/history/' + patientId + '/' + patientName + '/' + SexEnum.FEMALE
            }
            className={classes.smallLink}>
            View Past Records
          </Link>
        </Typography>
        <Divider />
        {errorLoading ? (
          <Alert severity="error">
            Something went wrong trying to load patient&rsquo;s pregnancy
            status. Please try refreshing.
          </Alert>
        ) : info ? (
          <>
            <CurrentPregnancyStatus />
            <Divider />
            <div>
              <div>
                <RedirectButton
                  text="Add"
                  redirectUrl={`/pregnancies/new/${patientId}`}
                />
                <h4> Previous Obstetric History</h4>
              </div>
              <br />
              <Table className={classes.table}>
                <TableBody>
                  {info.pastPregnancies && info.pastPregnancies.length > 0 ? (
                    info.pastPregnancies.map(
                      (pastPregnancy: PastPregnancy, index) => (
                        <TableRow
                          hover={true}
                          key={pastPregnancy.pregnancyId}
                          onClick={() =>
                            handleClick(pastPregnancy.pregnancyId)
                          }>
                          <TableCell>
                            {getYearToDisplay(pastPregnancy.pregnancyEndDate)} -
                            Pregnancy carried to
                            {gestationalAgeUnitFormatters[
                              previousPregnancyUnit ??
                                GestationalAgeUnitEnum.WEEKS
                            ](
                              pastPregnancy.pregnancyStartDate,
                              pastPregnancy.pregnancyEndDate
                            )}{' '}
                            - {pastPregnancy.pregnancyOutcome ?? 'N/A'}
                          </TableCell>
                        </TableRow>
                      )
                    )
                  ) : (
                    <TableRow>No previous pregnancy records</TableRow>
                  )}
                </TableBody>
              </Table>
              {info.pastPregnancies && info.pastPregnancies.length > 0 && (
                <div>
                  <br />
                  <div className={classes.inline}>
                    <b>Gestational Age Unit View: </b>
                    <Form.Field
                      name="gestationalAgeUnits"
                      control={Select}
                      options={unitOptions}
                      placeholder={
                        gestationalAgeUnitLabels[previousPregnancyUnit]
                      }
                      onChange={handlePreviousPregnancyUnitChange}
                      className={classes.marginLeft}
                    />
                  </div>
                </div>
              )}
            </div>
          </>
        ) : (
          <Skeleton variant="rect" height={200} />
        )}
      </Box>
    </Paper>
  );
};

const useStyles = makeStyles({
  marginLeft: {
    marginLeft: 5,
  },
  wrapper: {
    backgroundColor: '#fff',
  },
  table: {
    clear: 'right',
  },
  title: {
    display: `flex`,
    alignItems: `center`,
  },
  smallLink: {
    float: 'right',
    fontSize: 14,
  },
  inline: {
    display: 'flex',
    flexDirection: 'row',
  },
});<|MERGE_RESOLUTION|>--- conflicted
+++ resolved
@@ -1,11 +1,4 @@
-<<<<<<< HEAD
-import { Paper, Typography, Divider, Box, TableBody } from '@material-ui/core';
-import { Form, Select, InputOnChangeData} from 'semantic-ui-react';
-import { useHistory, Link } from 'react-router-dom';
-import { makeStyles } from '@material-ui/core/styles';
-=======
 import { API_URL, apiFetch } from 'src/shared/api';
->>>>>>> e020f8ac
 import { Alert, Skeleton } from '@material-ui/lab';
 import { Box, Divider, Paper, TableBody, Typography } from '@material-ui/core';
 import {
