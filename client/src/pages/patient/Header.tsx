import React from 'react';
import {
  Button,
  IconButton,
  Tooltip,
  Typography,
  Grid,
} from '@material-ui/core';
import ChevronLeftIcon from '@material-ui/icons/ChevronLeft';
import AddIcon from '@material-ui/icons/Add';
import { goBackWithFallback } from 'src/shared/utils';
import { Patient } from 'src/shared/types';
import Skeleton from '@material-ui/lab/Skeleton';
import { useHistory } from 'react-router-dom';

interface IProps {
  patient?: Patient;
}

export const Header = ({ patient }: IProps) => {
  const history = useHistory();
  const handleAddReadingClick = () => {
    if (patient) {
      history.push(`/readings/new/${patient.patientId}`);
    }
  };

<<<<<<< HEAD

=======
>>>>>>> 39ff885c
  const handleCreateReferralClick = () => {
    if (patient) {
      history.push(`/referrals/new/${patient.patientId}`);
    }
  };
<<<<<<< HEAD
  // /referrals/new/${reading.readingId}

=======
>>>>>>> 39ff885c
  const handlePerformAssessmentClick = () => {
    if (patient) {
      history.push(`/assessments/new/${patient.patientId}`);
    }
  };

<<<<<<< HEAD
  // `/assessments/new/${reading.patientId}/${reading.readingId}`


=======
>>>>>>> 39ff885c
  return (
    <Grid container justify="space-between">
      <Grid item>
        <Grid container alignItems="center">
          <Tooltip title="Go back" placement="top">
            <IconButton onClick={() => goBackWithFallback('/patients')}>
              <ChevronLeftIcon color="inherit" fontSize="large" />
            </IconButton>
          </Tooltip>
          <Typography variant="h4">
            {patient ? (
              `Patient Summary for ${patient.patientName}`
            ) : (
              <Skeleton width={500} />
            )}
          </Typography>
        </Grid>
      </Grid>

      <Grid item>
<<<<<<< HEAD
        <Grid container alignItems="center" style={{ gap: 5 }}> 
=======
        <Grid container alignItems="center" style={{ gap: 5 }}>
>>>>>>> 39ff885c
          <Button
            color="primary"
            variant="contained"
            onClick={handleAddReadingClick}>
            <AddIcon />
<<<<<<< HEAD
              Add New Reading
=======
            Add New Reading
>>>>>>> 39ff885c
          </Button>
          <Button
            color="primary"
            variant="contained"
            onClick={handleCreateReferralClick}>
            <AddIcon />
<<<<<<< HEAD
              Create Referral
=======
            Create Referral
>>>>>>> 39ff885c
          </Button>
          <Button
            color="primary"
            variant="contained"
            onClick={handlePerformAssessmentClick}>
            <AddIcon />
<<<<<<< HEAD
              Perform Assessment
          </Button>
        </Grid>
      </Grid>

=======
            Perform Assessment
          </Button>
        </Grid>
      </Grid>
>>>>>>> 39ff885c
    </Grid>
  );
};<|MERGE_RESOLUTION|>--- conflicted
+++ resolved
@@ -25,32 +25,17 @@
     }
   };
 
-<<<<<<< HEAD
-
-=======
->>>>>>> 39ff885c
   const handleCreateReferralClick = () => {
     if (patient) {
       history.push(`/referrals/new/${patient.patientId}`);
     }
   };
-<<<<<<< HEAD
-  // /referrals/new/${reading.readingId}
-
-=======
->>>>>>> 39ff885c
   const handlePerformAssessmentClick = () => {
     if (patient) {
       history.push(`/assessments/new/${patient.patientId}`);
     }
   };
 
-<<<<<<< HEAD
-  // `/assessments/new/${reading.patientId}/${reading.readingId}`
-
-
-=======
->>>>>>> 39ff885c
   return (
     <Grid container justify="space-between">
       <Grid item>
@@ -71,50 +56,30 @@
       </Grid>
 
       <Grid item>
-<<<<<<< HEAD
-        <Grid container alignItems="center" style={{ gap: 5 }}> 
-=======
         <Grid container alignItems="center" style={{ gap: 5 }}>
->>>>>>> 39ff885c
           <Button
             color="primary"
             variant="contained"
             onClick={handleAddReadingClick}>
             <AddIcon />
-<<<<<<< HEAD
-              Add New Reading
-=======
             Add New Reading
->>>>>>> 39ff885c
           </Button>
           <Button
             color="primary"
             variant="contained"
             onClick={handleCreateReferralClick}>
             <AddIcon />
-<<<<<<< HEAD
-              Create Referral
-=======
             Create Referral
->>>>>>> 39ff885c
           </Button>
           <Button
             color="primary"
             variant="contained"
             onClick={handlePerformAssessmentClick}>
             <AddIcon />
-<<<<<<< HEAD
-              Perform Assessment
-          </Button>
-        </Grid>
-      </Grid>
-
-=======
             Perform Assessment
           </Button>
         </Grid>
       </Grid>
->>>>>>> 39ff885c
     </Grid>
   );
 };