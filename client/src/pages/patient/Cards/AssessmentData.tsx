--- conflicted
+++ resolved
@@ -2,13 +2,8 @@
 import { FollowUp } from 'src/shared/types';
 import React from 'react';
 import { RedirectButton } from 'src/shared/components/Button';
-<<<<<<< HEAD
 import { Typography } from '@mui/material';
-import { getPrettyDateTime } from 'src/shared/utils';
-=======
-import { Typography } from '@material-ui/core';
 import { getPrettyDate } from 'src/shared/utils';
->>>>>>> ce382c63
 
 interface IProps {
   followUp: FollowUp;
