--- conflicted
+++ resolved
@@ -1,21 +1,16 @@
-import React from 'react';
 import {
-  Typography,
   Accordion,
   AccordionDetails,
   AccordionSummary,
+  Typography,
 } from '@mui/material';
+
+import AssessmentIcon from '@mui/icons-material/Assessment';
+import KeyboardArrowDownIcon from '@mui/icons-material/KeyboardArrowDown';
+import React from 'react';
 import { Reading } from 'src/shared/types';
 import { TrafficLight } from 'src/shared/components/trafficLight';
-<<<<<<< HEAD
-import { getPrettyDateTime } from 'src/shared/utils';
-import AssessmentIcon from '@mui/icons-material/Assessment';
-import KeyboardArrowDownIcon from '@mui/icons-material/KeyboardArrowDown';
-=======
 import { getPrettyDate } from 'src/shared/utils';
-import AssessmentIcon from '@material-ui/icons/Assessment';
-import KeyboardArrowDownIcon from '@material-ui/icons/KeyboardArrowDown';
->>>>>>> ce382c63
 
 interface IProps {
   reading: Reading;
