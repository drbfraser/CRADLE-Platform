--- conflicted
+++ resolved
@@ -2,13 +2,8 @@
 import { CustomizedForm } from 'src/shared/types';
 import { PrimaryButton } from 'src/shared/components/Button';
 import React from 'react';
-<<<<<<< HEAD
 import { Typography } from '@mui/material';
-import { getPrettyDateTime } from 'src/shared/utils';
-=======
-import { Typography } from '@material-ui/core';
 import { getPrettyDate } from 'src/shared/utils';
->>>>>>> ce382c63
 import { useHistory } from 'react-router-dom';
 
 interface IProps {
