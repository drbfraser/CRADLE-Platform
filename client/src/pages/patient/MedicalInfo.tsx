--- conflicted
+++ resolved
@@ -84,27 +84,6 @@
       };
 
       return (
-<<<<<<< HEAD
-        <>
-          <div>
-            <p>
-              <b>Gestational Age: </b>
-              <span style={isTimedOut ? { color: 'red' } : {}}>
-                {gestationalAgeUnitFormatters[unit](pregnancy!.startDate)}
-              </span>
-            </p>
-            <Form.Field
-              name="gestationalAgeUnits"
-              control={Select}
-              options={unitOptions}
-              placeholder={gestationalAgeUnitLabels[unit]}
-              onChange={handleUnitChange}
-            />
-
-            <br />
-          </div>
-        </>
-=======
         <div>
           <p>
             <b>Gestational Age: </b>
@@ -121,7 +100,6 @@
           />
           <br />
         </div>
->>>>>>> e444e20e
       );
     };
 
@@ -160,7 +138,6 @@
         {hasTimedOut && (
           <Alert severity="warning">Is the patient still pregnant?</Alert>
         )}
-        <br />
       </div>
     );
   };
@@ -208,16 +185,6 @@
             Something went wrong trying to load patient&rsquo;s pregnancy
             status. Please try refreshing.
           </Alert>
-<<<<<<< HEAD
-        ) : patient ? (
-          <div>
-            {patient.patientSex === SexEnum.FEMALE && (
-              <>
-                <PregnancyStatus />
-                <br />
-              </>
-            )}
-=======
         ) : info ? (
           <div>
             {patient && patient.patientSex === SexEnum.FEMALE && (
@@ -233,26 +200,10 @@
               history={info?.drugHistory}
               editId="drugHistory"
             />
->>>>>>> e444e20e
           </div>
         ) : (
           <Skeleton variant="rect" height={200} />
         )}
-<<<<<<< HEAD
-
-        <HistoryItem
-          title="Drug History"
-          history={patient?.drugHistory}
-          editId="drugHistory"
-        />
-
-        <HistoryItem
-          title="Medical History"
-          history={patient?.medicalHistory}
-          editId="medicalHistory"
-        />
-=======
->>>>>>> e444e20e
       </Box>
     </Paper>
   );
