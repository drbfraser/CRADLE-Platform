<<<<<<< HEAD
import { getTemplate } from 'src/shared/api';
import { WorkflowInstance } from 'src/shared/types/workflow/workflowApiTypes';
=======
import { Nullable } from 'src/shared/constants';
import { Patient } from 'src/shared/types/patientTypes';
import {
  WorkflowInstance,
  WorkflowInstanceStep,
  WorkflowTemplate,
  WorkflowTemplateStep,
} from 'src/shared/types/workflow/workflowApiTypes';
>>>>>>> 91cf27d8
import { StepStatus } from 'src/shared/types/workflow/workflowEnums';
import {
  InstanceDetails,
  InstanceStep,
<<<<<<< HEAD
  WorkflowInfoRow,
} from 'src/shared/types/workflow/workflowUiTypes';
=======
} from 'src/shared/types/workflow/workflowUiTypes';
import { formatISODateNumber } from 'src/shared/utils';
>>>>>>> 91cf27d8

export const formatWorkflowStepStatusText = (s: InstanceStep) => {
  if (s.status === StepStatus.COMPLETED && s.completedOn) {
    return `Status: Completed, Completed on: ${s.completedOn}`;
  }
  if (s.status === StepStatus.ACTIVE) {
    return `Status: In Progress${
      s.startedOn ? `, Started on: ${s.startedOn}` : ''
    }`;
  }
  return 'Status: Pending';
};

<<<<<<< HEAD
=======
export function parseYMD(d?: Nullable<string>) {
  if (!d) return undefined;
  const [y, m, day] = d.split('-').map(Number);
  const dt = new Date(y, (m ?? 1) - 1, day ?? 1);
  return isNaN(dt.getTime()) ? undefined : dt;
}

export function daysBetween(a: Date, b: Date) {
  const ms = Math.abs(b.getTime() - a.getTime());
  return Math.round(ms / (1000 * 60 * 60 * 24));
}

/**
 * Computes:
 *  - completed / total
 *  - percent (0-100)
 *  - estDaysRemaining, etaDate (when not completed)
 *
 * Estimation logic:
 *   If we can infer at least one completed step duration (startedOn → completedOn),
 *   we use the average of those durations. Otherwise we fall back to 7 days per step.
 */
export function computeProgressAndEta(steps: InstanceStep[], now = new Date()) {
  const total = steps.length || 1;
  const completed = steps.filter(
    (s) => s.status === StepStatus.COMPLETED
  ).length;
  const currentIndex = Math.max(
    0,
    steps.findIndex((s) => s.status === StepStatus.ACTIVE)
  );
  const percent = Math.round((completed / total) * 100);

  // Estimate days per step
  const durations: number[] = [];
  for (const s of steps) {
    const start = parseYMD(s.startedOn);
    const end = parseYMD(s.completedOn);
    if (start && end) durations.push(daysBetween(start, end));
  }
  const defaultDaysPerStep = 7;
  const avgDaysPerStep = durations.length
    ? Math.max(
        1,
        Math.round(durations.reduce((a, b) => a + b, 0) / durations.length)
      )
    : defaultDaysPerStep;

  const remaining = total - completed;
  const estDaysRemaining = remaining > 0 ? remaining * avgDaysPerStep : 0;
  const etaDate =
    remaining > 0
      ? new Date(now.getTime() + estDaysRemaining * 86400000)
      : undefined;

  return { total, completed, percent, estDaysRemaining, etaDate, currentIndex };
}

export function findTemplateStepById(
  templateStepId: string,
  template: WorkflowTemplate
) {
  return template.steps?.find((step) => step.id === templateStepId);
}

export function mapWorkflowStep(
  apiStep: WorkflowInstanceStep,
  template: WorkflowTemplate
): InstanceStep {
  const templateStep: WorkflowTemplateStep | undefined = findTemplateStepById(
    apiStep.workflowTemplateStepId,
    template
  );

  if (!templateStep) {
    throw new Error(
      `No template step found for id ${apiStep.workflowTemplateStepId}`
    );
  }

  const workflowInstanceStep: InstanceStep = {
    id: apiStep.id,
    title: apiStep.name,
    status: apiStep.status,
    startedOn: formatISODateNumber(apiStep.startDate),
    completedOn: apiStep.completionDate
      ? formatISODateNumber(apiStep.completionDate)
      : null,
    description: apiStep.description,
    expectedCompletion: apiStep.expectedCompletion
      ? formatISODateNumber(apiStep.expectedCompletion)
      : null,
    // nextStep?: string;  // TODO: Not implemented in backend yet
    formSubmitted: apiStep.formId ? true : false,
    workflowTemplateStepId: apiStep.workflowTemplateStepId,
  };

  if (templateStep.formId)
    workflowInstanceStep.formTemplateId = templateStep.formId;

  if (apiStep.formId) workflowInstanceStep.formId = apiStep.formId;
  if (apiStep.form) workflowInstanceStep.form = apiStep.form;

  return workflowInstanceStep;
}

export function buildInstanceDetails(
  instance: WorkflowInstance,
  template: WorkflowTemplate,
  patient: Patient
): InstanceDetails {
  const instanceDetails: InstanceDetails = {
    id: instance.id,
    studyTitle: instance.name,
    patientName: patient.name,
    patientId: instance.patientId,
    description: instance.description,
    collection: 'PAPAGO', // TODO - To do when collections set up
    version: template.version,
    firstCreatedOn: formatISODateNumber(template.dateCreated),
    lastEditedOn: formatISODateNumber(instance.lastEdited),
    lastEditedBy: instance.lastEditedBy,
    workflowStartedOn: formatISODateNumber(instance.startDate),
    workflowStartedBy: 'N/A', // TODO - add to backend? currently not in DB
    workflowCompletedOn: instance.completionDate
      ? formatISODateNumber(instance.completionDate)
      : null,

    // Steps
    steps: instance.steps.map((step) => mapWorkflowStep(step, template)),
    possibleSteps: [],
  };

  return instanceDetails;
}

>>>>>>> 91cf27d8
export function getWorkflowCurrentStep(instance: InstanceDetails) {
  const steps = instance.steps;
  const currentStep = steps.find((step) => step.status === StepStatus.ACTIVE);
  return currentStep;
<<<<<<< HEAD
}

export const buildWorkflowInstanceRowList = async (
  instances: WorkflowInstance[]
) => {
  const workflowInfoRows = await Promise.all(
    instances.map(async (instance) => {
      const currentStep = instance.steps.find(
        (step) => step.status === StepStatus.ACTIVE
      );
      const template = await getTemplate(instance.workflowTemplateId);
      const workflowInfoRow: WorkflowInfoRow = {
        id: instance.id,
        instanceTitle: instance.name,
        templateId: instance.workflowTemplateId,
        templateName: template.name,
        collection: 'PAPAGAO', // TODO - To do when collections set up
        status: instance.status,
        lastEdited: instance.lastEdited,
        stepsCount: instance.steps.length,
        currentStepLabel: currentStep ? currentStep.name : 'N/A',
      };
      return workflowInfoRow;
    })
  );
  return workflowInfoRows;
};
=======
}
>>>>>>> 91cf27d8
<|MERGE_RESOLUTION|>--- conflicted
+++ resolved
@@ -1,7 +1,4 @@
-<<<<<<< HEAD
 import { getTemplate } from 'src/shared/api';
-import { WorkflowInstance } from 'src/shared/types/workflow/workflowApiTypes';
-=======
 import { Nullable } from 'src/shared/constants';
 import { Patient } from 'src/shared/types/patientTypes';
 import {
@@ -10,18 +7,13 @@
   WorkflowTemplate,
   WorkflowTemplateStep,
 } from 'src/shared/types/workflow/workflowApiTypes';
->>>>>>> 91cf27d8
 import { StepStatus } from 'src/shared/types/workflow/workflowEnums';
 import {
   InstanceDetails,
   InstanceStep,
-<<<<<<< HEAD
   WorkflowInfoRow,
 } from 'src/shared/types/workflow/workflowUiTypes';
-=======
-} from 'src/shared/types/workflow/workflowUiTypes';
 import { formatISODateNumber } from 'src/shared/utils';
->>>>>>> 91cf27d8
 
 export const formatWorkflowStepStatusText = (s: InstanceStep) => {
   if (s.status === StepStatus.COMPLETED && s.completedOn) {
@@ -35,8 +27,6 @@
   return 'Status: Pending';
 };
 
-<<<<<<< HEAD
-=======
 export function parseYMD(d?: Nullable<string>) {
   if (!d) return undefined;
   const [y, m, day] = d.split('-').map(Number);
@@ -173,12 +163,10 @@
   return instanceDetails;
 }
 
->>>>>>> 91cf27d8
 export function getWorkflowCurrentStep(instance: InstanceDetails) {
   const steps = instance.steps;
   const currentStep = steps.find((step) => step.status === StepStatus.ACTIVE);
   return currentStep;
-<<<<<<< HEAD
 }
 
 export const buildWorkflowInstanceRowList = async (
@@ -205,7 +193,4 @@
     })
   );
   return workflowInfoRows;
-};
-=======
-}
->>>>>>> 91cf27d8
+};