--- conflicted
+++ resolved
@@ -9,12 +9,8 @@
 import { SortDir } from 'src/shared/components/apiTable/types';
 import TextField from '@mui/material/TextField';
 import { debounce } from 'lodash';
-<<<<<<< HEAD
 import makeStyles from '@mui/styles/makeStyles';
-=======
-import { makeStyles } from '@material-ui/core/styles';
 import { useDimensionsContext } from 'src/app/context/hooks';
->>>>>>> eb7f1b95
 import { useHistory } from 'react-router-dom';
 import useMediaQuery from '@mui/material/useMediaQuery';
 
