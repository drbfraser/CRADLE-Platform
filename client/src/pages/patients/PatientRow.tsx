--- conflicted
+++ resolved
@@ -7,11 +7,7 @@
 import { IPatient } from './types';
 import { COLUMNS, BREAKPOINT } from './constants';
 import useMediaQuery from '@material-ui/core/useMediaQuery';
-<<<<<<< HEAD
-import {TrafficLightEnum } from 'src/shared/enums';
-=======
 import { TrafficLightEnum } from 'src/shared/enums';
->>>>>>> 39ff885c
 
 interface IProps {
   row: IPatient;
@@ -41,9 +37,6 @@
       <TableCell
         label={COLUMNS.trafficLightStatus}
         isTransformed={isTransformed}>
-<<<<<<< HEAD
-        <TrafficLight status={row.trafficLightStatus?row.trafficLightStatus:TrafficLightEnum.UNAVAILABLE} />
-=======
         <TrafficLight
           status={
             row.trafficLightStatus
@@ -51,7 +44,6 @@
               : TrafficLightEnum.NONE
           }
         />
->>>>>>> 39ff885c
       </TableCell>
       <TableCell label={COLUMNS.dateTimeTaken} isTransformed={isTransformed}>
         {!row.dateTimeTaken
