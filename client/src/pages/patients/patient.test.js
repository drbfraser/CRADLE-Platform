--- conflicted
+++ resolved
@@ -1,11 +1,11 @@
-<<<<<<< HEAD
-import React from "react";
-import { fireEvent, render } from "@testing-library/react";
-import { screen } from "@testing-library/react";
-import { PrimaryButton } from "src/shared/components/Button";
-import { TextField } from "formik-material-ui";
-import { Paper } from "@material-ui/core";
-import { PatientsPage } from ".";
+import { fireEvent, render } from '@testing-library/react';
+
+import { Paper } from '@mui/material';
+import { PatientsPage } from '.';
+import { PrimaryButton } from 'src/shared/components/Button';
+import React from 'react';
+import { TextField } from 'formik-mui';
+import { screen } from '@testing-library/react';
 import { useState } from 'react'
 import userEvent from '@testing-library/user-event';
 import { makeStyles } from '@material-ui/core/styles';
@@ -35,30 +35,4 @@
         const searchTextfield = getByTestId("search-input")
         userEvent.type(searchTextfield,"sample search")
     })
-})
-=======
-import { fireEvent, render } from '@testing-library/react';
-
-import { Paper } from '@mui/material';
-import { PatientsPage } from '.';
-import { PrimaryButton } from 'src/shared/components/Button';
-import React from 'react';
-import { TextField } from 'formik-mui';
-import { screen } from '@testing-library/react';
-
-test('Rendering of the patients page', () => {
-  render(<PatientsPage />);
-});
-
-test('Rendering of the primary Button - New Patient', () => {
-  const handleNewPatientClick = jest.fn();
-  const { getByText } = render(<PatientsPage />);
-  const newPatientButton = getByText('New Patient');
-  expect(newPatientButton.textContent).toBe('New Patient');
-});
-
-test('Rendering of the text field - Search', () => {
-  const { getByTestId } = render(<PatientsPage />);
-  const searchTextfield = getByTestId('search-input');
-});
->>>>>>> f43942d9
+})