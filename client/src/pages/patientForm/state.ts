--- conflicted
+++ resolved
@@ -138,23 +138,13 @@
 
   if (data.id && data.gestationalAgeUnit) {
     patientState.gestationalAgeDays = String(
-<<<<<<< HEAD
-      getNumOfWeeksDaysNumeric(data.gestationalTimestamp, null).days
+      getNumOfWeeksDaysNumeric(data.pregnancyStartDate, null).days
     );
     patientState.gestationalAgeWeeks = String(
-      getNumOfWeeksDaysNumeric(data.gestationalTimestamp, null).weeks
+      getNumOfWeeksDaysNumeric(data.pregnancyStartDate, null).weeks
     );
     patientState.gestationalAgeMonths = String(
-      getNumOfMonthsNumeric(data.gestationalTimestamp, null)
-=======
-      getNumOfWeeksDaysNumeric(data.pregnancyStartDate).days
-    );
-    patientState.gestationalAgeWeeks = String(
-      getNumOfWeeksDaysNumeric(data.pregnancyStartDate).weeks
-    );
-    patientState.gestationalAgeMonths = String(
-      getNumOfMonthsNumeric(data.pregnancyStartDate)
->>>>>>> 1af0a6d3
+      getNumOfMonthsNumeric(data.pregnancyStartDate, null)
     );
   }
 
