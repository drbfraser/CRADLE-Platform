--- conflicted
+++ resolved
@@ -1,5 +1,4 @@
-<<<<<<< HEAD
-import { Box, Button, Divider, Paper, Typography } from '@material-ui/core';
+import { Box, Divider, Paper, Typography } from '@material-ui/core';
 import React, { useEffect, useState } from 'react';
 import {
   getAppFileAsync,
@@ -9,16 +8,7 @@
 
 import APIErrorToast from 'src/shared/components/apiErrorToast/APIErrorToast';
 import { Alert } from '@material-ui/lab';
-=======
-import { API_URL, apiFetch } from 'src/shared/api';
-import { Box, Divider, Paper, Typography } from '@material-ui/core';
-import React, { useEffect, useState } from 'react';
-
-import APIErrorToast from 'src/shared/components/apiErrorToast/APIErrorToast';
-import { Alert } from '@material-ui/lab';
-import { EndpointEnum } from 'src/shared/enums';
 import { PrimaryButton } from 'src/shared/components/Button';
->>>>>>> 802ffb47
 import { formatBytes } from 'src/shared/utils';
 import { makeStyles } from '@material-ui/core/styles';
 
