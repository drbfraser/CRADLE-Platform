<<<<<<< HEAD
import * as api from 'src/shared/api';

=======
import { API_URL, apiFetch } from 'src/shared/api';
import { CancelButton, PrimaryButton } from 'src/shared/components/Button';
>>>>>>> 802ffb47
import {
  Dialog,
  DialogActions,
  DialogContent,
  DialogTitle,
  FormControl,
  InputLabel,
  MenuItem,
} from '@material-ui/core';
import {
  FacilityField,
<<<<<<< HEAD
=======
  IFacility,
>>>>>>> 802ffb47
  facilityTemplate,
  facilityTypes,
  getValidationSchema,
} from './state';
import { Field, Form, Formik, FormikHelpers } from 'formik';
import React, { useState } from 'react';
import { Select, TextField } from 'formik-material-ui';

import APIErrorToast from 'src/shared/components/apiErrorToast/APIErrorToast';
<<<<<<< HEAD
import { IFacility } from 'src/shared/types';
=======
import { EndpointEnum } from 'src/shared/enums';
>>>>>>> 802ffb47

interface IProps {
  open: boolean;
  onClose: () => void;
  facilities: IFacility[];
  editFacility?: IFacility;
}

const EditFacility = ({ open, onClose, facilities, editFacility }: IProps) => {
  const [submitError, setSubmitError] = useState(false);
  const creatingNew = editFacility === undefined;

  const handleSubmit = async (
    values: IFacility,
    { setSubmitting }: FormikHelpers<IFacility>
  ) => {
    try {
      await api.saveHealthFacilityAsync(values);

      onClose();
    } catch (e) {
      setSubmitting(false);
      setSubmitError(true);
    }
  };

  return (
    <>
      <APIErrorToast open={submitError} onClose={() => setSubmitError(false)} />
      <Dialog open={open} maxWidth="sm" fullWidth>
        <DialogTitle>{creatingNew ? 'Create' : 'Edit'} Facility</DialogTitle>
        <DialogContent>
          <Formik
            initialValues={editFacility ?? facilityTemplate}
            validationSchema={getValidationSchema(
              creatingNew ? facilities.map((f) => f.healthFacilityName) : []
            )}
            onSubmit={handleSubmit}>
            {({ isSubmitting, isValid }) => (
              <Form>
                <Field
                  component={TextField}
                  fullWidth
                  required
                  inputProps={{ maxLength: 50 }}
                  variant="outlined"
                  label="Facility Name"
                  name={FacilityField.name}
                  disabled={!creatingNew}
                />
                <br />
                <br />
                <FormControl fullWidth variant="outlined">
                  <InputLabel>Facility Type</InputLabel>
                  <Field
                    component={Select}
                    fullWidth
                    label="Facility Type"
                    name={FacilityField.type}>
                    {facilityTypes.map((facilityType) => (
                      <MenuItem key={facilityType} value={facilityType}>
                        {facilityType}
                      </MenuItem>
                    ))}
                  </Field>
                </FormControl>
                <br />
                <br />
                <Field
                  component={TextField}
                  fullWidth
                  inputProps={{ maxLength: 50 }}
                  variant="outlined"
                  label="Phone Number"
                  name={FacilityField.phoneNumber}
                />
                <br />
                <br />
                <Field
                  component={TextField}
                  fullWidth
                  inputProps={{ maxLength: 50 }}
                  variant="outlined"
                  label="Location"
                  name={FacilityField.location}
                />
                <br />
                <br />
                <Field
                  component={TextField}
                  fullWidth
                  multiline
                  rows={3}
                  variant="outlined"
                  label="About"
                  name={FacilityField.about}
                />
                <DialogActions>
                  <CancelButton type="button" onClick={onClose}>
                    Cancel
                  </CancelButton>
                  <PrimaryButton
                    type="submit"
                    disabled={isSubmitting || !isValid}>
                    {creatingNew ? 'Create' : 'Save'}
                  </PrimaryButton>
                </DialogActions>
              </Form>
            )}
          </Formik>
        </DialogContent>
      </Dialog>
    </>
  );
};

export default EditFacility;<|MERGE_RESOLUTION|>--- conflicted
+++ resolved
@@ -1,10 +1,6 @@
-<<<<<<< HEAD
 import * as api from 'src/shared/api';
 
-=======
-import { API_URL, apiFetch } from 'src/shared/api';
 import { CancelButton, PrimaryButton } from 'src/shared/components/Button';
->>>>>>> 802ffb47
 import {
   Dialog,
   DialogActions,
@@ -16,10 +12,6 @@
 } from '@material-ui/core';
 import {
   FacilityField,
-<<<<<<< HEAD
-=======
-  IFacility,
->>>>>>> 802ffb47
   facilityTemplate,
   facilityTypes,
   getValidationSchema,
@@ -29,11 +21,7 @@
 import { Select, TextField } from 'formik-material-ui';
 
 import APIErrorToast from 'src/shared/components/apiErrorToast/APIErrorToast';
-<<<<<<< HEAD
 import { IFacility } from 'src/shared/types';
-=======
-import { EndpointEnum } from 'src/shared/enums';
->>>>>>> 802ffb47
 
 interface IProps {
   open: boolean;
