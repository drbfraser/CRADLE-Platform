--- conflicted
+++ resolved
@@ -20,26 +20,16 @@
   let ind = 1;
   const stepQueue = [...steps]; // ← CLONE!
 
-  while (nextId.length > 0) {
-<<<<<<< HEAD
+while (nextId.length > 0) {
     const step = stepQueue.find((step) => step.id === nextId[0]);
     nextId.splice(0, 1);
-=======
-    // get next step
-    const id = nextId.pop();
-    const step = steps.find((step) => step.id == id);
->>>>>>> 94c4dac8
     if (step) {
       step.index = ind++;
       const index = stepQueue.indexOf(step);
       stepQueue.splice(index, 1); // safe mutation
       orderedSteps.push(step);
-<<<<<<< HEAD
-=======
-      // add branching steps to stack
->>>>>>> 94c4dac8
       if (step.branches) {
-        step.branches.reverse().forEach((branch) => {
+        step.branches.forEach((branch) => {
           nextId.push(branch.targetStepId);
         });
       }
