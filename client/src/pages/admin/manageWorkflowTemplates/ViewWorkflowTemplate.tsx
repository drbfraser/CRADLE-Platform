--- conflicted
+++ resolved
@@ -111,27 +111,12 @@
     }
 
     try {
-<<<<<<< HEAD
       await editWorkflowTemplateMutation.mutateAsync({
         template: editedWorkflow,
       });
       // Redirect to workflow templates page after successful save
       navigate('/admin/workflow-templates');
     } catch (error: any) {
-=======
-      await editWorkflowTemplateMutation.mutateAsync(editedWorkflow);
-      setIsEditMode(false);
-      setEditedWorkflow(null);
-      setHasChanges(false);
-    } catch (error: any) {
-      const status = error?.status || error?.response?.status;
-      if (status === 409) {
-        setToastMsg(
-          'Version conflict: a template with this version exists. Please bump the version and try again.'
-        );
-        setToastOpen(true);
-      }
->>>>>>> b1c5c324
       console.error('Error saving workflow template:', error);
       return;
     }
@@ -237,11 +222,7 @@
                 }
                 onClick={handleSave}
                 disabled={
-                  !hasChanges ||
-                  editWorkflowTemplateMutation.isPending ||
-                  (isEditMode &&
-                    editedWorkflow?.version ===
-                      workflowTemplateQuery.data?.version)
+                  !hasChanges || editWorkflowTemplateMutation.isPending
                 }>
                 {editWorkflowTemplateMutation.isPending ? 'Saving...' : 'Save'}
               </Button>
@@ -317,8 +298,9 @@
           <Skeleton variant="rectangular" height={400} />
         ) : viewMode === WorkflowViewMode.FLOW ? (
           <WorkflowFlowView
-<<<<<<< HEAD
-            steps={currentWorkflow?.steps as TemplateStepWithFormAndIndex[]}
+            steps={
+              currentWorkflow?.steps as WorkflowTemplateStepWithFormAndIndex[]
+            }
             firstStepId={currentWorkflow?.startingStepId || ''}
             isInstance={false}
             isEditMode={isEditMode}
@@ -328,22 +310,9 @@
           />
         ) : (
           <WorkflowSteps
-            steps={currentWorkflow?.steps as TemplateStepWithFormAndIndex[]}
-=======
             steps={
-              workflowTemplateQuery.data
-                ?.steps as WorkflowTemplateStepWithFormAndIndex[]
+              currentWorkflow?.steps as WorkflowTemplateStepWithFormAndIndex[]
             }
-            firstStepId={currentWorkflow?.startingStepId || ''}
-            isInstance={false}
-          />
-        ) : (
-          <WorkflowSteps
-            steps={
-              workflowTemplateQuery.data
-                ?.steps as WorkflowTemplateStepWithFormAndIndex[]
-            }
->>>>>>> b1c5c324
             firstStep={currentWorkflow?.startingStepId}
             isInstance={false}
           />
