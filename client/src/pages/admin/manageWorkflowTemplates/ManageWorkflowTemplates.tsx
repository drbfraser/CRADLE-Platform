import { useCallback, useState } from 'react';
import { useNavigate } from 'react-router-dom';
import { Button, FormControlLabel, Stack, Switch } from '@mui/material';
import { GridColDef, GridRenderCellParams } from '@mui/x-data-grid';
import { CloudDownloadOutlined, Visibility } from '@mui/icons-material';
import DeleteForever from '@mui/icons-material/DeleteForever';
import { Unarchive } from '@mui/icons-material';
import UploadIcon from '@mui/icons-material/Upload';
import AddIcon from '@mui/icons-material/Add';

import { WorkflowTemplate } from 'src/shared/types/workflow/workflowTypes';
import { getPrettyDate } from 'src/shared/utils';
import { listTemplates } from 'src/shared/api/modules/workflowTemplates';
import { useQuery } from '@tanstack/react-query';
import APIErrorToast from 'src/shared/components/apiErrorToast/APIErrorToast';
import {
  TableAction,
  TableActionButtons,
} from 'src/shared/components/DataTable/TableActionButtons';
import {
  DataTable,
  DataTableFooter,
} from 'src/shared/components/DataTable/DataTable';
import { DataTableHeader } from 'src/shared/components/DataTable/DataTableHeader';
import ArchiveTemplateDialog from './ArchiveTemplateDialog';
import UploadTemplate from '../sharedComponent/UploadTemplate';
import UnarchiveTemplateDialog from './UnarchiveTemplateDialog';
import { useDownloadTemplateAsCSV } from './mutations';

type WorkflowTemplateWithIndex = WorkflowTemplate & {
  index: number;
};

export const ManageWorkflowTemplates = () => {
  const [showArchivedTemplates, setShowArchivedTemplates] = useState(false);

  const [selectedTemplate, setSelectedTemplate] = useState<WorkflowTemplate>();

  const [isUploadPopupOpen, setIsUploadPopupOpen] = useState(false);
  const [isArchivePopupOpen, setIsArchivePopupOpen] = useState(false);
  const [isUnarchivePopupOpen, setIsUnarchivePopupOpen] = useState(false);

  const navigate = useNavigate();

  const workflowTemplatesQuery = useQuery({
    queryKey: ['workflowTemplates', showArchivedTemplates],
    queryFn: async (): Promise<WorkflowTemplate[]> => {
      const result = await listTemplates({ archived: showArchivedTemplates });

      return Array.isArray(result)
        ? result
        : (result as { items: WorkflowTemplate[] }).items || [];
    },
  });
  const { mutate: downloadTemplateCSV, isError: downloadTemplateCSVIsError } =
    useDownloadTemplateAsCSV();

  const TableRowActions = useCallback(
    ({
      workflowTemplate,
    }: {
      workflowTemplate?: WorkflowTemplateWithIndex;
    }) => {
      if (!workflowTemplate) return null;

      const actions: TableAction[] = [];

<<<<<<< HEAD
      actions.push({
        tooltip: 'View Workflow Template',
        Icon: Visibility,
        onClick: () => {
          navigate('/admin/workflow-templates/view', {
            state: {
              viewWorkflow: workflowTemplate,
            },
          });
        },
      });

      if (!workflowTemplate.archived) {
=======
      if (!workflowTemplate.archived) {
        actions.push({
          tooltip: 'Edit Workflow ',
          Icon: Edit,
          onClick: () => {
            navigate('/admin/workflow-templates/new', {
              state: {
                editTemplateId: workflowTemplate.id,
              },
            });
          },
        });
>>>>>>> c585ded9
        actions.push({
          tooltip: 'Archive Workflow ',
          Icon: DeleteForever,
          onClick: () => {
            setSelectedTemplate(workflowTemplate);
            setIsArchivePopupOpen(true);
          },
        });
      } else {
        actions.push({
          tooltip: 'Unarchive Workflow ',
          Icon: Unarchive,
          onClick: () => {
            setSelectedTemplate(workflowTemplate);
            setIsUnarchivePopupOpen(true);
          },
        });
      }

      actions.push({
        tooltip: 'Download CSV',
        Icon: CloudDownloadOutlined,
        onClick: () => {
          downloadTemplateCSV(
            {
              id: workflowTemplate.id,
              version: `${workflowTemplate.version}`,
            },
            {
              onSuccess: (file: Blob) => {
                const link = document.createElement('a');
                link.href = URL.createObjectURL(file);
                link.setAttribute(
                  'download',
                  `${
                    workflowTemplate.classification?.name ||
                    workflowTemplate.name
                  }.csv`
                );
                link.click();
              },
            }
          );
        },
      });

      return <TableActionButtons actions={actions} />;
    },
    [downloadTemplateCSV, navigate]
  );

  const tableColumns: GridColDef[] = [
    { flex: 1, field: 'name', headerName: 'Name' },
    { flex: 1, field: 'classification', headerName: 'classification' },
    { flex: 1, field: 'version', headerName: 'Version' },
    { flex: 1, field: 'dateCreated', headerName: 'Date Created' },
    { flex: 1, field: 'lastEdited', headerName: 'Last edit' },
    {
      flex: 1,
      field: 'takeAction',
      headerName: 'Take Action',
      filterable: false,
      sortable: false,
      renderCell: (params: GridRenderCellParams<WorkflowTemplateWithIndex>) => (
        <TableRowActions workflowTemplate={params.value} />
      ),
    },
  ];
  const tableRows = workflowTemplatesQuery.data?.map(
    (template: WorkflowTemplate, index: number) => ({
      id: index,
      name: template.name,
      classification: template.classification?.name || 'N/A',
      version: template.version,
      dateCreated: getPrettyDate(template.dateCreated),
      lastEdited: getPrettyDate(template.lastEdited),
      takeAction: template,
    })
  );

  const TableFooter = () => (
    <DataTableFooter>
      <FormControlLabel
        sx={{
          marginLeft: '8px',
          display: 'flex',
        }}
        control={
          <Switch
            onClick={() => setShowArchivedTemplates(!showArchivedTemplates)}
            checked={showArchivedTemplates}
          />
        }
        label="View Archived Workflow"
      />
    </DataTableFooter>
  );

  return (
    <>
      {(workflowTemplatesQuery.isError || downloadTemplateCSVIsError) && (
        <APIErrorToast />
      )}

      <UploadTemplate
        open={isUploadPopupOpen}
        onClose={() => setIsUploadPopupOpen(false)}
        type="workflow"
      />
      <ArchiveTemplateDialog
        open={isArchivePopupOpen}
        onClose={() => setIsArchivePopupOpen(false)}
        template={selectedTemplate}
      />
      <UnarchiveTemplateDialog
        open={isUnarchivePopupOpen}
        onClose={() => setIsUnarchivePopupOpen(false)}
        template={selectedTemplate}
      />

      <DataTableHeader title={'Workflow'}>
        <Stack direction={'row'} gap={'8px'} flexWrap={'wrap'}>
          <Button
            variant={'contained'}
            startIcon={<AddIcon />}
            // onClick={() => navigate('/admin/workflow-templates/new')}
          >
            {'New Workflow'}
          </Button>
          <Button
            variant={'contained'}
            startIcon={<UploadIcon />}
            onClick={() => setIsUploadPopupOpen(true)}>
            {'Upload Workflow'}
          </Button>
        </Stack>
      </DataTableHeader>
      <DataTable
        rows={tableRows}
        columns={tableColumns}
        footer={TableFooter}
        getRowClassName={(params) => {
          const index = params.row.id;
          const workflowTemplate =
            workflowTemplatesQuery.data?.at(index) ?? undefined;
          if (!workflowTemplate) return '';
          return workflowTemplate.archived ? 'row-archived' : '';
        }}
      />
    </>
  );
};<|MERGE_RESOLUTION|>--- conflicted
+++ resolved
@@ -65,7 +65,6 @@
 
       const actions: TableAction[] = [];
 
-<<<<<<< HEAD
       actions.push({
         tooltip: 'View Workflow Template',
         Icon: Visibility,
@@ -79,20 +78,6 @@
       });
 
       if (!workflowTemplate.archived) {
-=======
-      if (!workflowTemplate.archived) {
-        actions.push({
-          tooltip: 'Edit Workflow ',
-          Icon: Edit,
-          onClick: () => {
-            navigate('/admin/workflow-templates/new', {
-              state: {
-                editTemplateId: workflowTemplate.id,
-              },
-            });
-          },
-        });
->>>>>>> c585ded9
         actions.push({
           tooltip: 'Archive Workflow ',
           Icon: DeleteForever,
