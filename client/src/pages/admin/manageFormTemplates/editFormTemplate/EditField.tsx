--- conflicted
+++ resolved
@@ -363,14 +363,10 @@
       if (question) {
         setFieldType(getFieldType(question.questionType));
         setQuestionId(question.questionId ? question.questionId : '');
-<<<<<<< HEAD
-        setQuestionLangversions(question.questionLangVersions);
         setEnableVisiblity(question.visibleCondition.length > 0 ? true : false);
-=======
         setQuestionLangversions(
           getQLangVersionsCopy(question.questionLangVersions)
         );
->>>>>>> 6b6876f5
         if (questionLangVersions.length > 0) {
           setNumChoices(questionLangVersions[0].mcOptions.length);
         }
