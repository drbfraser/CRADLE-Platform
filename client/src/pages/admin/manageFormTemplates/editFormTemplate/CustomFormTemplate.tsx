--- conflicted
+++ resolved
@@ -72,17 +72,6 @@
   const location = useLocation<FormTemplateWithQuestions>();
   const targetFrom = location.state;
   const [submitError, setSubmitError] = useState(false);
-<<<<<<< HEAD
-  const [language, setLanguage] = useState<string[]>(() => {
-    if (
-      targetFrom?.questions &&
-      targetFrom.questions[0]?.questionLangVersions
-    ) {
-      return targetFrom.questions[0].questionLangVersions.map((q) => q.lang);
-    }
-    return ['English'];
-  });
-=======
   const browserLanguage =
     getDefaultLanguage() === undefined ? 'English' : getDefaultLanguage();
   const [language, setLanguage] = useState<string[]>(
@@ -90,7 +79,6 @@
       browserLanguage,
     ]
   );
->>>>>>> 42010087
 
   const defaultVersion: string = moment
     .utc(new Date(Date.now()).toUTCString())
