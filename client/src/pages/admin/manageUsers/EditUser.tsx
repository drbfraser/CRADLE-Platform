--- conflicted
+++ resolved
@@ -1,15 +1,8 @@
-<<<<<<< HEAD
-=======
-import { API_URL, apiFetch } from 'src/shared/api';
->>>>>>> 802ffb47
 import {
   Autocomplete,
   AutocompleteRenderInputParams,
 } from 'formik-material-ui-lab';
-<<<<<<< HEAD
-=======
 import { CancelButton, PrimaryButton } from 'src/shared/components/Button';
->>>>>>> 802ffb47
 import {
   Checkbox,
   Dialog,
@@ -19,10 +12,6 @@
   MenuItem,
   TextField,
 } from '@material-ui/core';
-<<<<<<< HEAD
-=======
-import { EndpointEnum, UserRoleEnum } from 'src/shared/enums';
->>>>>>> 802ffb47
 import { Field, Form, Formik, FormikHelpers } from 'formik';
 import React, { useState } from 'react';
 import {
@@ -35,11 +24,8 @@
 import APIErrorToast from 'src/shared/components/apiErrorToast/APIErrorToast';
 import { TextField as FormikTextField } from 'formik-material-ui';
 import { IUser } from 'src/shared/types';
-<<<<<<< HEAD
 import { UserRoleEnum } from 'src/shared/enums';
 import { saveUserAsync } from 'src/shared/api';
-=======
->>>>>>> 802ffb47
 import { useHealthFacilities } from 'src/shared/hooks/healthFacilities';
 import { userRoleLabels } from 'src/shared/constants';
 
