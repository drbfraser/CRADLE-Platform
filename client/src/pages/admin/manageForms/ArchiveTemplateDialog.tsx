--- conflicted
+++ resolved
@@ -1,8 +1,4 @@
-<<<<<<< HEAD
-=======
-import { API_URL, apiFetch } from 'src/shared/api';
 import { CancelButton, PrimaryButton } from 'src/shared/components/Button';
->>>>>>> 802ffb47
 import {
   Dialog,
   DialogActions,
