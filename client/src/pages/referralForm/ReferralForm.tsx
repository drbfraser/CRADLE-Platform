--- conflicted
+++ resolved
@@ -4,7 +4,6 @@
 } from 'formik-material-ui-lab';
 import { Field, Form, Formik } from 'formik';
 import React, { useState } from 'react';
-<<<<<<< HEAD
 import {
   ReferralField,
   ReferralState,
@@ -14,27 +13,14 @@
 
 import APIErrorToast from 'src/shared/components/apiErrorToast/APIErrorToast';
 import Box from '@material-ui/core/Box';
-import Button from '@material-ui/core/Button';
-import { TextField as FormikTextField } from 'formik-material-ui';
-import Grid from '@material-ui/core/Grid';
-import Paper from '@material-ui/core/Paper';
-import TextField from '@material-ui/core/TextField';
-import { goBackWithFallback } from 'src/shared/utils';
-import { makeStyles } from '@material-ui/core';
-import { saveReferralAsync } from 'src/shared/api';
-=======
-import { ReferralField, initialState, validationSchema } from './state';
-
-import APIErrorToast from 'src/shared/components/apiErrorToast/APIErrorToast';
-import Box from '@material-ui/core/Box';
 import { TextField as FormikTextField } from 'formik-material-ui';
 import Grid from '@material-ui/core/Grid';
 import Paper from '@material-ui/core/Paper';
 import { PrimaryButton } from 'src/shared/components/Button';
 import TextField from '@material-ui/core/TextField';
-import { handleSubmit } from './handlers';
+import { goBackWithFallback } from 'src/shared/utils';
 import { makeStyles } from '@material-ui/core';
->>>>>>> 802ffb47
+import { saveReferralAsync } from 'src/shared/api';
 import { useHealthFacilities } from 'src/shared/hooks/healthFacilities';
 
 interface IProps {
