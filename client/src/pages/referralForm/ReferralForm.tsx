--- conflicted
+++ resolved
@@ -12,33 +12,24 @@
 import APIErrorToast from 'src/shared/components/apiErrorToast/APIErrorToast';
 import { PrimaryButton } from 'src/shared/components/Button';
 import { saveReferralAsync } from 'src/shared/api/api';
-<<<<<<< HEAD
 import { useHealthFacilityNames } from 'src/shared/hooks/healthFacilities';
-import { useState } from 'react';
-import { useNavigate } from 'react-router-dom';
-=======
-import { useHealthFacilities } from 'src/shared/hooks/healthFacilities';
 import {
   ReferralField,
   ReferralState,
   initialState,
   validationSchema,
 } from './state';
+
 import { ToastData } from 'src/shared/components/toastAfterNav';
->>>>>>> 24a23767
 
 interface IProps {
   patientId: string;
 }
 
 export const ReferralForm = ({ patientId }: IProps) => {
-<<<<<<< HEAD
   const healthFacilityNames = useHealthFacilityNames();
-=======
->>>>>>> 24a23767
   const [submitError, setSubmitError] = useState(false);
   const navigate = useNavigate();
-  const healthFacilities = useHealthFacilities();
 
   const handleSubmit = async (
     values: ReferralState,
@@ -90,41 +81,12 @@
                     component={Autocomplete}
                     fullWidth
                     name={ReferralField.healthFacility}
-                    options={healthFacilities}
+                    options={healthFacilityNames}
                     disableClearable={true}
                     renderInput={(params: AutocompleteRenderInputParams) => (
                       <TextField
                         {...params}
                         name={ReferralField.healthFacility}
-<<<<<<< HEAD
-                        options={healthFacilityNames}
-                        disableClearable={true}
-                        renderInput={(
-                          params: AutocompleteRenderInputParams
-                        ) => (
-                          <TextField
-                            {...params}
-                            name={ReferralField.healthFacility}
-                            error={
-                              touched[ReferralField.healthFacility] &&
-                              !!errors[ReferralField.healthFacility]
-                            }
-                            helperText={
-                              touched[ReferralField.healthFacility]
-                                ? errors[ReferralField.healthFacility]
-                                : ''
-                            }
-                            label="Refer To"
-                            variant="outlined"
-                            required
-                          />
-                        )}
-                      />
-                    </Grid>
-                    <Grid item xs={12}>
-                      <Field
-                        component={FormikTextField}
-=======
                         error={
                           touched[ReferralField.healthFacility] &&
                           !!errors[ReferralField.healthFacility]
@@ -135,7 +97,6 @@
                             : ''
                         }
                         label="Refer To"
->>>>>>> 24a23767
                         variant="outlined"
                         required
                       />
