import { BREAKPOINT, COLUMNS, SORTABLE_COLUMNS } from './constants';
import { CancelButton, PrimaryButton } from 'src/shared/components/Button';
import React, { useState } from 'react';
import { debounce, parseInt } from 'lodash';

import { APITable } from 'src/shared/components/apiTable';
import { AutoRefresher } from './AutoRefresher';
import { EndpointEnum } from 'src/shared/enums';
import { FilterDialog } from './FilterDialog';
import Paper from '@mui/material/Paper';
import { ReferralFilter } from 'src/shared/types';
import { ReferralRow } from './ReferralRow';
import { RefreshDialog } from './RefreshDialog';
import { SortDir } from 'src/shared/components/apiTable/types';
<<<<<<< HEAD
import TextField from '@mui/material/TextField';
import Typography from '@mui/material/Typography';
import makeStyles from '@mui/styles/makeStyles';
import useMediaQuery from '@mui/material/useMediaQuery';
=======
import TextField from '@material-ui/core/TextField';
import Typography from '@material-ui/core/Typography';
import { makeStyles } from '@material-ui/core/styles';
import { useDimensionsContext } from 'src/app/context/hooks';
import useMediaQuery from '@material-ui/core/useMediaQuery';
>>>>>>> eb7f1b95

export const ReferralsPage = () => {
  const classes = useStyles();
  const [search, setSearch] = useState('');
  const [isFilterDialogOpen, setIsFilterDialogOpen] = useState<boolean>(false);
  const [filter, setFilter] = useState<ReferralFilter>();
  const [isPromptShown, setIsPromptShown] = useState<boolean>(true);
  const [refresh, setRefresh] = useState(false);
  const [refreshTimer, setRefreshTimer] = useState<number>(60);
  const [isRefreshDialogOpen, setIsRefreshDialogOpen] =
    useState<boolean>(false);

  // ensure that we wait until the user has stopped typing
  const debounceSetSearch = debounce(setSearch, 500);
  const { isBigScreen } = useDimensionsContext();
  const isTransformed = useMediaQuery(`(min-width:${BREAKPOINT}px)`);

  React.useEffect(() => {
    sessionStorage.setItem('lastRefreshTime', '0');
    if (localStorage.getItem('refreshInterval') === null) {
      localStorage.setItem('refreshInterval', '60');
    }
    setRefreshTimer(parseInt(localStorage.getItem('refreshInterval')!));
  }, []);

  return (
    <Paper className={classes.wrapper}>
      <div className={classes.topWrapper}>
        <div className={classes.title}>
          <h2 className={classes.title}>Referrals</h2>
          <div>
            <AutoRefresher
              setRefresh={setRefresh}
              refreshTimer={refreshTimer}
              setIsRefreshDialogOpen={setIsRefreshDialogOpen}
            />
          </div>
        </div>

        {!isBigScreen && <br />}
        <RefreshDialog
          onClose={() => {
            setIsRefreshDialogOpen(false);
          }}
          open={isRefreshDialogOpen}
          isTransformed={isTransformed}
          setRefreshTimer={setRefreshTimer}
          refreshTimer={refreshTimer}
        />
        <FilterDialog
          onClose={() => {
            setIsFilterDialogOpen(false);
          }}
          open={isFilterDialogOpen}
          filter={filter!}
          setFilter={setFilter}
          isTransformed={isTransformed}
          setIsPromptShown={setIsPromptShown}
        />
        <div className={isBigScreen ? classes.search : classes.searchThin}>
          <div>
            <TextField
              label="Search"
              placeholder="Patient ID, Name or Village"
              variant="outlined"
              onChange={(e) => debounceSetSearch(e.target.value)}
            />
            {isPromptShown && (
              <div>
                <Typography color="textSecondary" variant="caption">
                  Currently filtered to your health facility.
                  <br />
                  Click Clear Filter to see all.
                </Typography>
              </div>
            )}
          </div>

          <PrimaryButton onClick={() => setIsFilterDialogOpen(true)}>
            Filter Search
          </PrimaryButton>

          <CancelButton
            onClick={() => {
              setFilter(undefined);
              setIsPromptShown(false);
            }}
            className="mx-auto">
            Clear Filter
          </CancelButton>
        </div>
      </div>

      <div className={classes.table}>
        <APITable
          endpoint={EndpointEnum.REFERRALS}
          search={search}
          columns={COLUMNS}
          sortableColumns={SORTABLE_COLUMNS}
          rowKey={'referralId'}
          initialSortBy={'dateReferred'}
          initialSortDir={SortDir.DESC}
          RowComponent={ReferralRow}
          isTransformed={isTransformed}
          referralFilter={filter}
          refetch={refresh}
          isReferralListPage={true}
        />
      </div>
    </Paper>
  );
};

const useStyles = makeStyles({
  wrapper: {
    backgroundColor: '#fff',
  },
  topWrapper: {
    padding: 15,
  },
  title: {
    display: 'inline-block',
  },
  search: {
    float: 'right',
    display: 'flex',
    alignItems: 'self-start',
    columnGap: '10px',
  },
  searchThin: {
    display: 'flex',
    flexDirection: 'column',
    rowGap: '10px',
  },
  table: {
    clear: 'right',
  },
});<|MERGE_RESOLUTION|>--- conflicted
+++ resolved
@@ -12,18 +12,11 @@
 import { ReferralRow } from './ReferralRow';
 import { RefreshDialog } from './RefreshDialog';
 import { SortDir } from 'src/shared/components/apiTable/types';
-<<<<<<< HEAD
 import TextField from '@mui/material/TextField';
 import Typography from '@mui/material/Typography';
 import makeStyles from '@mui/styles/makeStyles';
+import { useDimensionsContext } from 'src/app/context/hooks';
 import useMediaQuery from '@mui/material/useMediaQuery';
-=======
-import TextField from '@material-ui/core/TextField';
-import Typography from '@material-ui/core/Typography';
-import { makeStyles } from '@material-ui/core/styles';
-import { useDimensionsContext } from 'src/app/context/hooks';
-import useMediaQuery from '@material-ui/core/useMediaQuery';
->>>>>>> eb7f1b95
 
 export const ReferralsPage = () => {
   const classes = useStyles();
