import React, { useState, useEffect } from 'react';
import Button from '@material-ui/core/Button';
import Box from '@material-ui/core/Box';
import Chip from '@material-ui/core/Chip';
import Dialog from '@material-ui/core/Dialog';
import DialogActions from '@material-ui/core/DialogActions';
import DialogContent from '@material-ui/core/DialogContent';
import DialogTitle from '@material-ui/core/DialogTitle';
import moment, { Moment } from 'moment';
import Grid from '@material-ui/core/Grid';
import Select from '@material-ui/core/Select';
import MenuItem from '@material-ui/core/MenuItem';
import FormControl from '@material-ui/core/FormControl';
import InputLabel from '@material-ui/core/InputLabel';
import Autocomplete from '@material-ui/lab/Autocomplete';
import { DateRangePicker, FocusedInputShape } from 'react-dates';
import { makeStyles } from '@material-ui/core/styles';
import {
  IFacility,
  ReferralFilter,
  Referrer,
  IUserWithTokens,
  OrNull,
} from 'src/shared/types';
import { apiFetch, API_URL } from 'src/shared/api';
import { EndpointEnum, TrafficLightEnum } from 'src/shared/enums';
import { TextField } from '@material-ui/core';
import { TrafficLight } from 'src/shared/components/trafficLight';
import RadioGroup from '@material-ui/core/RadioGroup';
import Radio from '@material-ui/core/Radio';
import FormControlLabel from '@material-ui/core/FormControlLabel';
import Checkbox from '@material-ui/core/Checkbox';
import DoneIcon from '@material-ui/icons/Done';
import ScheduleIcon from '@material-ui/icons/Schedule';
import { useSelector } from 'react-redux';
import { ReduxState } from 'src/redux/reducers';

interface IProps {
  open: boolean;
  filter: ReferralFilter;
  isTransformed: boolean;
  onClose: () => void;
  setFilter: React.Dispatch<React.SetStateAction<ReferralFilter>>;
  setIsPromptShown: React.Dispatch<React.SetStateAction<boolean>>;
}

type VitalSign = {
  name: string;
  vitalSign: TrafficLightEnum;
};

const vitalSigns: VitalSign[] = [
  {
    name: 'Green',
    vitalSign: TrafficLightEnum.GREEN,
  },
  {
    name: 'Yellow Up',
    vitalSign: TrafficLightEnum.YELLOW_UP,
  },
  {
    name: 'Yellow Down',
    vitalSign: TrafficLightEnum.YELLOW_DOWN,
  },
  {
    name: 'Red Up',
    vitalSign: TrafficLightEnum.RED_UP,
  },
  {
    name: 'Red Down',
    vitalSign: TrafficLightEnum.RED_DOWN,
  },
  {
<<<<<<< HEAD
    name: 'Unavailable',
    vitalSign: TrafficLightEnum.UNAVAILABLE,
=======
    name: 'None',
    vitalSign: TrafficLightEnum.NONE,
>>>>>>> 39ff885c
  },
];

type SelectorState = {
  user: OrNull<IUserWithTokens>;
};

export const FilterDialog = ({
  open,
  filter,
  isTransformed,
  onClose,
  setFilter,
  setIsPromptShown,
}: IProps) => {
  const { user } = useSelector(
    ({ user }: ReduxState): SelectorState => ({
      user: user.current.data,
    })
  );
  const classes = useStyles();

  const [selectedHealthFacilities, setSelectedHealthFacilities] = useState<
    string[]
  >([]);
  const [healthFacilities, setHealthFacilities] = useState<string[]>([]);

  const [startDate, setStartDate] = useState<Moment | null>(null);
  const [endDate, setEndDate] = useState<Moment | null>(null);
  const [presetDateRange, setPresetDateRange] = useState();
  const [focusedInput, setFocusedInput] =
    useState<FocusedInputShape | null>(null);

  const [selectedReferrers, setSelectedReferrers] = useState<Referrer[]>([]);
  const [referrers, setReferrers] = useState<Referrer[]>([]);

  const [selectedVitalSign, setSelectedVitalSign] = useState<
    TrafficLightEnum[]
  >([]);

  const [isPregnant, setIsPregnant] = useState<string>();
  const [isAssessed, setIsAssessed] = useState<string>();

  useEffect(() => {
    apiFetch(API_URL + EndpointEnum.HEALTH_FACILITIES)
      .then((resp) => resp.json())
      .then((jsonResp: IFacility[]) => {
        const facilities = jsonResp.map((f) => f.healthFacilityName);
        setHealthFacilities(facilities);
      })
      .catch((error) => {
        console.error(error);
      });
    apiFetch(API_URL + EndpointEnum.USER_VHTS)
      .then((resp) => resp.json())
      .then((jsonResp) => {
        setReferrers(jsonResp);
      })
      .catch((error) => {
        console.error(error);
      });
  }, []);

  useEffect(() => {
    if (filter === undefined) {
      clearFilter();
    }
  }, [filter]);

  useEffect(() => {
    if (user) {
      const currentSelectedHealthFacilities = selectedHealthFacilities;
      setSelectedHealthFacilities([
        ...currentSelectedHealthFacilities,
        user.healthFacilityName,
      ]);
      applyFilter([
        ...currentSelectedHealthFacilities,
        user.healthFacilityName,
      ]);
    }
    // eslint-disable-next-line
  }, [user]);

  const clearFilter = () => {
    setSelectedHealthFacilities([]);
    setSelectedReferrers([]);
    setSelectedVitalSign([]);
    setStartDate(null);
    setEndDate(null);
    setPresetDateRange(undefined);
    setIsPregnant(undefined);
    setIsAssessed(undefined);
  };

  const handleChange = (event: any) => {
    setPresetDateRange(event.target.value);
  };

  const setDateRange = (start: number, end: number) => {
    setStartDate(moment().startOf('day').subtract(start, 'days'));
    setEndDate(moment().endOf('day').subtract(end, 'days'));
  };
  const handleFocusChange = (arg: FocusedInputShape | null) => {
    setFocusedInput(arg);
  };

  const onFacilitySelect = (_event: any, value: string) => {
    if (!value) {
      return;
    }
    setSelectedHealthFacilities([...selectedHealthFacilities, value]);
  };

  const onReferrerSelect = (_event: any, value: Referrer) => {
    if (!value) {
      return;
    }
    setSelectedReferrers([...selectedReferrers, value]);
  };

  const handleDeleteFacilityChip = (index: number) => {
    const newFacilities = [...selectedHealthFacilities];
    newFacilities.splice(index, 1);
    setSelectedHealthFacilities(newFacilities);
  };

  const handleDeleteReferrerChip = (index: number) => {
    const newReferrers = [...selectedReferrers];
    newReferrers.splice(index, 1);
    setSelectedReferrers(newReferrers);
  };

  const handleRadioButtonClick = (
    event: React.MouseEvent<HTMLButtonElement, MouseEvent>,
    value: any,
    setValue: React.Dispatch<React.SetStateAction<any>>
  ) => {
    const element = event.currentTarget as HTMLInputElement;
    const eventValue = element.value;
    if (eventValue === value) {
      setValue(undefined);
    } else {
      setValue(eventValue);
    }
  };

  const onConfirm = () => {
    //User did not change any filter
    if (
      selectedHealthFacilities.length < 1 &&
      !startDate &&
      !endDate &&
      !presetDateRange &&
      selectedReferrers.length < 1 &&
      selectedVitalSign.length < 1 &&
      !isPregnant &&
      !isAssessed
    ) {
      onClose();
      return;
    }
    applyFilter(selectedHealthFacilities);
    if (
      selectedHealthFacilities.length === 1 &&
      selectedHealthFacilities[0] === user?.healthFacilityName
    ) {
      setIsPromptShown(true);
    } else {
      setIsPromptShown(false);
    }
    onClose();
  };

  const applyFilter = (currentSelectedHealthFacilities: string[]) => {
    setFilter({
      ...filter,
      healthFacilityNames: currentSelectedHealthFacilities,
      dateRange:
        startDate && endDate
          ? `${startDate.toDate().getTime() / 1000}:${
              endDate.toDate().getTime() / 1000
            }`
          : '',
      referrers: selectedReferrers.map((r) => r.userId),
      vitalSigns: selectedVitalSign,
      isPregnant: isPregnant,
      isAssessed: isAssessed,
    });
  };

  return (
    <Dialog
      open={open}
      fullWidth
      maxWidth={isTransformed ? 'md' : 'sm'}
      onClose={onClose}
      aria-labelledby="filter-dialog">
      <DialogTitle id="filter-dialog">Advanced Search</DialogTitle>
      <DialogContent className={classes.content}>
        <Grid container spacing={3}>
          <Grid item md={12} sm={12} xs={12}>
            <b>Health Facility</b>
            <br />
            <br />
            <Autocomplete
              id="facility-select"
              onChange={onFacilitySelect}
              options={healthFacilities}
              getOptionLabel={(facility) => facility}
              renderInput={(params) => (
                <TextField
                  {...params}
                  label="Search Facility"
                  variant="outlined"
                />
              )}
            />
            <Box m={1.5} display="flex" flexWrap="wrap">
              {selectedHealthFacilities.map((facility, index) => (
                <Box m={0.5} key={index}>
                  <Chip
                    label={facility}
                    onDelete={() => handleDeleteFacilityChip(index)}
                    color="primary"
                  />
                </Box>
              ))}
            </Box>
          </Grid>

          <Grid item md={12} sm={12} xs={12}>
            <b>Date Range</b>
            <br />
            <br />
            <DateRangePicker
              regular={true}
              startDate={startDate}
              startDateId="startDate"
              endDate={endDate}
              endDateId="endDate"
              onDatesChange={({ startDate, endDate }) => {
                setStartDate(startDate);
                setEndDate(endDate);
              }}
              readOnly
              orientation={isTransformed ? 'horizontal' : 'vertical'}
              focusedInput={focusedInput}
              onFocusChange={handleFocusChange}
              isOutsideRange={() => false}
            />
            <FormControl
              className={classes.formControl}
              size="small"
              variant="outlined">
              <InputLabel className={classes.inputLabel}>
                Preset date ranges
              </InputLabel>
              <Select
                value={presetDateRange ? presetDateRange : ''}
                onChange={handleChange}
                label="Preset date ranges">
                <MenuItem value={undefined} disabled></MenuItem>
                <MenuItem
                  value="This Week"
                  onClick={() => {
                    setDateRange(6, 0);
                  }}>
                  This Week
                </MenuItem>
                <MenuItem
                  value="Last Week"
                  onClick={() => {
                    setDateRange(13, 7);
                  }}>
                  Last Week
                </MenuItem>
                <MenuItem
                  value="Last 14 Days"
                  onClick={() => {
                    setDateRange(13, 0);
                  }}>
                  Last 14 Days
                </MenuItem>
                <MenuItem
                  value="Last 28 Days"
                  onClick={() => {
                    setDateRange(27, 0);
                  }}>
                  Last 28 Days
                </MenuItem>
              </Select>
            </FormControl>
            <Button
              variant="contained"
              onClick={() => {
                setStartDate(null);
                setEndDate(null);
                setPresetDateRange(undefined);
              }}
              color="default">
              Clear
            </Button>
          </Grid>
          <Grid item md={12} sm={12} xs={12}>
            <b>Referrer</b>
            <br />
            <br />
            <Autocomplete
              id="referrer-select"
              onChange={onReferrerSelect}
              options={referrers}
              getOptionLabel={(referrer) =>
                `${referrer.firstName} - ${referrer.email} - ${referrer.healthFacilityName}`
              }
              renderInput={(params) => (
                <TextField
                  {...params}
                  label="Search Referrer"
                  variant="outlined"
                />
              )}
            />
            <Box m={1.5} display="flex" flexWrap="wrap">
              {selectedReferrers.map((referrer, index) => (
                <Box m={0.5} key={referrer.userId}>
                  <Chip
                    label={referrer.firstName}
                    onDelete={() => handleDeleteReferrerChip(index)}
                    color="primary"
                  />
                </Box>
              ))}
            </Box>
          </Grid>
          <Grid item>
            <b>Cradle Readings</b>
            <br />
            {vitalSigns.map((vitalSign, index) => (
              <FormControlLabel
                control={
                  <Checkbox
                    checked={selectedVitalSign.includes(vitalSign.vitalSign)}
                    onChange={(event, checked) => {
                      if (checked) {
                        setSelectedVitalSign([
                          ...selectedVitalSign,
                          TrafficLightEnum[
                            event.target.value as keyof typeof TrafficLightEnum
                          ],
                        ]);
                      } else {
                        const newVitalSigns = [...selectedVitalSign];
                        const i = newVitalSigns.indexOf(
                          TrafficLightEnum[
                            event.target.value as keyof typeof TrafficLightEnum
                          ]
                        );
                        if (i > -1) {
                          newVitalSigns.splice(i, 1);
                        }
                        setSelectedVitalSign(newVitalSigns);
                      }
                    }}
                    value={vitalSign.vitalSign}
                  />
                }
                label={
                  <>
                    <TrafficLight status={vitalSign.vitalSign} />{' '}
                    {vitalSign.name}
                  </>
                }
                key={index}
              />
            ))}
          </Grid>
          <Grid item md={6} sm={6}>
            <b>Pregnant</b>
            <br />
            <RadioGroup
              aria-label="isPregnant"
              value={isPregnant}
              onChange={(event, value) => setIsPregnant(value)}>
              <FormControlLabel
                value="1"
                control={
                  <Radio
                    checked={isPregnant === `1`}
                    onClick={(event) => {
                      handleRadioButtonClick(event, isPregnant, setIsPregnant);
                    }}
                  />
                }
                label="Yes"
              />
              <FormControlLabel
                value="0"
                control={
                  <Radio
                    checked={isPregnant === `0`}
                    onClick={(event) => {
                      handleRadioButtonClick(event, isPregnant, setIsPregnant);
                    }}
                  />
                }
                label="No"
              />
            </RadioGroup>
          </Grid>
          <Grid item md={6} sm={6}>
            <b>Assessment Status</b>
            <br />
            <RadioGroup
              aria-label="isAssessed"
              value={isAssessed}
              onChange={(event, value) => setIsAssessed(value)}>
              <FormControlLabel
                value="1"
                control={
                  <Radio
                    checked={isAssessed === `1`}
                    onClick={(event) => {
                      handleRadioButtonClick(event, isAssessed, setIsAssessed);
                    }}
                  />
                }
                label={
                  <>
                    <DoneIcon className={classes.green} /> Complete
                  </>
                }
              />
              <FormControlLabel
                value="0"
                control={
                  <Radio
                    checked={isAssessed === `0`}
                    onClick={(event) => {
                      handleRadioButtonClick(event, isAssessed, setIsAssessed);
                    }}
                  />
                }
                label={
                  <>
                    <ScheduleIcon className={classes.red} /> Pending
                  </>
                }
              />
            </RadioGroup>
          </Grid>
        </Grid>
      </DialogContent>
      <DialogActions>
        <Button variant="contained" onClick={onClose} color="default">
          Cancel
        </Button>
        <Button variant="contained" onClick={clearFilter} color="default">
          Clear All
        </Button>
        <Button variant="contained" onClick={onConfirm} color="primary">
          Apply Filter
        </Button>
      </DialogActions>
    </Dialog>
  );
};

export const useStyles = makeStyles((theme) => ({
  root: {
    width: '100%',
    margin: 0,
    height: '100%',
    position: 'relative',
    resize: 'both',
  },
  content: {
    maxHeight: 600,
  },
  formControl: {
    margin: '4px 8px',
    minWidth: 180,
  },
  inputLabel: {
    fontSize: '50',
  },
  container: {
    margin: 'auto',
  },
  center: {
    display: `flex`,
    flexDirection: `column`,
    alignItems: `center`,
  },
  red: {
    color: '#f44336',
    padding: '2px',
  },
  green: {
    color: '#4caf50',
    padding: '2px',
  },
}));<|MERGE_RESOLUTION|>--- conflicted
+++ resolved
@@ -71,13 +71,8 @@
     vitalSign: TrafficLightEnum.RED_DOWN,
   },
   {
-<<<<<<< HEAD
-    name: 'Unavailable',
-    vitalSign: TrafficLightEnum.UNAVAILABLE,
-=======
     name: 'None',
     vitalSign: TrafficLightEnum.NONE,
->>>>>>> 39ff885c
   },
 ];
 
