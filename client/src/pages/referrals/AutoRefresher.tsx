import { IFacility, IUserWithTokens, OrNull } from 'src/shared/types';
import React, { useState } from 'react';

import Button from '@material-ui/core/Button';
import CircularProgress from '@material-ui/core/CircularProgress';
import { ReduxState } from 'src/redux/reducers';
import Typography from '@material-ui/core/Typography';
<<<<<<< HEAD
import { getHealthFacilityAsync } from 'src/shared/api';
import { makeStyles } from '@material-ui/core/styles';
import { useSelector } from 'react-redux';
=======
import { PrimaryButton } from 'src/shared/components/Button';
>>>>>>> 802ffb47

interface IProps {
  setRefresh: React.Dispatch<React.SetStateAction<boolean>>;
  refreshTimer: number;
  setIsRefreshDialogOpen: React.Dispatch<React.SetStateAction<boolean>>;
}

type SelectorState = {
  user: OrNull<IUserWithTokens>;
};

export const AutoRefresher = ({
  setRefresh,
  refreshTimer,
  setIsRefreshDialogOpen,
}: IProps) => {
  const classes = useStyles();

  const [progress, setProgress] = useState<number>(0);
  const [ifAutoRefreshOn, setIfAutoRefreshOn] = useState<boolean>(true);
  const [healthFacilityName, setHealthFacilityName] = useState<string>();

  const { user } = useSelector(
    ({ user }: ReduxState): SelectorState => ({
      user: user.current.data,
    })
  );

  React.useEffect(() => {
    user && setHealthFacilityName(user?.healthFacilityName);
  }, [user]);

  React.useEffect(() => {
    setProgress(0);

    if (refreshTimer === 0) {
      setIfAutoRefreshOn(false);
      return;
    }

    setIfAutoRefreshOn(true);

    const timePerSlice = refreshTimer * 10;

    const refreshFacilities = async () => {
      const healthFacility: IFacility = await getHealthFacilityAsync(
        healthFacilityName
      );

      const lastRefreshTime = sessionStorage.getItem('lastRefreshTime');

      if (Number(lastRefreshTime) < healthFacility.newReferrals) {
        setRefresh((prevRefresh) => !prevRefresh);

        sessionStorage.setItem(
          'lastRefreshTime',
          healthFacility.newReferrals.toString()
        );
      }
    };

    const timer = setInterval(
      async () =>
        setProgress((progress) => {
          if (progress < 100) {
            return progress + 1;
          }

          refreshFacilities();

          return 0;
        }),
      timePerSlice
    );

    return () => {
      timer && clearInterval(timer);
    };
  }, [refreshTimer, setRefresh, healthFacilityName]);

  return (
    <div className={classes.autoRefreshWrapper}>
      <Typography
        className={classes.title}
        color="textSecondary"
        variant="overline">
        Auto-Refresh{' '}
      </Typography>
      {ifAutoRefreshOn ? (
        <PrimaryButton
          className={classes.enableBtn}
          onClick={() => setIsRefreshDialogOpen(true)}>
          Enabled
        </PrimaryButton>
      ) : (
        <PrimaryButton
          className={classes.enableBtn}
          onClick={() => setIsRefreshDialogOpen(true)}>
          Disabled
        </PrimaryButton>
      )}
      <CircularProgress
        className={ifAutoRefreshOn ? classes.CircularProgress : classes.hidden}
        variant="determinate"
        value={progress}
      />
    </div>
  );
};

export const useStyles = makeStyles(() => ({
  enableBtn: {
    verticalAlign: 'middle',
    display: 'inline-block',
    margin: 'auto 6px auto 6px',
  },
  hidden: {
    visibility: 'hidden',
    maxWidth: '1.6em',
    verticalAlign: 'middle',
    margin: 'auto 10px',
  },
  title: {
    display: 'inline-block',
    verticalAlign: 'middle',
  },
  autoRefreshWrapper: {
    display: 'inline-block',
    margin: 'auto 0',
  },
  CircularProgress: {
    maxWidth: '1.6em',
    verticalAlign: 'middle',
    margin: 'auto 10px',
  },
}));<|MERGE_RESOLUTION|>--- conflicted
+++ resolved
@@ -1,17 +1,13 @@
 import { IFacility, IUserWithTokens, OrNull } from 'src/shared/types';
 import React, { useState } from 'react';
 
-import Button from '@material-ui/core/Button';
 import CircularProgress from '@material-ui/core/CircularProgress';
+import { PrimaryButton } from 'src/shared/components/Button';
 import { ReduxState } from 'src/redux/reducers';
 import Typography from '@material-ui/core/Typography';
-<<<<<<< HEAD
 import { getHealthFacilityAsync } from 'src/shared/api';
 import { makeStyles } from '@material-ui/core/styles';
 import { useSelector } from 'react-redux';
-=======
-import { PrimaryButton } from 'src/shared/components/Button';
->>>>>>> 802ffb47
 
 interface IProps {
   setRefresh: React.Dispatch<React.SetStateAction<boolean>>;
