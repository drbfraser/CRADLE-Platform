--- conflicted
+++ resolved
@@ -5,12 +5,8 @@
   patientId: string;
   patientName: string;
   villageNumber: string;
-<<<<<<< HEAD
-  trafficLightStatus: TrafficLightEnum; //this field is got by appending an extra data
-=======
   //trafficLightStatus changed to 'vitalSign' in 2022 Spring
   vitalSign: TrafficLightEnum;
->>>>>>> 39ff885c
   dateReferred: number;
   isAssessed: boolean;
   //added 2022 Spring
