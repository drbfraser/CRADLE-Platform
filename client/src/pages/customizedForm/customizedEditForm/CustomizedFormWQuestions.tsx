--- conflicted
+++ resolved
@@ -1,9 +1,5 @@
 import { FormTemplateWithQuestions, TQuestion } from 'src/shared/types';
-<<<<<<< HEAD
-import { Formik } from 'formik';
-=======
-import { Field, Form, Formik } from 'formik';
->>>>>>> 5b6f0301
+import { Field, Formik } from 'formik';
 import {
   Dispatch,
   Fragment,
@@ -147,18 +143,44 @@
           // pass
         }}>
         {({ isSubmitting }) => (
-<<<<<<< HEAD
           <Paper>
             <Box p={4} pt={6} m={2}>
               <Grid container spacing={3}>
-                <h2>Current Form</h2>
+                <Grid item xs={10}>
+                  <h2>Current Form</h2>
+                </Grid>
+                <Grid item xs={2}>
+                  <Field
+                    key={'view-lang'}
+                    value={selectedLanguage}
+                    component={Autocomplete}
+                    fullWidth
+                    name={CustomizedFormField.lang}
+                    options={languages}
+                    disableClearable={true}
+                    onChange={(event: any, value: string) => {
+                      setSelectedLanguage(value);
+                      console.log(value);
+                    }}
+                    renderInput={(params: AutocompleteRenderInputParams) => (
+                      <TextField
+                        {...params}
+                        name={CustomizedFormField.lang}
+                        helperText={''}
+                        label="View Language"
+                        variant="outlined"
+                        required
+                      />
+                    )}
+                  />
+                </Grid>
                 <Divider />
               </Grid>
               <Grid container spacing={3} alignItems="center">
                 {FormQuestions({
                   questions: questions,
                   renderState: renderState,
-                  language: language,
+                  language: selectedLanguage,
                   handleAnswers: () => {
                     // pass
                   },
@@ -184,103 +206,6 @@
                             }}>
                             <KeyboardArrowUpIcon fontSize="small" />
                           </IconButton>
-=======
-          <Form>
-            <Paper>
-              <Box p={4} pt={6} m={2}>
-                <Grid container spacing={3}>
-                  <Grid item xs={10}>
-                    <h2>Current Form</h2>
-                  </Grid>
-                  <Grid item xs={2}>
-                    <Field
-                      key={'view-lang'}
-                      value={selectedLanguage}
-                      component={Autocomplete}
-                      fullWidth
-                      name={CustomizedFormField.lang}
-                      options={languages}
-                      disableClearable={true}
-                      onChange={(event: any, value: string) =>
-                        setSelectedLanguage(value)
-                      }
-                      renderInput={(params: AutocompleteRenderInputParams) => (
-                        <TextField
-                          {...params}
-                          name={CustomizedFormField.lang}
-                          helperText={''}
-                          label="View Language"
-                          variant="outlined"
-                          required
-                        />
-                      )}
-                    />
-                  </Grid>
-                  <Divider />
-                </Grid>
-                <Grid container spacing={3} alignItems="center">
-                  {FormQuestions({
-                    questions: questions,
-                    renderState: renderState,
-                    language: selectedLanguage,
-                    handleAnswers: () => {
-                      // pass
-                    },
-                    setForm: setForm,
-                  }).map((q, index) => {
-                    const question = questions[index];
-                    const isQuestionSelected =
-                      selectedQuestionIndex === question.questionIndex;
-                    return (
-                      <Fragment key={`question-${index}`}>
-                        {q}
-                        <Grid
-                          container
-                          item
-                          xs={1}
-                          style={{ marginLeft: '-20px' }}>
-                          <Grid item xs={6}>
-                            <IconButton
-                              key={`field-up-${question.questionIndex}`}
-                              size="small"
-                              onClick={(e) => {
-                                handleFieldUp(question);
-                              }}>
-                              <KeyboardArrowUpIcon fontSize="small" />
-                            </IconButton>
-                          </Grid>
-                          <Grid item xs={6}>
-                            <IconButton
-                              key={`edit-field-${question.questionIndex}`}
-                              size="small"
-                              onClick={(e) => {
-                                handleEditField(question);
-                              }}>
-                              <EditIcon fontSize="small" />
-                            </IconButton>
-                          </Grid>
-                          <Grid item xs={6}>
-                            <IconButton
-                              key={`field-down-${question.questionIndex}`}
-                              size="small"
-                              onClick={(e) => {
-                                handleFieldDown(question);
-                              }}>
-                              <KeyboardArrowDownIcon fontSize="small" />
-                            </IconButton>
-                          </Grid>
-                          <Grid item xs={6}>
-                            <IconButton
-                              key={`delete-field-${question.questionIndex}`}
-                              size="small"
-                              color="error"
-                              onClick={(e) => {
-                                handleDeleteField(question);
-                              }}>
-                              <DeleteIcon fontSize="small" />
-                            </IconButton>
-                          </Grid>
->>>>>>> 5b6f0301
                         </Grid>
                         <Grid item xs={6}>
                           <IconButton
