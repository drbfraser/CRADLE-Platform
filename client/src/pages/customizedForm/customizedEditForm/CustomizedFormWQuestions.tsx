--- conflicted
+++ resolved
@@ -1,8 +1,4 @@
 import { FormTemplateWithQuestions, TQuestion } from 'src/shared/types';
-<<<<<<< HEAD
-import { Formik } from 'formik';
-import { Dispatch, SetStateAction, useReducer, useState } from 'react';
-=======
 import { Form, Formik } from 'formik';
 import {
   Dispatch,
@@ -11,7 +7,6 @@
   useReducer,
   useState,
 } from 'react';
->>>>>>> 7570189c
 import { initialState, validationSchema } from './state';
 
 import APIErrorToast from 'src/shared/components/apiErrorToast/APIErrorToast';
@@ -30,7 +25,6 @@
 import KeyboardArrowUpIcon from '@mui/icons-material/KeyboardArrowUp';
 import KeyboardArrowDownIcon from '@mui/icons-material/KeyboardArrowDown';
 import EditField from 'src/pages/admin/manageFormTemplates/editFormTemplate/EditField';
-import React from 'react';
 interface IProps {
   fm: FormTemplateWithQuestions;
   language: string;
@@ -146,7 +140,6 @@
           // pass
         }}>
         {({ isSubmitting }) => (
-<<<<<<< HEAD
           <Paper>
             <Box p={4} pt={6} m={2}>
               <Grid container spacing={3}>
@@ -154,111 +147,90 @@
                 <Divider />
               </Grid>
               <Grid container spacing={3} alignItems="center">
-                <>
-=======
-          <Form>
-            <Paper>
-              <Box p={4} pt={6} m={2}>
-                <Grid container spacing={3}>
-                  <h2>Current Form</h2>
-                  <Divider />
-                </Grid>
-                <Grid container spacing={3} alignItems="center">
->>>>>>> 7570189c
-                  {FormQuestions({
-                    questions: questions,
-                    renderState: renderState,
-                    language: language,
-                    handleAnswers: () => {
-                      // pass
-                    },
-                    setForm: setForm,
-                  }).map((q, index) => {
-                    const question = questions[index];
-                    const isQuestionSelected =
-                      selectedQuestionIndex === question.questionIndex;
-                    return (
-<<<<<<< HEAD
-                      <React.Fragment
-                        key={`rendered-${question.questionIndex}`}>
-=======
-                      <Fragment key={`question-${index}`}>
->>>>>>> 7570189c
-                        {q}
-                        <Grid
-                          container
-                          item
-                          xs={1}
-                          style={{ marginLeft: '-20px' }}>
-                          <Grid item xs={6}>
-                            <IconButton
-                              key={`field-up-${question.questionIndex}`}
-                              size="small"
-                              onClick={(e) => {
-                                handleFieldUp(question);
-                              }}>
-                              <KeyboardArrowUpIcon fontSize="small" />
-                            </IconButton>
-                          </Grid>
-                          <Grid item xs={6}>
-                            <IconButton
-                              key={`edit-field-${question.questionIndex}`}
-                              size="small"
-                              onClick={(e) => {
-                                handleEditField(question);
-                              }}>
-                              <EditIcon fontSize="small" />
-                            </IconButton>
-                          </Grid>
-                          <Grid item xs={6}>
-                            <IconButton
-                              key={`field-down-${question.questionIndex}`}
-                              size="small"
-                              onClick={(e) => {
-                                handleFieldDown(question);
-                              }}>
-                              <KeyboardArrowDownIcon fontSize="small" />
-                            </IconButton>
-                          </Grid>
-                          <Grid item xs={6}>
-                            <IconButton
-                              key={`delete-field-${question.questionIndex}`}
-                              size="small"
-                              color="error"
-                              onClick={(e) => {
-                                handleDeleteField(question);
-                              }}>
-                              <DeleteIcon fontSize="small" />
-                            </IconButton>
-                          </Grid>
-                        </Grid>
-                        <EditField
-<<<<<<< HEAD
-                          key={`EditField-popup-${question.questionIndex}`}
-=======
-                          key={question.questionIndex}
->>>>>>> 7570189c
-                          open={isQuestionSelected && editPopupOpen}
-                          onClose={() => {
-                            setSelectedQuestionIndex(null);
-                            setEditPopupOpen(false);
-                          }}
-                          inputLanguages={getInputLanguages(question)}
-                          setForm={setForm}
-                          question={question}
-                        />
-<<<<<<< HEAD
-                      </React.Fragment>
-                    );
-                  })}
-                </>
+                {FormQuestions({
+                  questions: questions,
+                  renderState: renderState,
+                  language: language,
+                  handleAnswers: () => {
+                    // pass
+                  },
+                  setForm: setForm,
+                }).map((q, index) => {
+                  const question = questions[index];
+                  const isQuestionSelected =
+                    selectedQuestionIndex === question.questionIndex;
+                  return (
+                    <Fragment key={`rendered-${question.questionIndex}`}>
+                      {q}
+                      <Grid
+                        container
+                        item
+                        xs={1}
+                        style={{ marginLeft: '-20px' }}>
+                        <Grid item xs={6}>
+                          <IconButton
+                            key={`field-up-${question.questionIndex}`}
+                            size="small"
+                            onClick={(e) => {
+                              handleFieldUp(question);
+                            }}>
+                            <KeyboardArrowUpIcon fontSize="small" />
+                          </IconButton>
+                        </Grid>
+                        <Grid item xs={6}>
+                          <IconButton
+                            key={`edit-field-${question.questionIndex}`}
+                            size="small"
+                            onClick={(e) => {
+                              handleEditField(question);
+                            }}>
+                            <EditIcon fontSize="small" />
+                          </IconButton>
+                        </Grid>
+                        <Grid item xs={6}>
+                          <IconButton
+                            key={`field-down-${question.questionIndex}`}
+                            size="small"
+                            onClick={(e) => {
+                              handleFieldDown(question);
+                            }}>
+                            <KeyboardArrowDownIcon fontSize="small" />
+                          </IconButton>
+                        </Grid>
+                        <Grid item xs={6}>
+                          <IconButton
+                            key={`delete-field-${question.questionIndex}`}
+                            size="small"
+                            color="error"
+                            onClick={(e) => {
+                              handleDeleteField(question);
+                            }}>
+                            <DeleteIcon fontSize="small" />
+                          </IconButton>
+                        </Grid>
+                      </Grid>
+                      <EditField
+                        key={`EditField-popup-${question.questionIndex}`}
+                        open={isQuestionSelected && editPopupOpen}
+                        onClose={() => {
+                          setSelectedQuestionIndex(null);
+                          setEditPopupOpen(false);
+                        }}
+                        inputLanguages={getInputLanguages(question)}
+                        setForm={setForm}
+                        question={question}
+                      />
+                    </Fragment>
+                  );
+                })}
               </Grid>
               <PrimaryButton
                 className={classes.right}
                 onClick={() => {
                   setIsSubmitPopupOpen(true);
                 }}
-                type="button">
+                type="button"
+                disabled={questions.length === 0}>
                 {formTitle}
               </PrimaryButton>
               <SubmitFormTemplateDialog
@@ -268,29 +240,6 @@
               />
             </Box>
           </Paper>
-=======
-                      </Fragment>
-                    );
-                  })}
-                </Grid>
-                <PrimaryButton
-                  className={classes.right}
-                  onClick={() => {
-                    setIsSubmitPopupOpen(true);
-                  }}
-                  type="button"
-                  disabled={questions.length === 0}>
-                  {formTitle}
-                </PrimaryButton>
-                <SubmitFormTemplateDialog
-                  open={isSubmitPopupOpen}
-                  onClose={() => setIsSubmitPopupOpen(false)}
-                  form={fm}
-                />
-              </Box>
-            </Paper>
-          </Form>
->>>>>>> 7570189c
         )}
       </Formik>
     </>
