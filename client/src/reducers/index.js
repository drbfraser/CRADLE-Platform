import { combineReducers } from 'redux'
import counter from './counter'
import posts from './posts'
import userReducer from './user'
import patients from './patients'
import statistics from './statistics'
import referrals from './referrals'
import patientStats from './patientStats'
import healthFacilities from './healthFacilities'
import newReading from './newReading'


const appReducer = combineReducers({
  counter,
  posts,
  user: userReducer,
  patients,
  statistics,
  referrals,
  patientStats,
<<<<<<< HEAD
  healthFacilities,
  newReading
})
=======
  healthFacilities
})

export default (state, action) => {
  if (action.type === 'LOGOUT_USER') {
    state = undefined
  }
  return appReducer(state,action)
}
>>>>>>> 183a2c64
<|MERGE_RESOLUTION|>--- conflicted
+++ resolved
@@ -18,12 +18,8 @@
   statistics,
   referrals,
   patientStats,
-<<<<<<< HEAD
   healthFacilities,
   newReading
-})
-=======
-  healthFacilities
 })
 
 export default (state, action) => {
@@ -31,5 +27,4 @@
     state = undefined
   }
   return appReducer(state,action)
-}
->>>>>>> 183a2c64
+}