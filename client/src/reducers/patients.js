// import all the actions here

import {
<<<<<<< HEAD
  GET_PATIENTS,
  GET_PATIENTS_REQUESTED,
  GET_PATIENTS_ERR,
  GET_PATIENT,
  GET_PATIENT_REQUESTED,
  GET_PATIENT_ERR
  // UPDATE_PATIENT,
  // UPDATE_PATIENT_REQUESTED,
  // UPDATE_PATIENT_ERR
=======
    ADD_NEW_PATIENT,
    AFTER_NEW_PATIENT_ADDED,
    GET_PATIENT,
    GET_PATIENTS,
    GET_PATIENTS_ERR,
    GET_PATIENTS_REQUESTED,
    GET_PATIENT_ERR,
    GET_PATIENT_REQUESTED,
>>>>>>> ccdbaead
} from '../actions/patients'

import { sortPatientsByLastReading } from '../containers/patientPage/patientUtils'

const initialState = {
<<<<<<< HEAD
  patient: {},
  patientsList: [],
  isLoading: true
}

export default (state = initialState, action) => {
  switch (action.type) {
    case GET_PATIENTS:
      const patientsList = action.payload.data
      patientsList.sort((a, b) => sortPatientsByLastReading(a, b))
      return {
        ...state,
        patientsList: patientsList,
        isLoading: false
      }

    case GET_PATIENTS_REQUESTED:
      return {
        ...state,
        isLoading: true
      }

    case GET_PATIENTS_ERR:
      return {
        ...state,
        isLoading: false
      }
    case GET_PATIENT:
      return {
        ...state,
        patient: action.payload.data,
        isLoading: false
      }

    case GET_PATIENT_REQUESTED:
      return {
        ...state,
        isLoading: true
      }

    case GET_PATIENT_ERR:
      return {
        ...state,
        isLoading: false
      }
=======
    patient: {},
    patientsList: [],
    isLoading: true,
    newPatientAdded: false,
}

export default (state = initialState, action) => {
    switch (action.type) {
        case GET_PATIENTS:
            const patientsList = action.payload.data
            patientsList.sort((a, b) => sortPatientsByLastReading(a, b))
            return {
                ...state,
                patientsList: patientsList,
                isLoading: false,
            }

        case GET_PATIENTS_REQUESTED:
            return {
                ...state,
                isLoading: true,
            }

        case GET_PATIENTS_ERR:
            return {
                ...state,
                isLoading: false,
            }
        case GET_PATIENT:
            return {
                ...state,
                patient: action.payload.data,
                isLoading: false,
            }

        case GET_PATIENT_REQUESTED:
            return {
                ...state,
                isLoading: true,
            }

        case ADD_NEW_PATIENT:
            const newPatient = action.payload
            return {
                ...state,
                patientsList: [newPatient, ...state.patientsList],
                newPatientAdded: true,
            }

        case AFTER_NEW_PATIENT_ADDED:
            return {
                ...state,
                newPatientAdded: false,
            }

        case GET_PATIENT_ERR:
            return {
                ...state,
                isLoading: false,
            }
>>>>>>> ccdbaead

    default:
      return state
  }
}<|MERGE_RESOLUTION|>--- conflicted
+++ resolved
@@ -1,17 +1,6 @@
 // import all the actions here
 
 import {
-<<<<<<< HEAD
-  GET_PATIENTS,
-  GET_PATIENTS_REQUESTED,
-  GET_PATIENTS_ERR,
-  GET_PATIENT,
-  GET_PATIENT_REQUESTED,
-  GET_PATIENT_ERR
-  // UPDATE_PATIENT,
-  // UPDATE_PATIENT_REQUESTED,
-  // UPDATE_PATIENT_ERR
-=======
     ADD_NEW_PATIENT,
     AFTER_NEW_PATIENT_ADDED,
     GET_PATIENT,
@@ -20,59 +9,11 @@
     GET_PATIENTS_REQUESTED,
     GET_PATIENT_ERR,
     GET_PATIENT_REQUESTED,
->>>>>>> ccdbaead
 } from '../actions/patients'
 
 import { sortPatientsByLastReading } from '../containers/patientPage/patientUtils'
 
 const initialState = {
-<<<<<<< HEAD
-  patient: {},
-  patientsList: [],
-  isLoading: true
-}
-
-export default (state = initialState, action) => {
-  switch (action.type) {
-    case GET_PATIENTS:
-      const patientsList = action.payload.data
-      patientsList.sort((a, b) => sortPatientsByLastReading(a, b))
-      return {
-        ...state,
-        patientsList: patientsList,
-        isLoading: false
-      }
-
-    case GET_PATIENTS_REQUESTED:
-      return {
-        ...state,
-        isLoading: true
-      }
-
-    case GET_PATIENTS_ERR:
-      return {
-        ...state,
-        isLoading: false
-      }
-    case GET_PATIENT:
-      return {
-        ...state,
-        patient: action.payload.data,
-        isLoading: false
-      }
-
-    case GET_PATIENT_REQUESTED:
-      return {
-        ...state,
-        isLoading: true
-      }
-
-    case GET_PATIENT_ERR:
-      return {
-        ...state,
-        isLoading: false
-      }
-=======
     patient: {},
     patientsList: [],
     isLoading: true,
@@ -133,7 +74,6 @@
                 ...state,
                 isLoading: false,
             }
->>>>>>> ccdbaead
 
     default:
       return state
