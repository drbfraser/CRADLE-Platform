--- conflicted
+++ resolved
@@ -23,16 +23,10 @@
   sortDir,
   handleSort,
 }: SortByProps) => {
-<<<<<<< HEAD
-  const classes = useStyles();
-
-  const handleChange = (e: SelectChangeEvent<string>) => {
-=======
   const handleChange = (
     e: SelectChangeEvent<string>,
     child: React.ReactNode
   ) => {
->>>>>>> ee664cae
     handleSort(e.target.value);
   };
 
