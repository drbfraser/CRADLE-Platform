import React, { useEffect, useRef, useState } from 'react';
import { makeStyles } from '@material-ui/core/styles';
import LinearProgress from '@material-ui/core/LinearProgress';
import { SortDir } from './types';
import Pagination from './Pagination';
import SortBy from './SortBy';
import ScrollArrow from './ScrollArrow';
import { HeaderRow } from './HeaderRow';
import { apiFetch, API_URL } from 'src/shared/api';
import APIErrorToast from '../apiErrorToast/APIErrorToast';
import { useHistory } from 'react-router-dom';
import { ReferralFilter } from 'src/shared/types';
import { TrafficLightEnum } from 'src/shared/enums';

interface IProps {
  endpoint: string;
  search: string;
  columns: any;
  sortableColumns: any;
  rowKey: string;
  initialSortBy: string;
  initialSortDir: string;
  RowComponent: ({ row }: any) => JSX.Element;
  isTransformed: boolean;
  isDrugRecord?: boolean | undefined;
  patientId?: string;
  gestationalAgeUnit?: string;
<<<<<<< HEAD
  referralFilter?: ReferralFilter;
=======
  setDeletePopupOpen?: React.Dispatch<React.SetStateAction<boolean>>;
  setPopupRecord?: React.Dispatch<React.SetStateAction<any>>;
  refetch?: boolean;
>>>>>>> 6babc06d
}

export const APITable = ({
  endpoint,
  search,
  columns,
  sortableColumns,
  rowKey, // a unique value in the row, e.g. patientId for patients
  initialSortBy,
  initialSortDir,
  RowComponent,
  isTransformed,
  isDrugRecord,
  patientId,
  gestationalAgeUnit,
<<<<<<< HEAD
  referralFilter,
=======
  setDeletePopupOpen,
  setPopupRecord,
  refetch,
>>>>>>> 6babc06d
}: IProps) => {
  const [rows, setRows] = useState<any[]>([]);
  const [loading, setLoading] = useState(true);
  const [loadingError, setLoadingError] = useState(false);
  const [page, setPage] = useState(1);
  const [limit, setLimit] = useState(10);
  const [sortBy, setSortBy] = useState(initialSortBy);
  const [sortDir, setSortDir] = useState(initialSortDir);
  const history = useHistory();
  const prevPage = useRef(1);

  const classes = useStyles();

  // when something changes, load new data
  useEffect(() => {
    // if the user changed something other than the page number
    // then reset to page 1
    if (page === prevPage.current && page !== 1) {
      setPage(1);
      return;
    } else {
      prevPage.current = page;
    }

    setLoading(true);

    // allow aborting a fetch early if the user clicks things rapidly
    const controller = new AbortController();

    const fetchOptions = {
      signal: controller.signal,
    };

    const params = new URLSearchParams({
      limit: limit.toString(),
      page: page.toString(),
      search: search,
      sortBy: sortBy,
      sortDir: sortDir,
    });

    const referralFilterParams = referralFilter
      ? new URLSearchParams({
          healthFacility: referralFilter.healthFacilityName,
          referrer: referralFilter.referrer,
          dateRange: referralFilter.dateRange,
          vitalSigns: referralFilter.vitalSigns
            ? TrafficLightEnum[
                referralFilter.vitalSigns as keyof typeof TrafficLightEnum
              ]
            : '',
          isPregnant: referralFilter.isPregnant
            ? referralFilter.isPregnant.toString()
            : '',
          isAssessed: referralFilter.isAssessed
            ? referralFilter.isAssessed.toString()
            : '',
        })
      : '';

    apiFetch(
      API_URL + endpoint + '?' + params + referralFilterParams,
      fetchOptions
    )
      .then(async (resp) => {
        const json = await resp.json();
        //The case for drug history records on the past records page
        if (isDrugRecord === true) {
          setRows(json.drug);
          //The case for medical history records on the past records page
        } else if (isDrugRecord === false) {
          setRows(json.medical);
        } else {
          setRows(json);
        }
        setLoading(false);
      })
      .catch((e) => {
        if (e.name !== 'AbortError') {
          setLoadingError(true);
          setLoading(false);
        }
      });

    // if the user does something else, cancel the fetch
    return () => controller.abort();
<<<<<<< HEAD
  }, [
    endpoint,
    limit,
    page,
    search,
    sortBy,
    sortDir,
    isDrugRecord,
    referralFilter,
  ]);
=======
  }, [endpoint, limit, page, search, sortBy, sortDir, isDrugRecord, refetch]);
>>>>>>> 6babc06d

  const handleSort = (col: string) => {
    if (col === sortBy) {
      // swap direction
      setSortDir(sortDir === SortDir.ASC ? SortDir.DESC : SortDir.ASC);
    } else {
      setSortBy(col);
      setSortDir(SortDir.ASC);
    }
  };

  return (
    <>
      <APIErrorToast
        open={loadingError}
        onClose={() => setLoadingError(false)}
      />
      <div className={classes.loadingWrapper}>
        {loading && <LinearProgress />}
      </div>
      {!isTransformed && initialSortBy && (
        <SortBy
          columns={columns}
          sortableColumns={sortableColumns}
          sortBy={sortBy}
          sortDir={sortDir}
          handleSort={handleSort}
        />
      )}
      {rows.length ? (
        <div className={isTransformed ? classes.tableWrapper : ''}>
          <table className={classes.table}>
            {isTransformed && (
              <thead>
                <HeaderRow
                  columns={columns}
                  sortableColumns={sortableColumns}
                  sortBy={sortBy}
                  sortDir={sortDir}
                  handleSort={handleSort}
                />
              </thead>
            )}
            <tbody>
              {rows.map((r: any) => (
                <RowComponent
                  key={r[rowKey]}
                  row={r}
                  patientId={patientId}
                  unit={gestationalAgeUnit}
                  history={history}
                  setDeletePopupOpen={setDeletePopupOpen}
                  setPopupRecord={setPopupRecord}
                />
              ))}
            </tbody>
          </table>
        </div>
      ) : (
        <div className={classes.messageWrapper}>
          {loading ? 'Retrieving records...' : 'No records to display.'}
        </div>
      )}
      <Pagination
        dataLen={rows.length}
        page={page}
        limit={limit}
        setPage={setPage}
        setLimit={setLimit}
      />
      <ScrollArrow />
    </>
  );
};

const useStyles = makeStyles({
  loadingWrapper: {
    height: 15,
  },
  tableWrapper: {
    maxHeight: '60vh',
    overflowY: 'auto',
  },
  messageWrapper: {
    textAlign: 'center',
    padding: '15px',
  },
  table: {
    width: '100%',
    textAlign: 'center',
  },
});<|MERGE_RESOLUTION|>--- conflicted
+++ resolved
@@ -25,13 +25,10 @@
   isDrugRecord?: boolean | undefined;
   patientId?: string;
   gestationalAgeUnit?: string;
-<<<<<<< HEAD
   referralFilter?: ReferralFilter;
-=======
   setDeletePopupOpen?: React.Dispatch<React.SetStateAction<boolean>>;
   setPopupRecord?: React.Dispatch<React.SetStateAction<any>>;
   refetch?: boolean;
->>>>>>> 6babc06d
 }
 
 export const APITable = ({
@@ -47,13 +44,10 @@
   isDrugRecord,
   patientId,
   gestationalAgeUnit,
-<<<<<<< HEAD
   referralFilter,
-=======
   setDeletePopupOpen,
   setPopupRecord,
   refetch,
->>>>>>> 6babc06d
 }: IProps) => {
   const [rows, setRows] = useState<any[]>([]);
   const [loading, setLoading] = useState(true);
@@ -140,20 +134,7 @@
 
     // if the user does something else, cancel the fetch
     return () => controller.abort();
-<<<<<<< HEAD
-  }, [
-    endpoint,
-    limit,
-    page,
-    search,
-    sortBy,
-    sortDir,
-    isDrugRecord,
-    referralFilter,
-  ]);
-=======
-  }, [endpoint, limit, page, search, sortBy, sortDir, isDrugRecord, refetch]);
->>>>>>> 6babc06d
+  }, [endpoint, limit, page, search, sortBy, sortDir, isDrugRecord, refetch, referralFilter]);
 
   const handleSort = (col: string) => {
     if (col === sortBy) {
