--- conflicted
+++ resolved
@@ -6,11 +6,7 @@
 import { TrafficLightEnum } from 'src/shared/enums';
 import Typography from '@material-ui/core/Typography';
 import { ReactComponent as YellowTraffic } from './icons/yellow.svg';
-<<<<<<< HEAD
-import { ReactComponent as UnavailableIcon } from './icons/unavailable.svg';
-=======
 import { ReactComponent as NoneIcon } from './icons/none.svg';
->>>>>>> 39ff885c
 
 import { useStyles } from './styles';
 
@@ -68,17 +64,10 @@
             </>
           );
         }
-<<<<<<< HEAD
-        case TrafficLightEnum.UNAVAILABLE: {
-          return (
-            <>
-              <UnavailableIcon className={classes.trafficLight} />
-=======
         case TrafficLightEnum.NONE: {
           return (
             <>
               <NoneIcon className={classes.trafficLight} />
->>>>>>> 39ff885c
               <ArrowDownwardIcon
                 className={classes.trafficLightArrow}
                 style={{ visibility: 'hidden' }}
