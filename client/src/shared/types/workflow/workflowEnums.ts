--- conflicted
+++ resolved
@@ -5,15 +5,8 @@
 }
 
 export enum StepStatus {
-<<<<<<< HEAD
-  ACTIVE = 'Active',
-  COMPLETED = 'Completed',
-  CANCELLED = 'Cancelled',
-  PENDING = 'Pending',
-=======
   PENDING = 'Pending',
   ACTIVE = 'Active',
   COMPLETED = 'Completed',
   CANCELLED = 'Cancelled',
->>>>>>> a1c4ddf2
 }