import { ID, ISODate, Nullable } from '../../constants';
import { FormTemplate } from '../form/formTemplateTypes';
import { CForm } from '../form/formTypes';
import { InstanceStatus, StepStatus } from './workflowEnums';
export interface RuleGroup {
  id: ID;
  rule: string; // JSON object representing a structured rule
  data_sources: string[]; // datasource formatted strings found in a rule
}

//   Template side
export interface WorkflowTemplateStepBranch {
  // ⇒ workflow_template_step.id
  stepId?: ID;
  targetStepId: ID;
}

export interface WorkflowTemplateStep {
  id: ID;
  name: string;
  description: string;
  formId?: ID;
  expectedCompletion?: ISODate;
  branches?: WorkflowTemplateStepBranch[];
  lastEdited: ISODate;
}

export interface WorkflowTemplateStepWithFormAndIndex
  extends WorkflowTemplateStep {
  form?: FormTemplate;
  index: number;
  branchIndices?: number[];
}

export interface WorkflowTemplate {
  id: ID;
  name: string;
  description: string;
  version: string;

  classificationId: ID;
  classification?: WorkflowClassification;
<<<<<<< HEAD
  initialConditions?: RuleGroup;
  steps: WorkflowTemplateStep[];
  //startingStepId: ID;
=======
  steps: TemplateStep[];
  startingStepId?: ID;
>>>>>>> 9c8296b7

  // audit & soft-delete
  archived: boolean;
  dateCreated: number;
  lastEdited: number;
  lastEditedBy: string;
}

// classification type for grouping
export interface WorkflowClassification {
  id: ID;
  name: string;
}

// Payload for POST /workflow/classifications
export interface ClassificationInput {
  name: string;
}

// Payload for POST /workflow/templates
export type TemplateInput = Omit<
  WorkflowTemplate,
  'id' | 'archived' | 'dateCreated' | 'lastEdited' | 'lastEditedBy'
>;

// Optional grouping structure used by listTemplates?groupBy=classification
export interface TemplateGroup {
  classification: { id: ID; name: string };
  templates: WorkflowTemplate[];
}

// Instance side
export interface WorkflowInstanceStep {
  id: ID; // PK on instance_step table
  name: string;
  description: string;
  startDate: number;
  triggeredBy?: ID;
  formId?: string;
  form?: CForm;
  assignedTo?: ID;
  expectedCompletion?: Nullable<number>;
  completionDate?: Nullable<number>;
  status: StepStatus;
  data?: Record<string, unknown>;
  workflowInstanceId: ID;
  workflowTemplateStepId: ID;

  // audit
  lastEdited: number;
  lastUpdatedBy?: ID;
}

export interface WorkflowInstance {
  id: ID;
  name: string;
  description: string;
  workflowTemplateId: ID;
  workflowTemplateStepId: ID;
  patientId: ID;
  startDate: number;
  currentStepId?: ID;
  status: InstanceStatus;
  steps: WorkflowInstanceStep[];

  // audit
  lastEdited: number;
  lastEditedBy?: ID;
  completionDate?: number;
}

// Payload for POST /workflow/instances
export interface FormResponse {
  formId: ID;
  stepId: ID;
  submittedAt: ISODate;
  answers: Record<string, unknown>;
}

export interface InstanceInput {
  templateId: ID;
  patientId: ID;
  formResponses?: FormResponse[];
}

// To be used for PATCH payloads for /workflow/instances/{id}
/**
 * update status / record currentStep / lastEditedBy: who(id)
 */
export type InstanceUpdate = Partial<
  Pick<WorkflowInstance, 'status' | 'currentStepId' | 'lastEditedBy'>
>;

export type InstanceStepUpdate = Partial<
  Pick<
    WorkflowInstanceStep,
    | 'status'
    | 'completionDate'
    | 'assignedTo'
    | 'data'
    | 'lastUpdatedBy'
    | 'formId'
  >
>;

//  Collections
export type TemplateGroupArray = TemplateGroup[];<|MERGE_RESOLUTION|>--- conflicted
+++ resolved
@@ -40,14 +40,8 @@
 
   classificationId: ID;
   classification?: WorkflowClassification;
-<<<<<<< HEAD
-  initialConditions?: RuleGroup;
   steps: WorkflowTemplateStep[];
-  //startingStepId: ID;
-=======
-  steps: TemplateStep[];
   startingStepId?: ID;
->>>>>>> 9c8296b7
 
   // audit & soft-delete
   archived: boolean;
