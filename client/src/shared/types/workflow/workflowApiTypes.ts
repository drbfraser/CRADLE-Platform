--- conflicted
+++ resolved
@@ -42,11 +42,7 @@
 
   classificationId: ID;
   classification?: WorkflowClassification;
-<<<<<<< HEAD
-  steps: TemplateStep[];
-=======
   steps: WorkflowTemplateStep[];
->>>>>>> b1c5c324
   startingStepId?: ID;
 
   // audit & soft-delete
