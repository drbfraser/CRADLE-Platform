--- conflicted
+++ resolved
@@ -1,11 +1,6 @@
 import { axiosFetch } from '../core/http';
-<<<<<<< HEAD
 import { EndpointEnum, TrafficLightEnum } from 'src/shared/enums';
-import { ReferralFilter } from 'src/shared/types';
-=======
-import { EndpointEnum } from 'src/shared/enums';
-import { ReferralFilter } from 'src/shared/types/referralTypes';
->>>>>>> 4612f3cf
+import { ReferralFilter } from 'src/shared/referralTypes';
 export const saveReferralAssessmentAsync = async (referralId: string) =>
   axiosFetch({
     url: EndpointEnum.REFERRALS + `/assess/${referralId}`,
