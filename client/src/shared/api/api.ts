--- conflicted
+++ resolved
@@ -18,12 +18,7 @@
 import { PostBody } from 'src/pages/customizedForm/customizedEditForm/handlers';
 import { reduxStore } from 'src/redux/store';
 import { showMessage } from 'src/redux/actions/messageActions';
-<<<<<<< HEAD
 import { EditUser, NewUser, User, userListSchema } from './validation/user';
-import { snakeCase, camelCase } from 'lodash';
-=======
-import { EditUser, NewUser, User } from './validation/user';
->>>>>>> 9845e0ad
 import { jwtDecode } from 'jwt-decode';
 import { logoutUser } from 'src/redux/reducers/user/currentUser';
 
