export enum SexEnum {
  MALE = 'MALE',
  FEMALE = 'FEMALE',
}

export enum GestationalAgeUnitEnum {
  WEEKS = 'WEEKS',
  MONTHS = 'MONTHS',
}

export enum TrafficLightEnum {
  GREEN = 'GREEN',
  YELLOW_UP = 'YELLOW_UP',
  YELLOW_DOWN = 'YELLOW_DOWN',
  RED_UP = 'RED_UP',
  RED_DOWN = 'RED_DOWN',
  NONE = 'NONE',
}

export enum UserRoleEnum {
  VHT = 'VHT',
  CHO = 'CHO',
  HCW = 'HCW',
  ADMIN = 'ADMIN',
}

export enum MethodEnum {
  GET = 'GET',
  POST = 'POST',
  PUT = 'PUT',
  DELETE = 'DELETE',
}

export enum EndpointEnum {
  ASSESSMENTS = '/assessments',
  ASSESSMENT_UPDATE = '/assessmentUpdate',
  HEALTH_FACILITY_LIST = '/facilities?simplified=true',
  HEALTH_FACILITIES = '/facilities',
  MEDICAL_INFO = '/medical_info',
  PATIENTS = '/patients',
  PATIENT_INFO = '/info' /* /patients/{PATIENT_ID}/info */,
<<<<<<< HEAD
  PREGNANCIES = '/pregnancies',
  PREGNANCY_STATUS = '/pregnancies/status',
=======
>>>>>>> e444e20e
  REFERRALS = '/referrals',
  READINGS = '/readings',
  STATISTICS = '/stats',
  STATS_ALL = '/stats/all',
  STATS_FACILITY = '/stats/facility',
  STATS_USER = '/stats/user',
  STATS_USER_EXPORT = '/stats/export',
  ALL_VHTS = '/user/vhts',
  AUTH = '/user/auth',
  REFRESH = '/user/auth/refresh_token',
  USER = '/user/',
  USER_ALL = '/user/all',
  USER_CURRENT = '/user/current',
  USER_REGISTER = '/user/register',
  CHANGE_PASS = '/user/current/change_pass',
  RESET_PASS = '/change_pass',
}<|MERGE_RESOLUTION|>--- conflicted
+++ resolved
@@ -39,11 +39,8 @@
   MEDICAL_INFO = '/medical_info',
   PATIENTS = '/patients',
   PATIENT_INFO = '/info' /* /patients/{PATIENT_ID}/info */,
-<<<<<<< HEAD
   PREGNANCIES = '/pregnancies',
   PREGNANCY_STATUS = '/pregnancies/status',
-=======
->>>>>>> e444e20e
   REFERRALS = '/referrals',
   READINGS = '/readings',
   STATISTICS = '/stats',
