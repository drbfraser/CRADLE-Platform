export enum SexEnum {
  MALE = 'MALE',
  FEMALE = 'FEMALE',
}

export enum GestationalAgeUnitEnum {
  WEEKS = 'WEEKS',
  MONTHS = 'MONTHS',
}

export enum StatsOptionEnum {
  THIS_YEAR = 'THIS_YEAR',
  LAST_TWELVE_MONTHS = 'LAST_TWELVE_MONTHS',
}

export enum TrafficLightEnum {
  GREEN = 'GREEN',
  YELLOW_UP = 'YELLOW_UP',
  YELLOW_DOWN = 'YELLOW_DOWN',
  RED_UP = 'RED_UP',
  RED_DOWN = 'RED_DOWN',
<<<<<<< HEAD
  UNAVAILABLE = 'UNAVAILABLE',
=======
  //original 'UNAVAILABLE' now changed to 'NONE',
>>>>>>> 39ff885c
  NONE = 'NONE',
}

export enum UserRoleEnum {
  VHT = 'VHT',
  CHO = 'CHO',
  HCW = 'HCW',
  ADMIN = 'ADMIN',
}

export enum MethodEnum {
  GET = 'GET',
  POST = 'POST',
  PUT = 'PUT',
  DELETE = 'DELETE',
}

export enum EndpointEnum {
  ASSESSMENTS = '/assessments',
  ASSESSMENT_UPDATE = '/assessmentUpdate',
  HEALTH_FACILITY_LIST = '/facilities?simplified=true',
  HEALTH_FACILITIES = '/facilities',
  MEDICAL_HISTORY = '/medical_history' /* /patients/{PATIENT_ID}/medicalHistory */,
  MEDICAL_INFO = '/medical_info',
  MEDICAL_RECORDS = '/medical_records',
  PATIENTS = '/patients',
  PATIENT_INFO = '/info' /* /patients/{PATIENT_ID}/info */,
  PATIENT_TIMELINE = '/timeline' /* /patients/{PATIENT_ID}/timeline */,
  PREGNANCIES = '/pregnancies',
  PREGNANCY_RECORDS = '/pregnancies' /* /patients/{PATIENT_ID}/pregnancies */,
  PREGNANCY_STATUS = '/pregnancies/status',
  PREGNANCY_SUMMARY = '/pregnancy_summary',
  REFERRALS = '/referrals',
  READINGS = '/readings',
  READING_ASSESSMENT = '/patients/reading-assessment', //Create a new reading and assessment
  STATISTICS = '/stats',
  STATS_ALL = '/stats/all',
  STATS_FACILITY = '/stats/facility',
  STATS_USER = '/stats/user',
  STATS_USER_EXPORT = '/stats/export',
  ALL_VHTS = '/user/vhts',
  AUTH = '/user/auth',
  REFRESH = '/user/auth/refresh_token',
  UPLOAD_ADMIN = '/upload/admin',
  USER = '/user/',
  USER_ALL = '/user/all',
  USER_CURRENT = '/user/current',
  USER_REGISTER = '/user/register',
  USER_VHTS = '/user/vhts',
  CHANGE_PASS = '/user/current/change_pass',
  RESET_PASS = '/change_pass',
}<|MERGE_RESOLUTION|>--- conflicted
+++ resolved
@@ -19,11 +19,7 @@
   YELLOW_DOWN = 'YELLOW_DOWN',
   RED_UP = 'RED_UP',
   RED_DOWN = 'RED_DOWN',
-<<<<<<< HEAD
-  UNAVAILABLE = 'UNAVAILABLE',
-=======
   //original 'UNAVAILABLE' now changed to 'NONE',
->>>>>>> 39ff885c
   NONE = 'NONE',
 }
 
