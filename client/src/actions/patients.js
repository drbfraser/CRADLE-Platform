--- conflicted
+++ resolved
@@ -1,11 +1,6 @@
-<<<<<<< HEAD
-import { requestActionCreator } from './api'
-import { Endpoint, Method } from '../api/constants'
-=======
 import { Endpoint, Method } from '../api/constants';
 
 import { requestActionCreator } from './api';
->>>>>>> ccdbaead
 
 export const GET_PATIENT = 'patients/GET_PATIENT'
 export const GET_PATIENT_REQUESTED = 'patients/GET_PATIENT_REQUESTED'
@@ -19,16 +14,6 @@
 export const UPDATE_PATIENT_REQUESTED = 'patients/UPDATE_PATIENTS_REQUESTED'
 export const UPDATE_PATIENT_ERR = 'patients/UPDATE_PATIENT_ERR'
 
-<<<<<<< HEAD
-export const getPatient = patientId => {
-  return requestActionCreator(
-    Endpoint.PATIENT + Endpoint.READING + '/' + patientId,
-    Method.GET,
-    null,
-    getPatientOnSuccess,
-    getPatientOnError
-  )
-=======
 export const ADD_NEW_PATIENT = 'patients/ADD_NEW_PATIENT'
 export const AFTER_NEW_PATIENT_ADDED = 'patients/AFTER_NEW_PATIENT_ADDED'
 
@@ -36,11 +21,10 @@
     return requestActionCreator(
         Endpoint.PATIENT + Endpoint.READING + '/' + patientId,
         Method.GET,
-        null,
+        null, 
         getPatientOnSuccess,
         getPatientOnError
     )
->>>>>>> ccdbaead
 }
 
 export const getPatients = () => {
