/**
 * Description: Modal reponsible for the the UI to create and update
 *      the Follow Up info for Referrals
 * Props:
 *  initialValues [JSON]: initial values of to insert into the form
 *  handleSubmit(state) [required]: function that is called when the user submits form
 *      this function should handle data validation
 */

import React, { Component } from 'react'
import PropTypes from 'prop-types'
import { bindActionCreators } from 'redux'
import { connect } from 'react-redux'
import {
    Button,
    Modal,
    Form,
    TextArea,
    Input, Select
} from 'semantic-ui-react'
import Switch from '@material-ui/core/Switch';

import { updateFollowUp, setReadingId, createFollowUp } from '../../actions/referrals';
import { getPatients } from '../../actions/patients'

const followupFollowupFrequencyUnitUnit = [
    {key:'min', text:'Minutes', value:'MINUTES'},
    {key:'hour', text:'Hours', value:'HOURS'},
    {key:'day', text:'Days', value:'DAYS'},
    {key:'week', text:'Weeks', value:'WEEKS'},
    {key:'month', text:'Months', value:'MONTHS'},
    {key:'year', text:'Years', value:'YEARS'},
]

const untilDateOrCondition = [
    {key:'date', text:'Date', value:'DATE'},
    {key:'condition', text:'Condition', value:'CONDITION'}
]


class FollowUpModal extends Component {
    static propTypes = {
        initialValues: PropTypes.objectOf(PropTypes.string),
        updateFollowUp: PropTypes.func.isRequired,
        referralId: PropTypes.string.isRequired,
        readingId: PropTypes.string.isRequired
    }

    constructor(props) {
        super(props)

        this.state = {
            data: {
                diagnosis: "",
                treatment: "",
                specialInvestigations: "",
                medicationPrescribed: "",
                followupNeeded: false,
                dateFollowupNeededTill: "",
                followupInstructions: "",
                followupFrequencyUnit: "",
                followupFrequencyValue: "",
            },
            isOpen: false,
            dateOrCondition: "DATE"
        }

        this.handleChange = this.handleChange.bind(this);
        this.handleSubmit = this.handleSubmit.bind(this);
        this.handleOpen = this.handleOpen.bind(this);
        this.handleClose = this.handleClose.bind(this);
        this.onOpen = this.onOpen.bind(this);
        this.loadInitialValues = this.loadInitialValues.bind(this);
        this.handleSwitchChange = this.handleSwitchChange.bind(this);

        this.loadInitialValues();
    }

    loadInitialValues() {
        if (this.props.initialValues) {
            for (let key in this.state.data) {
                if (key in this.props.initialValues) {
                    this.state.data[key] = this.props.initialValues[key]
                }
            }
        }
    }

    handleOpen() {
        this.setState({
            isOpen: true
        }, () => {
            this.loadInitialValues();
            this.setState(this.state);
        })
    }

    handleClose() {
        this.setState({
            isOpen: false
        })
    }

    onOpen() {
        console.log("on open")
        this.props.setReadingId(this.props.readingId)
    }

    handleChange(e, value) {
        if (value.name === "untilDateOrCond" && (value.value === "CONDITION" || value.value === "DATE")) {
            this.setState( {dateOrCondition: value.value} )
        }
        this.setState({
            'data': {
                ...this.state.data,
                [value.name]: value.value
            }
        })
    }

    handleSwitchChange(e) {
        this.setState({
            data: {
                ...this.state.data,
                followupNeeded: e.target.checked
            }
        })
    }

    handleDateOrConditionChange = (error, value) => {
        if (value.value === "CONDITION") {
            this.setState({untilDate: false})
        }
    }

    handleSubmit() {
        console.log("submitting follow up info");
        this.state.data.referral = this.props.referralId
        console.log("handle submit state data:  ", this.state.data);

        // update existing followUpInfo
        if (this.props.initialValues) {
            this.props.updateFollowUp(this.props.initialValues['id'], this.state.data);
        } else { // create new followUpInfo
            const followupData = this.state.data;
            // TODO: remove this once mobile is up to date with the new assessment changes
            // followupData.followUpAction = followupData.specialInvestigations;

            if (!followupData.followupNeeded) {
                delete followupData.dateFollowupNeededTill;
            }
            this.props.createFollowUp(this.state.data);
        }

        this.handleClose();
    }

    render() {
        // console.log("followUpModal state: ", this.state)
        return (
            <div>
                <Modal
                    trigger={
                        <Button
                            style={{"backgroundColor" : "#84ced4"}}
                            size="large"
                            onClick={this.handleOpen}>
                                {this.props.initialValues ? (
                                    "Update Assessment"
                                ) : (
                                    "Assess"
                                )}
                        </Button>
                    }
                    onClose={this.handleClose}
                    onOpen={this.onOpen}
                    open={this.state.isOpen}
                    closeIcon
                >
                    <Modal.Header>Referral Follow-Up Information</Modal.Header>
                    <Modal.Content scrolling>
                    <Modal.Description>
                        <Form onSubmit={this.handleSubmit}>
                            <Form.Field
                                name="specialInvestigations"
                                value={this.state.data.specialInvestigations || ''}
                                control={TextArea}
                                label='Special Investigations + Results (If available)'
                                placeholder="Patient's action performed for this follow up"
                                onChange={this.handleChange}
                                required
                            />
                            <Form.Field
                                name="diagnosis"
                                value={this.state.data.diagnosis || ''}
                                control={TextArea}
                                label='Final Diagnosis'
                                placeholder="Medical diagnosis of the cause of their chief complaint"
                                onChange={this.handleChange}
                                required
                            />
                            <Form.Field
                                name="treatment"
                                value={this.state.data.treatment || ''}
                                control={TextArea}
                                label='Treatment/Operation'
                                placeholder="Treatment performed on patient to remedy their chief complaint"
                                onChange={this.handleChange}
                                required
                            />
                            <Form.Field
                                name="medicationPrescribed"
                                value={this.state.data.medicationPrescribed || ''}
                                control={TextArea}
                                label='Medication Prescribed'
                                placeholder="Medication prescribed to patient to remedy their chief complaint"
                                onChange={this.handleChange}
                                required
                            />
                            <Form.Field style={{"margin": "0px"}}>
                                <label style={{"display": "inline-block", "marginRight": "5px"}}>Follow-up Needed</label>
                                <Switch
                                    className='followupNeeded'
                                    checked={this.state.data.followupNeeded}
                                    onChange={this.handleSwitchChange}
                                    color='primary'
                                />
                            </Form.Field>
                            {this.state.data.followupNeeded &&
                            <Form>
                                <Form.Field
                                  name="followupInstructions"
                                  value={this.state.data.followupInstructions || ''}
                                  control={TextArea}
                                  label='Instructions for Follow up'
                                  placeholder="Instruction for VHT to help patient to remedy their chief complaint"
                                  onChange={this.handleChange}
                                  required
                                ></Form.Field>
                                <Form.Group widths='equal'>
                                    <Form.Field
                                      name="followupFrequencyValue"
                                      value={this.state.data.followupFrequencyValue || ''}
                                      control={Input}
                                      type='number'
                                      min='1'
                                      label='Frequency'
                                      placeholder="Number"
                                      onChange={this.handleChange}
                                      required
                                    ></Form.Field>
                                    <Form.Field
                                      name="followupFrequencyUnit"
                                      value={this.state.data.followupFrequencyUnit || ''}
                                      control={Select}
                                      options={followupFollowupFrequencyUnitUnit}
                                      label='Frequency Unit'
                                      // placeholder="FollowupFrequencyUnit for VHT to visit their patient to remedy their chief complaint"
                                      onChange={this.handleChange}
                                      required
                                    ></Form.Field>
                                </Form.Group>
                                <Form.Group>
                                    <Form.Field
                                        name='untilDateOrCond'
                                        value={this.state.dateOrCondition}
                                        control={Select}
                                        options={untilDateOrCondition}
                                        label='Until'
                                        onChange={this.handleChange}
                                        required
                                    ></Form.Field>
                                    <Form.Field
                                      name="dateFollowupNeededTill"
                                      control={Input}
                                      type='date'
                                      label='Until Date'
                                      disabled={this.state.dateOrCondition === "CONDITION"}
                                      onChange={this.handleChange}
                                      required
                                    ></Form.Field>
                                    <Form.Field
                                      name="dateFollowupNeededTill"
                                      control={TextArea}
                                      label='Until Condition'
                                      disabled={this.state.dateOrCondition === "DATE"}
                                      onChange={this.handleChange}
                                      required
                                    ></Form.Field>
                                </Form.Group>
                            </Form>
                            }
                            <Form.Field control={Button} style={{"marginTop": "10px"}}>Submit</Form.Field>
                        </Form>
                    </Modal.Description>
                    </Modal.Content>
                </Modal>
            </div>
        )
    }
}

const mapStateToProps = ({}) => ({})
<<<<<<< HEAD

const mapDispatchToProps = dispatch =>
    bindActionCreators(
=======
  
const mapDispatchToProps = dispatch => ({
    createFollowUp: data => {
        dispatch(createFollowUp(data))
    },
    ...bindActionCreators(
>>>>>>> 04b42b34
        {
            updateFollowUp,
            setReadingId,
        },
        dispatch
    )
})

export default connect(
    mapStateToProps,
    mapDispatchToProps
)(FollowUpModal)<|MERGE_RESOLUTION|>--- conflicted
+++ resolved
@@ -301,18 +301,12 @@
 }
 
 const mapStateToProps = ({}) => ({})
-<<<<<<< HEAD
-
-const mapDispatchToProps = dispatch =>
-    bindActionCreators(
-=======
   
 const mapDispatchToProps = dispatch => ({
     createFollowUp: data => {
         dispatch(createFollowUp(data))
     },
     ...bindActionCreators(
->>>>>>> 04b42b34
         {
             updateFollowUp,
             setReadingId,
