import React, { useState } from 'react'
import { makeStyles } from '@material-ui/core/styles'
import Drawer from '@material-ui/core/Drawer'
import AppBar from '@material-ui/core/AppBar'
import Toolbar from '@material-ui/core/Toolbar'
import List from '@material-ui/core/List'
import CssBaseline from '@material-ui/core/CssBaseline'
import Typography from '@material-ui/core/Typography'
import Divider from '@material-ui/core/Divider'
import { Icon } from 'semantic-ui-react'
import ListItem from '@material-ui/core/ListItem'
import ListItemIcon from '@material-ui/core/ListItemIcon'
import ListItemText from '@material-ui/core/ListItemText'
import IconButton from '@material-ui/core/IconButton'
import { Route, Link, Switch } from 'react-router-dom'

import Home from '../home'
import AdminPage from '../adminPage'
import HelpPage from '../helpPage'
import PatientPage from '../patientPage'
import PageNotFound from '../pageNotFound'
import PatientSummaryContainer from '../patientPage/patientSummaryContainer'
import StatisticsPage from '../statisticsPage'
import ReferralsPage from '../referralsPage'
import NewReadingPage from '../newReadingPage'
import Signup from '../signup'
import Login from '../login'
import VideoLanding from '../videoChatLandingPage'
import Session from '../videoSessionPage'

import { connect } from 'react-redux'
import { bindActionCreators } from 'redux'
import { logoutUser } from '../../actions/users'

import AppImg from './img/app_icon.png'
import PatientsImg from './img/patients.svg'
import ReferralsImg from './img/referrals.svg'
import StatisticsImg from './img/statistics.svg'
import CreateImg from './img/create.svg'
import VideoImg from './img/video-solid.svg'
import EduImg from './img/graduation-cap-solid.svg'

const drawerWidth = 200

const useStyles = makeStyles(theme => ({
  root: {
    display: 'flex'
  },
  appBar: {
    backgroundColor: '#15152B',
    zIndex: theme.zIndex.drawer + 1
  },
  toolbarButtons: {
    marginLeft: 'auto',
    marginRight: -12
  },
  toolbarButtonsPadded: {
    marginLeft: 'auto',
    paddingLeft: 30,
    paddingRight: 30
  },
  drawer: {
    width: drawerWidth,
    flexShrink: 0
  },
  drawerPaper: {
    /* Permalink - use to edit and share this gradient: https://colorzilla.com/gradient-editor/#3b679e+0,34787e+0,45889f+51,65a6df+100 */
    background: '#3b679e' /* Old browsers */,
    background:
      '-moz-linear-gradient(top,  #3b679e 0%, #34787e 0%, #45889f 51%, #65a6df 100%)' /* FF3.6-15 */,
    background:
      '-webkit-linear-gradient(top,  #3b679e 0%,#34787e 0%,#45889f 51%,#65a6df 100%)' /* Chrome10-25,Safari5.1-6 */,
    background:
      'linear-gradient(to bottom,  #3b679e 0%,#34787e 0%,#45889f 51%,#65a6df 100%)' /* W3C, IE10+, FF16+, Chrome26+, Opera12+, Safari7+ */,
    filter:
      "progid:DXImageTransform.Microsoft.gradient( startColorstr='#3b679e', endColorstr='#65a6df',GradientType=0 )" /* IE6-9 */,

    width: drawerWidth
  },
  content: {
    flexGrow: 1,
    padding: theme.spacing(3)
  },
  toolbar: theme.mixins.toolbar,
  listItem: { flexDirection: 'column', margin: '10px 0px 10px 0px' },
  logout: { marginTop: '20px', bottom: 0 },
  itemText: { color: 'white', paddingTop: '8px' }
}))

const App = props => {
  const classes = useStyles()
  const [activeItem, setActiveItem] = useState('Patients')

  const getRole = roles => {
    if (roles.includes('ADMIN')) {
      return 'ADMIN'
    } else if (roles.includes('HCW')) {
      return 'Healthcare Worker'
    } else if (roles.includes('CHO')) {
      return 'CHO'
    } else if (roles.includes('VHT')) {
      return 'VHT'
    }
    return ''
  }

  const titleTextStyle = {
    fontFamily: 'Open Sans',
    fontWeight: 'bold',
    fontSize: 36
  }

  const sidebarTextStyle = {
    fontFamily: 'Open Sans',
    fontWeight: 300,
    fontSize: 18
  }

  const offsetFromTop = 50

  return (
    <div className={classes.root}>
      <CssBaseline />
      <AppBar position="fixed" className={classes.appBar}>
        <Toolbar>
          <img src={AppImg} className="appIcon" />
          <Typography noWrap style={titleTextStyle}>
            CRADLE
          </Typography>
          {props.user.isLoggedIn && (
            <div style={{ marginLeft: 'auto', marginRight: 0 }}>
              <IconButton
                className={classes.toolbarButtons}
                onClick={() => ''}
                color="inherit">
                <Icon name="user circle" size="large" />
                <div>
                  <Typography variant="body1" noWrap>
                    {props.user.firstName} ({getRole(props.user.roles)})
                  </Typography>
                  {props.user.healthFacilityName && (
                    <Typography variant="body2" noWrap>
                      Healthcare Facility: {props.user.healthFacilityName}
                    </Typography>
                  )}
                </div>
              </IconButton>

              <IconButton
                className={classes.toolbarButtonsPadded}
                button
                component={Link}
                to="/help"
                onClick={() => setActiveItem('Help')}
                selected={activeItem === 'Help'}
                color="inherit">
                <Icon name="help" size="small" />
              </IconButton>
            </div>
          )}
        </Toolbar>
      </AppBar>

      {props.user.isLoggedIn ? (
        <Drawer
          className={classes.drawer}
          variant="permanent"
          classes={{
            paper: classes.drawerPaper
          }}
          anchor="left">
          <div
            className={classes.toolbar}
            style={{ marginTop: offsetFromTop }}
          />
          <List>
            <ListItem
              className={classes.listItem}
              button
              component={Link}
              to="/newreading"
              selected={activeItem === 'Reading'}
              onClick={() => setActiveItem('Reading')}>
              <ListItemIcon>
                <img src={CreateImg} class="center sidebarIcon" />
              </ListItemIcon>
              <ListItemText
                disableTypography
                className={classes.itemText}
                primary={
                  <Typography style={sidebarTextStyle}>
                    Patient &amp; Reading
                  </Typography>
                }
              />
            </ListItem>
            <ListItem
              className={classes.listItem}
              button
              component={Link}
              to="/patients"
              selected={activeItem === 'Patients'}
              onClick={() => setActiveItem('Patients')}>
              <ListItemIcon>
                <img src={PatientsImg} class="center sidebarIcon" />
              </ListItemIcon>
              <ListItemText
                disableTypography
                className={classes.itemText}
                primary={
                  <Typography style={sidebarTextStyle}>Patients</Typography>
                }
              />
            </ListItem>
            <ListItem
              className={classes.listItem}
              button
              component={Link}
              to="/referrals"
              selected={activeItem === 'Referrals'}
              onClick={() => setActiveItem('Referrals')}>
              <ListItemIcon>
                <img src={ReferralsImg} class="center sidebarIcon" />
              </ListItemIcon>
              <ListItemText
                disableTypography
                className={classes.itemText}
                primary={
                  <Typography style={sidebarTextStyle}>Referrals</Typography>
                }
              />
            </ListItem>
            <ListItem
              className={classes.listItem}
              button
              component={Link}
              to="/stats"
              selected={activeItem === 'Statistics'}
              onClick={() => setActiveItem('Statistics')}>
              <ListItemIcon>
                <img src={StatisticsImg} class="center sidebarIcon" />
              </ListItemIcon>
              <ListItemText
                disableTypography
                className={classes.itemText}
                primary={
                  <Typography style={sidebarTextStyle}>Statistics</Typography>
                }
              />
            </ListItem>
            <ListItem
              className={classes.listItem}
              button
              component={Link}
              to="/chat/landing"
              selected={activeItem === 'Chat'}
              onClick={() => setActiveItem('Chat')}>
              <ListItemIcon>
                <img src={VideoImg} class="center sidebarIcon" />

                {/* <i className="fas fa-video"></i> */}
              </ListItemIcon>

              <ListItemText
                disableTypography
                className={classes.itemText}
                primary={
                  <Typography style={sidebarTextStyle}>
                    Live Video Chat
                  </Typography>
                }
              />
            </ListItem>
            <ListItem
              className={classes.listItem}
              button
              component={Link}
              to="/resources"
              selected={activeItem === 'Resources'}
              onClick={() => setActiveItem('Resources')}>
              <ListItemIcon>
                <img src={EduImg} class="center sidebarIcon" />

                {/* <i className="fas fa-video"></i> */}
              </ListItemIcon>

              <ListItemText
                disableTypography
                className={classes.itemText}
                primary={
                  <Typography style={sidebarTextStyle}>Resources</Typography>
                }
              />
            </ListItem>

            <Divider />

            {props.user.roles.includes('ADMIN') && (
              <div>
                <ListItem
                  className={[classes.listItem]}
                  component={Link}
                  button
                  key="new user"
                  to="/signup"
                  selected={activeItem === 'Signup'}
                  onClick={() => setActiveItem('Signup')}>
                  <ListItemText
                    disableTypography
                    className={classes.itemText}
                    primary={
                      <Typography style={sidebarTextStyle}>
                        Create New User
                      </Typography>
                    }
                  />
                </ListItem>
                <ListItem
                  className={classes.listItem}
                  component={Link}
                  button
                  key="new user"
                  to="/admin"
                  selected={activeItem === 'Admin'}
                  onClick={() => setActiveItem('Admin')}>
                  <ListItemText
                    disableTypography
                    className={classes.itemText}
                    primary={
                      <Typography style={sidebarTextStyle}>
                        Admin Panel
                      </Typography>
                    }
                  />
                </ListItem>

                <Divider />
              </div>
            )}

            <ListItem
              className={[classes.listItem, classes.logout]}
              button
              key="Logout"
              onClick={() => props.logoutUser()}>
              <ListItemText
                disableTypography
                className={classes.itemText}
                primary={
                  <Typography style={sidebarTextStyle}>Logout</Typography>
                }
              />
            </ListItem>
          </List>
        </Drawer>
      ) : null}

<<<<<<< HEAD
      <main className={classes.content} style={{ paddingTop: offsetFromTop }}>
        <div className={classes.toolbar} />
        <Route exact path="/" component={Home} />
        <Route exact path="/admin" component={AdminPage} />
        <Route exact path="/help" component={HelpPage} />
        <Route exact path="/patients" component={PatientPage} />
        <Route path="/patient/:id" component={PatientSummaryContainer} />
        <Route exact path="/signup" component={Signup} />
        <Route exact path="/login" component={Login} />
        <Route exact path="/stats" component={StatisticsPage} />
        <Route exact path="/referrals" component={ReferralsPage} />
        <Route exact path="/newreading" component={NewReadingPage} />
        <Route exact path="/resources" component={HelpPage} />
        <Route exact path="/chat/landing" component={VideoLanding} />
        <Route exact path="/chat/session" component={Session} />
        <Route exact path="/chat/session/:roomId" component={Session} />
      </main>
    </div>
  )
=======
            <main
                className={classes.content}
                style={{ paddingTop: offsetFromTop }}>
                <div className={classes.toolbar} />
                <Switch>
                    <Route exact path="/" component={Home} />
                    <Route exact path="/admin" component={AdminPage} />
                    <Route exact path="/help" component={HelpPage} />
                    <Route exact path="/patients" component={PatientPage} />
                    <Route
                        path="/patient/:id"
                        component={PatientSummaryContainer}
                    />
                    <Route exact path="/signup" component={Signup} />
                    <Route exact path="/login" component={Login} />
                    <Route exact path="/stats" component={StatisticsPage} />
                    <Route exact path="/referrals" component={ReferralsPage} />
                    <Route exact path="/newreading" component={NewReadingPage} />
                    <Route exact path="/resources" component={HelpPage} />
                    <Route exact path="/chat/landing" component={VideoLanding} />
                    <Route exact path="/chat/session" component={Session} />
                    <Route exact path="/chat/session/:roomId" component={Session} />
                    <Route component={PageNotFound} />
                </Switch>
            </main>
        </div>
    )
>>>>>>> ccdbaead
}

const mapStateToProps = ({ user }) => ({
  user: user.currentUser
})

const mapDispatchToProps = dispatch =>
  bindActionCreators(
    {
      logoutUser
    },
    dispatch
  )

export default connect(
  mapStateToProps,
  mapDispatchToProps
)(App)<|MERGE_RESOLUTION|>--- conflicted
+++ resolved
@@ -355,27 +355,6 @@
         </Drawer>
       ) : null}
 
-<<<<<<< HEAD
-      <main className={classes.content} style={{ paddingTop: offsetFromTop }}>
-        <div className={classes.toolbar} />
-        <Route exact path="/" component={Home} />
-        <Route exact path="/admin" component={AdminPage} />
-        <Route exact path="/help" component={HelpPage} />
-        <Route exact path="/patients" component={PatientPage} />
-        <Route path="/patient/:id" component={PatientSummaryContainer} />
-        <Route exact path="/signup" component={Signup} />
-        <Route exact path="/login" component={Login} />
-        <Route exact path="/stats" component={StatisticsPage} />
-        <Route exact path="/referrals" component={ReferralsPage} />
-        <Route exact path="/newreading" component={NewReadingPage} />
-        <Route exact path="/resources" component={HelpPage} />
-        <Route exact path="/chat/landing" component={VideoLanding} />
-        <Route exact path="/chat/session" component={Session} />
-        <Route exact path="/chat/session/:roomId" component={Session} />
-      </main>
-    </div>
-  )
-=======
             <main
                 className={classes.content}
                 style={{ paddingTop: offsetFromTop }}>
@@ -403,7 +382,6 @@
             </main>
         </div>
     )
->>>>>>> ccdbaead
 }
 
 const mapStateToProps = ({ user }) => ({
