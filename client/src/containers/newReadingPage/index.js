--- conflicted
+++ resolved
@@ -209,58 +209,7 @@
         reading: readingData
       }
       console.log(newData)
-<<<<<<< HEAD
-      this.props.newReadingPost(newData).then( () => {
-          console.log(this.props.createReadingStatusError)
-          // reset fields after form submit
-          if (this.props.createReadingStatusError === false) {
-            
-            this.setState({
-              patient: {
-                patientId: "",
-                patientName: "",
-                patientAge: "",
-                dob: null,
-                patientSex: "FEMALE",
-                isPregnant: true,
-                gestationalAgeValue: "",
-                gestationalAgeUnit: "GESTATIONAL_AGE_UNITS_WEEKS",
-                zone: "",
-                villageNumber: "",
-                drugHistory: "",
-                medicalHistory: ""
-              },
-              reading: {
-                userId: "",
-                readingId: "",
-                dateTimeTaken: "",
-                bpSystolic: "",
-                bpDiastolic: "",
-                heartRateBPM: "",
-                dateRecheckVitalsNeeded: "",
-                isFlaggedForFollowup: false,
-                symptoms: "",
-                urineTests: initialUrineTests
-              },
-              checkedItems: {
-                none: true,
-                headache: false,
-                bleeding: false,
-                blurredVision: false,
-                feverish: false,
-                abdominalPain: false,
-                unwell: false,
-                other: false,
-                otherSymptoms: ""
-              },
-              showSuccessReading: true,
-              hasUrineTest: false
-          })
-        }
-      })
-=======
       this.props.newReadingPost(newData)
->>>>>>> 04b42b34
     })
   }
 
