--- conflicted
+++ resolved
@@ -1,14 +1,14 @@
-import React, {Component} from 'react';
+import React, { Component } from 'react'
 import { connect } from 'react-redux'
-import { getCurrentUser } from '../../actions/users';
-import { newReadingPost, createReadingDefault } from '../../actions/newReading';
-import PatientInfoForm from './patientInfoForm';
-import BpForm from './bpForm';
-import SymptomForm from './symptomForm';
-import UrineTestForm, { initialUrineTests } from './urineTestForm';
-import SweetAlert from 'sweetalert2-react';
-
-import {Button, Divider, Form} from 'semantic-ui-react'
+import { getCurrentUser } from '../../actions/users'
+import { newReadingPost, createReadingDefault } from '../../actions/newReading'
+import PatientInfoForm from './patientInfoForm'
+import BpForm from './bpForm'
+import SymptomForm from './symptomForm'
+import UrineTestForm, { initialUrineTests } from './urineTestForm'
+import SweetAlert from 'sweetalert2-react'
+
+import { Button, Divider, Form } from 'semantic-ui-react'
 
 import './index.css'
 
@@ -16,36 +16,36 @@
 
 function guid() {
   return 'xxxxxxxx-xxxx-4xxx-yxxx-xxxxxxxxxxxx'.replace(/[xy]/g, function(c) {
-    var r = Math.random() * 16 | 0;
-    var v = (c === 'x') ? r : ((r & 0x3) | 0x8);
-    return v.toString(16);
-  });
+    var r = (Math.random() * 16) | 0
+    var v = c === 'x' ? r : (r & 0x3) | 0x8
+    return v.toString(16)
+  })
 }
-const initState = { 
+const initState = {
   patient: {
-    patientId: "",
-    patientName: "",
-    patientAge: "",
-    patientSex: "FEMALE",
+    patientId: '',
+    patientName: '',
+    patientAge: '',
+    patientSex: 'FEMALE',
     isPregnant: true,
-    gestationalAgeValue: "",
-    gestationalAgeUnit: "GESTATIONAL_AGE_UNITS_WEEKS",
-    zone: "",
+    gestationalAgeValue: '',
+    gestationalAgeUnit: GESTATIONAL_AGE_UNITS.WEEKS,
+    zone: '',
     dob: null,
-    villageNumber: "",
-    drugHistory: "",
-    medicalHistory: ""
+    villageNumber: '',
+    drugHistory: '',
+    medicalHistory: ''
   },
   reading: {
-    userId: "",
-    readingId: "",
-    dateTimeTaken: "",
-    bpSystolic: "",
-    bpDiastolic: "",
-    heartRateBPM: "",
-    dateRecheckVitalsNeeded: "",
+    userId: '',
+    readingId: '',
+    dateTimeTaken: '',
+    bpSystolic: '',
+    bpDiastolic: '',
+    heartRateBPM: '',
+    dateRecheckVitalsNeeded: '',
     isFlaggedForFollowup: false,
-    symptoms: "",
+    symptoms: '',
     urineTests: initialUrineTests
   },
   checkedItems: {
@@ -57,63 +57,19 @@
     abdominalPain: false,
     unwell: false,
     other: false,
-    otherSymptoms: ""
-  },
-  showSuccessReading : false,
+    otherSymptoms: ''
+  },
+  showSuccessReading: false,
   hasUrineTest: false
 }
 
 const GESTATIONAL_AGE_UNITS = {
-  WEEKS: "GESTATIONAL_AGE_UNITS_WEEKS",
-  MONTHS: "GESTATIONAL_AGE_UNITS_MONTHS"
+  WEEKS: 'GESTATIONAL_AGE_UNITS_WEEKS',
+  MONTHS: 'GESTATIONAL_AGE_UNITS_MONTHS'
 }
 
 class NewReadingPage extends Component {
-<<<<<<< HEAD
-  state = { 
-    patient: {
-      patientId: "",
-      patientName: "",
-      patientAge: "",
-      patientSex: "FEMALE",
-      isPregnant: true,
-      gestationalAgeValue: "",
-      gestationalAgeUnit: GESTATIONAL_AGE_UNITS.WEEKS,
-      zone: "",
-      dob: null,
-      villageNumber: "",
-      drugHistory: "",
-      medicalHistory: ""
-    },
-    reading: {
-      userId: "",
-      readingId: "",
-      dateTimeTaken: "",
-      bpSystolic: "",
-      bpDiastolic: "",
-      heartRateBPM: "",
-      dateRecheckVitalsNeeded: "",
-      isFlaggedForFollowup: false,
-      symptoms: "",
-      urineTests: initialUrineTests
-    },
-    checkedItems: {
-      none: true,
-      headache: false,
-      bleeding: false,
-      blurredVision: false,
-      feverish: false,
-      abdominalPain: false,
-      unwell: false,
-      other: false,
-      otherSymptoms: ""
-    },
-    showSuccessReading: false,
-    hasUrineTest: false
-  }
-=======
   state = initState
->>>>>>> 04b42b34
 
   componentDidMount = () => {
     if (!this.props.user.isLoggedIn) {
@@ -121,8 +77,6 @@
     }
   }
 
-<<<<<<< HEAD
-=======
   static getDerivedStateFromProps = (props, state) => {
     if (props.readingCreated) {
       props.createReadingDefault()
@@ -134,20 +88,35 @@
   }
 
   handleChange = event => {
-    this.setState({ patient: { ...this.state.patient, [event.target.name]: event.target.value }})
-  }
-
->>>>>>> 04b42b34
+    this.setState({
+      patient: {
+        ...this.state.patient,
+        [event.target.name]: event.target.value
+      }
+    })
+  }
+
   handleSelectChange = (e, value) => {
-    if (value.name === "patientSex" && value.value === "MALE") {
-      this.setState({ patient: { ...this.state.patient, patientSex : "MALE", gestationalAgeValue : "", isPregnant : false }})
+    if (value.name === 'patientSex' && value.value === 'MALE') {
+      this.setState({
+        patient: {
+          ...this.state.patient,
+          patientSex: 'MALE',
+          gestationalAgeValue: '',
+          isPregnant: false
+        }
+      })
     } else {
-      this.setState({ patient: { ...this.state.patient, [value.name] : value.value }})
+      this.setState({
+        patient: { ...this.state.patient, [value.name]: value.value }
+      })
     }
   }
 
   handleReadingChange = (e, value) => {
-    this.setState({ reading: { ...this.state.reading, [value.name] : value.value }})
+    this.setState({
+      reading: { ...this.state.reading, [value.name]: value.value }
+    })
   }
 
   handleUrineTestChange = (e, value) => {
@@ -162,7 +131,7 @@
     })
   }
 
-  handleUrineTestSwitchChange = (e) => {
+  handleUrineTestSwitchChange = e => {
     this.setState({
       hasUrineTest: e.target.checked
     })
@@ -183,7 +152,8 @@
       if (symptom.indexOf(value.name) >= 0) {
         symptom.pop(value.name)
       }
-    } else { // false => true, push
+    } else {
+      // false => true, push
       if (symptom.indexOf(value.name) < 0) {
         symptom.push(value.name)
       }
@@ -193,17 +163,18 @@
       if (symptom.indexOf('none') >= 0) {
         symptom.pop('none')
       }
-      this.setState({ 
-        checkedItems: { 
-          ...this.state.checkedItems, 
-          [value.name] : !value.value,
+      this.setState({
+        checkedItems: {
+          ...this.state.checkedItems,
+          [value.name]: !value.value,
           none: false
-        }})
+        }
+      })
     } else {
-      while(symptom.length > 0) {
-        symptom.pop();
-      }
-      this.setState({ 
+      while (symptom.length > 0) {
+        symptom.pop()
+      }
+      this.setState({
         checkedItems: {
           none: true,
           headache: false,
@@ -213,7 +184,7 @@
           abdominalPain: false,
           unwell: false,
           other: false,
-          otherSymptoms: ""
+          otherSymptoms: ''
         }
       })
     }
@@ -221,7 +192,12 @@
 
   handleOtherSymptom = event => {
     //console.log(event.target)
-    this.setState({ checkedItems: { ...this.state.checkedItems, [event.target.name]: event.target.value }})
+    this.setState({
+      checkedItems: {
+        ...this.state.checkedItems,
+        [event.target.name]: event.target.value
+      }
+    })
   }
 
   handleSubmit = event => {
@@ -241,79 +217,31 @@
     var dateTime = new Date()
     var readingID = guid()
 
-    this.setState({ 
-      reading: {
-        ...this.state.reading,
-        userId: this.props.user.userId,
-        readingId: readingID,
-        dateTimeTaken: dateTime,
-        symptoms: symptom.toString()
-      }
-    }, function() {
-      let patientData = JSON.parse(JSON.stringify(this.state.patient))
-      let readingData = JSON.parse(JSON.stringify(this.state.reading))
-      if (!this.state.hasUrineTest) {
-        readingData.urineTests = null
-      }
-
-      let newData = {
-        patient: patientData,
-        reading: readingData
-      }
-      console.log(newData)
-<<<<<<< HEAD
-      this.props.newReadingPost(newData).then( () => {
-          console.log(this.props.createReadingStatusError)
-          // reset fields after form submit
-          if (this.props.createReadingStatusError === false) {
-            
-            this.setState({ 
-              patient: {
-                patientId: "",
-                patientName: "",
-                patientAge: "",
-                patientSex: "FEMALE",
-                isPregnant: true,
-                gestationalAgeValue: "",
-                gestationalAgeUnit: GESTATIONAL_AGE_UNITS.WEEKS,
-                zone: "",
-                dob: null,
-                villageNumber: "",
-                drugHistory: "",
-                medicalHistory: ""
-              },
-              reading: {
-                userId: "",
-                readingId: "",
-                dateTimeTaken: "",
-                bpSystolic: "",
-                bpDiastolic: "",
-                heartRateBPM: "",
-                dateRecheckVitalsNeeded: "",
-                isFlaggedForFollowup: false,
-                symptoms: "",
-                urineTests: initialUrineTests
-              },
-              checkedItems: {
-                none: true,
-                headache: false,
-                bleeding: false,
-                blurredVision: false,
-                feverish: false,
-                abdominalPain: false,
-                unwell: false,
-                other: false,
-                otherSymptoms: ""
-              },
-              showSuccessReading: true,
-              hasUrineTest: false
-          })
-        }
-      })
-=======
-      this.props.newReadingPost(newData)
->>>>>>> 04b42b34
-    })
+    this.setState(
+      {
+        reading: {
+          ...this.state.reading,
+          userId: this.props.user.userId,
+          readingId: readingID,
+          dateTimeTaken: dateTime,
+          symptoms: symptom.toString()
+        }
+      },
+      function() {
+        let patientData = JSON.parse(JSON.stringify(this.state.patient))
+        let readingData = JSON.parse(JSON.stringify(this.state.reading))
+        if (!this.state.hasUrineTest) {
+          readingData.urineTests = null
+        }
+
+        let newData = {
+          patient: patientData,
+          reading: readingData
+        }
+        console.log(newData)
+        this.props.newReadingPost(newData)
+      }
+    )
   }
 
   render() {
@@ -323,20 +251,25 @@
     }
 
     return (
-      <div style={{maxWidth:1200, marginLeft: "auto", marginRight: "auto"}}>
-        <h1><b>Create a new patient and reading:</b></h1> 
-        <Divider/>
+      <div style={{ maxWidth: 1200, marginLeft: 'auto', marginRight: 'auto' }}>
+        <h1>
+          <b>Create a new patient and reading:</b>
+        </h1>
+        <Divider />
         <Form onSubmit={this.handleSubmit}>
-          <PatientInfoForm 
-            patient={this.state.patient} 
-            onChange={this.handleSelectChange} 
+          <PatientInfoForm
+            patient={this.state.patient}
+            onChange={this.handleSelectChange}
           />
-          <div className='leftContainer'>
-            <BpForm reading={this.state.reading} onChange={this.handleReadingChange}/>
-            <SymptomForm 
-              checkedItems={this.state.checkedItems} 
-              patient={this.state.patient} 
-              onChange={this.handleCheckedChange} 
+          <div className="leftContainer">
+            <BpForm
+              reading={this.state.reading}
+              onChange={this.handleReadingChange}
+            />
+            <SymptomForm
+              checkedItems={this.state.checkedItems}
+              patient={this.state.patient}
+              onChange={this.handleCheckedChange}
               onOtherChange={this.handleOtherSymptom}
             />
           </div>
@@ -348,12 +281,10 @@
               hasUrineTest={this.state.hasUrineTest}
             />
           </div>
-          
-          <div style={{"clear" : "both"}}></div>
-          <div className='contentRight'>
-            <Button 
-            style={{"backgroundColor" : "#84ced4"}} 
-            type='submit'>
+
+          <div style={{ clear: 'both' }}></div>
+          <div className="contentRight">
+            <Button style={{ backgroundColor: '#84ced4' }} type="submit">
               Submit
             </Button>
           </div>
@@ -372,7 +303,7 @@
 }
 
 const mapStateToProps = ({ user, newReading, patients }) => ({
-  user : user.currentUser,
+  user: user.currentUser,
   createReadingStatusError: newReading.error,
   readingCreated: newReading.readingCreated
 })
