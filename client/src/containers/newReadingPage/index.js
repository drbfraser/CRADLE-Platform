--- conflicted
+++ resolved
@@ -74,15 +74,6 @@
     }
   }
 
-<<<<<<< HEAD
-  static getDerivedStateFromProps = (props, state) => {
-    if (props.readingCreated) {
-      props.createReadingDefault()
-      return {
-        ...state,
-        showSuccessReading: true
-      }
-=======
     static getDerivedStateFromProps = (props, state) => {
         if (props.newPatientAdded) {
             props.createReadingDefault()
@@ -99,9 +90,8 @@
             props.addNewPatient(newPatient)
             return state
         }
->>>>>>> ccdbaead
-    }
-  }
+    }
+  
 
   handleChange = event => {
     this.setState({
@@ -326,23 +316,6 @@
 }
 
 const mapStateToProps = ({ user, newReading, patients }) => ({
-<<<<<<< HEAD
-  user: user.currentUser,
-  createReadingStatusError: newReading.error,
-  readingCreated: newReading.readingCreated
-})
-
-const mapDispatchToProps = dispatch => ({
-  newReadingPost: data => {
-    dispatch(newReadingPost(data))
-  },
-  createReadingDefault: () => {
-    dispatch(createReadingDefault())
-  },
-  getCurrentUser: () => {
-    dispatch(getCurrentUser())
-  }
-=======
     user: user.currentUser,
     createReadingStatusError: newReading.error,
     readingCreated: newReading.readingCreated,
@@ -366,7 +339,6 @@
     getCurrentUser: () => {
         dispatch(getCurrentUser())
     }
->>>>>>> ccdbaead
 })
 
 export default connect(
