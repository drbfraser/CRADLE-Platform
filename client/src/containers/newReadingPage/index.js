--- conflicted
+++ resolved
@@ -32,8 +32,7 @@
     gestationalAgeValue: "",
     gestationalAgeUnit: "GESTATIONAL_AGE_UNITS_WEEKS",
     zone: "",
-    block: "",
-    tank: "",
+    dob: "",
     villageNumber: "",
     drugHistory: "",
     medicalHistory: ""
@@ -47,7 +46,8 @@
     heartRateBPM: "",
     dateRecheckVitalsNeeded: "",
     isFlaggedForFollowup: false,
-    symptoms: ""
+    symptoms: "",
+    urineTests: initialUrineTests
   },
   checkedItems: {
     none: true,
@@ -60,55 +60,12 @@
     other: false,
     otherSymptoms: ""
   },
-  showSuccessReading : false
+  showSuccessReading : false,
+  hasUrineTest: false
 }
 
 class NewReadingPage extends Component {
-<<<<<<< HEAD
   state = initState
-=======
-  state = { 
-    patient: {
-      patientId: "",
-      patientName: "",
-      patientAge: "",
-      patientSex: "FEMALE",
-      isPregnant: true,
-      gestationalAgeValue: "",
-      gestationalAgeUnit: "GESTATIONAL_AGE_UNITS_WEEKS",
-      zone: "",
-      dob: "",
-      villageNumber: "",
-      drugHistory: "",
-      medicalHistory: ""
-    },
-    reading: {
-      userId: "",
-      readingId: "",
-      dateTimeTaken: "",
-      bpSystolic: "",
-      bpDiastolic: "",
-      heartRateBPM: "",
-      dateRecheckVitalsNeeded: "",
-      isFlaggedForFollowup: false,
-      symptoms: "",
-      urineTests: initialUrineTests
-    },
-    checkedItems: {
-      none: true,
-      headache: false,
-      bleeding: false,
-      blurredVision: false,
-      feverish: false,
-      abdominalPain: false,
-      unwell: false,
-      other: false,
-      otherSymptoms: ""
-    },
-    showSuccessReading : false,
-    hasUrineTest: false
-  }
->>>>>>> d7c28726
 
   componentDidMount = () => {
     this.props.getCurrentUser().then((err) => {
@@ -257,58 +214,7 @@
         reading: readingData
       }
       console.log(newData)
-<<<<<<< HEAD
       this.props.newReadingPost(newData)
-=======
-      this.props.newReadingPost(newData).then( () => {
-          console.log(this.props.createReadingStatusError)
-          // reset fields after form submit
-          if (this.props.createReadingStatusError === false) {
-            
-            this.setState({
-              patient: {
-                patientId: "",
-                patientName: "",
-                patientAge: "",
-                dob: "",
-                patientSex: "FEMALE",
-                isPregnant: true,
-                gestationalAgeValue: "",
-                gestationalAgeUnit: "GESTATIONAL_AGE_UNITS_WEEKS",
-                zone: "",
-                villageNumber: "",
-                drugHistory: "",
-                medicalHistory: ""
-              },
-              reading: {
-                userId: "",
-                readingId: "",
-                dateTimeTaken: "",
-                bpSystolic: "",
-                bpDiastolic: "",
-                heartRateBPM: "",
-                dateRecheckVitalsNeeded: "",
-                isFlaggedForFollowup: false,
-                symptoms: "",
-                urineTests: initialUrineTests
-              },
-              checkedItems: {
-                none: false,
-                headache: false,
-                bleeding: false,
-                blurredVision: false,
-                feverish: false,
-                abdominalPain: false,
-                unwell: false,
-                other: false,
-                otherSymptoms: ""
-              },
-              showSuccessReading: true,
-              hasUrineTest: false
-          })
-        }
-      })
->>>>>>> d7c28726
     })
   }
 
