.centerize {
    align-content: center;
}

.card {
    width: 98%;
    height: auto;
}

.infoCard {
    width: 100%;
    margin: 10px;
}

.bpCard {
    width: 100%;
    margin: 15px 0;
    float: left;
    min-width : 450px;
}

.urineTestCard {
    margin: 15px 0;
    float: right;
    min-width : 450px;
    width: 100%;
}

.bpField {
    margin: auto;
    width : 350px;
    text-align: right;
}

.symptomCard {
    width: 100%;
    min-width: 450px;
    float: left;
}

.flexBox {
    display: flex;
    flex-direction: row;
    justify-content: center;
    width: 95%;
}

.contentRight {
    float: right;
    margin: 20px;
}

.urineTestSwitch {
    float: right;
}

<<<<<<< HEAD
.leftContainer {
    float: left;
    min-width: 450px;
    width: 49%;
}

.rightContainer {
    float: right;
    min-width: 450px;
    width: 49%;
=======
input[type=number]::-webkit-inner-spin-button, 
input[type=number]::-webkit-outer-spin-button { 
  -webkit-appearance: none; 
  margin: 0; 
>>>>>>> 308b2ed3
}<|MERGE_RESOLUTION|>--- conflicted
+++ resolved
@@ -54,7 +54,6 @@
     float: right;
 }
 
-<<<<<<< HEAD
 .leftContainer {
     float: left;
     min-width: 450px;
@@ -65,10 +64,10 @@
     float: right;
     min-width: 450px;
     width: 49%;
-=======
+}
+
 input[type=number]::-webkit-inner-spin-button, 
 input[type=number]::-webkit-outer-spin-button { 
   -webkit-appearance: none; 
   margin: 0; 
->>>>>>> 308b2ed3
 }