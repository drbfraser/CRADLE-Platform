--- conflicted
+++ resolved
@@ -16,25 +16,6 @@
     }
     return (
             <Segment>
-<<<<<<< HEAD
-              <Header size='small'>Follow Up Action:</Header>
-              <p>{props.followUp.followUpAction}</p>
-              <Divider />
-              <Header size='small'>Diagnosis:</Header>
-              <p>{props.followUp.diagnosis}</p>
-              <Divider />
-              <Header size='small'>Treatment:</Header>
-              <p>{props.followUp.treatment}</p>
-              <Divider />
-              <Header size='small'>Frequency:</Header>
-              <p> {frequencyStr} </p>
-              <Divider />
-              <Header size='small'>Instructions:</Header>
-              <p>{props.followUp.followupInstructions}</p>
-              <Divider />
-              <p><b>Assessed By:</b> Healthcare Worker {props.followUp.healthcareWorkerId}</p>
-              <p><b>Date Last Assessed:</b> {dateAssessed}</p>
-=======
                 <Header size="small">Special Investigations + Results:</Header>
                 <p>{props.followUp.specialInvestigations || 'N/A'}</p>
                 <Divider />
@@ -61,7 +42,6 @@
                     <b>Date Last Assessed:</b>{' '}
                     {getPrettyDateTime(props.followUp.dateAssessed)}
                 </p>
->>>>>>> 25794634
             </Segment>
         )
     } else {
