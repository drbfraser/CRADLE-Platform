import React, { Component } from 'react';
import { bindActionCreators } from 'redux'
import { connect } from 'react-redux'
import { Icon } from 'semantic-ui-react'
import Paper from '@material-ui/core/Paper';
import Grid from '@material-ui/core/Grid';
import ExpansionPanel from '@material-ui/core/ExpansionPanel';
import ExpansionPanelSummary from '@material-ui/core/ExpansionPanelSummary';
import ExpansionPanelDetails from '@material-ui/core/ExpansionPanelDetails';
import Typography from '@material-ui/core/Typography';
import SweetAlert from 'sweetalert2-react';

import {
  Button,
  Header, Image, Modal,
  Divider, Form, Select,
  Input, TextArea, Item
} from 'semantic-ui-react'

import { getPrettyDate, getMomentDate } from '../../utils';
import { updatePatient, getPatients } from '../../actions/patients';
import { getReferrals } from '../../actions/referrals';
import { getSelectedPatientStats } from '../../actions/statistics';

import { Bar, Line } from 'react-chartjs-2';
import { ReactComponent as GreenTraffic } from './drawable/green.svg';
import { ReactComponent as YellowTraffic } from './drawable/yellow.svg';
import { ReactComponent as RedTraffic } from './drawable/red.svg';
import ReferralInfo from './referralInfo';
import { getCurrentUser } from '../../actions/users';
import { newReadingPost } from '../../actions/newReading';

const sexOptions = [
  { key: 'm', text: 'Male', value: 'MALE' },
  { key: 'f', text: 'Female', value: 'FEMALE' },
  { key: 'o', text: 'Other', value: 'I' },
]

const pregOptions = [
  { key: 'y', text: 'Yes', value: true },
  { key: 'n', text: 'No', value: false },
]

var symptom = []

function guid() {
  return 'xxxxxxxx-xxxx-4xxx-yxxx-xxxxxxxxxxxx'.replace(/[xy]/g, function (c) {
    var r = Math.random() * 16 | 0, v = c == 'x' ? r : (r & 0x3 | 0x8);
    return v.toString(16);
  });
}
class PatientSummary extends Component {

  state = {
    displayPatientModal: false,
    selectedPatient: { readings: [] },
    showVitals: true,
    showTrafficLights: false,
    displayReadingModal: false,
    newReading: {
      userId: "",
      readingId: "",
      dateTimeTaken: "",
      bpSystolic: "",
      bpDiastolic: "",
      heartRateBPM: "",
      dateRecheckVitalsNeeded: "",
      isFlaggedForFollowup: false,
      symptoms: ""
    },
    checkedItems: {
      none: true,
      headache: false,
      bleeding: false,
      blurredVision: false,
      feverish: false,
      abdominalPain: false,
      unwell: false,
      other: false,
      otherSymptoms: ""
    },
    showSuccessReading : false
  }

  componentDidMount = () => {
    this.setState({ 'selectedPatient': this.props.selectedPatient })

    console.log("this.props.selectedPatient: ", this.props.selectedPatient);

    this.props.getReferrals(this.getReferralIds(this.props.selectedPatient))

    this.props.getSelectedPatientStats(this.props.selectedPatient.patientId)

  }

  calculateShockIndex = (reading) => {
    const RED_SYSTOLIC = 160
    const RED_DIASTOLIC = 110
    const YELLOW_SYSTOLIC = 140
    const YELLOW_DIASTOLIC = 90
    const SHOCK_HIGH = 1.7
    const SHOCK_MEDIUM = 0.9

    if (reading['bpSystolic'] == undefined || reading['bpDiastolic'] == undefined || reading['heartRateBPM'] == undefined)
        return "NONE"
    
    const shockIndex = reading['heartRateBPM'] / reading['bpSystolic']

    const isBpVeryHigh = (reading['bpSystolic'] >= RED_SYSTOLIC) || (reading['bpDiastolic'] >= RED_DIASTOLIC)
    const isBpHigh = (reading['bpSystolic'] >= YELLOW_SYSTOLIC) || (reading['bpDiastolic'] >= YELLOW_DIASTOLIC)
    const isSevereShock = (shockIndex >= SHOCK_HIGH)
    const isShock = (shockIndex >= SHOCK_MEDIUM)

    let trafficLight = ""
    if (isSevereShock) {
      trafficLight = "RED_DOWN"
    } else if (isBpVeryHigh) {
      trafficLight = "RED_UP"
    } else if (isShock) {
      trafficLight = "YELLOW_DOWN"
    } else if (isBpHigh) {
      trafficLight = "YELLOW_UP"
    } else {
      trafficLight = "GREEN"
    }
    return trafficLight
  }

  getReferralIds(selectedPatient) {
    console.log("selectedPatient: ", selectedPatient)
    let res = [];
    for (let i in selectedPatient.readings) {
      let reading = selectedPatient.readings[i];
      if (reading.referral != null) {
        res.push(reading.referral)
      }
    }
    console.log("referralIds", res)
    return res
  }

  handleBackBtn = () => {
    // go back to patient table
    this.props.callbackFromParent(false)
  }

  openPatientModal = () => {
    this.setState({ displayPatientModal: true })
  }

  closePatientModal = () => {
    this.setState({ displayPatientModal: false })
  }

  openReadingModal = () => {
    this.setState({ displayReadingModal: true })
  }

  closeReadingModal = () => {
    this.setState({ displayReadingModal: false })
  }


  handleSubmit = (event) => {
    event.preventDefault();
    let patientData = JSON.parse(JSON.stringify(this.state.selectedPatient)) // pass by value
    let patientId = patientData.patientId


    // delete any unnecessary fields
    delete patientData.readings
    delete patientData.needsAssessment
    delete patientData.tableData
    delete patientData.patientId

    let patientJSON = JSON.stringify(patientData);

    this.props.updatePatient(patientId, patientData)
    this.closePatientModal()
  }

  handleReadingSubmit = event => {
    event.preventDefault()

    if (symptom.indexOf('other') >= 0) {
      symptom.pop('other')
      if (this.state.checkedItems.otherSymptoms != '') {
        symptom.push(this.state.checkedItems.otherSymptoms)
      }
    }

    var dateTime = new Date()
    var readingID = guid()

    this.setState({
      newReading: {
        ...this.state.newReading,
        userId: this.props.user.userId,
        readingId: readingID,
        dateTimeTaken: dateTime.toJSON(),
        symptoms: symptom.toString()
      }
    }, function () {
      let patientData = JSON.parse(JSON.stringify(this.state.selectedPatient))
      let readingData = JSON.parse(JSON.stringify(this.state.newReading))

      // delete any unnecessary fields
      delete patientData.readings
      delete patientData.needsAssessment
      delete patientData.tableData

      let newData = {
        patient: patientData,
        reading: readingData
      }

      console.log(newData)
      this.props.newReadingPost(newData)

      newData['reading']['trafficLightStatus'] = this.calculateShockIndex(newData['reading'])
      this.setState({ selectedPatient :{ ...this.state.selectedPatient,
        readings: [...this.state.selectedPatient.readings, newData['reading'] ]
       },
       showSuccessReading : true
      })
      this.closeReadingModal()
    })
  }

  handleSelectChange = (e, value) => {
    this.setState({ 'selectedPatient': { ...this.state.selectedPatient, [value.name]: value.value } })
  }

  handleReadingChange = (e, value) => {
    this.setState({ 'newReading': { ...this.state.newReading, [value.name]: value.value } })
  }

  handleCheckedChange = (e, value) => {
    // true => false, pop
    if (value.value) {
      if (symptom.indexOf(value.name) >= 0) {
        symptom.pop(value.name)
      }
    } else { // false => true, push
      if (symptom.indexOf(value.name) < 0) {
        symptom.push(value.name)
      }
    }

    this.setState({
      checkedItems: {
        ...this.state.checkedItems,
        [value.name]: !value.value,
        symptoms: symptom
      }
    })
  }

  handleOtherSymptom = event => {
    this.setState({ checkedItems: { ...this.state.checkedItems, [event.target.name]: event.target.value } })
  }

  createReadings = (readingId, dateTimeTaken, bpDiastolic,
    bpSystolic, heartRateBPM, symptoms,
    trafficLightStatus, isReferred, dateReferred,
    drugHistory, medicalHistory) => {
    return {
      readingId, dateTimeTaken, bpDiastolic, bpSystolic, heartRateBPM, symptoms,
      trafficLightStatus, isReferred, dateReferred, drugHistory, medicalHistory
    }
  }

  sortReadings = (readings) => {
    let sortedReadings = readings.sort((a, b) => getMomentDate(b.dateTimeTaken).valueOf() - getMomentDate(a.dateTimeTaken).valueOf())
    return sortedReadings
  }

  getTrafficIcon = (trafficLightStatus) => {
    if (trafficLightStatus == "RED_DOWN") {
      return <div>
        <RedTraffic style={{ "height": "75px", "width": "75px" }} />
        <Icon name="arrow down" size="huge" />
      </div>
    } else if (trafficLightStatus == "RED_UP") {
      return <div>
        <RedTraffic style={{ "height": "75px", "width": "75px" }} />
        <Icon name="arrow up" size="huge" />
      </div>
    } else if (trafficLightStatus == "YELLOW_UP") {
      return <div>
        <YellowTraffic style={{ "height": "75px", "width": "75px" }} />
        <Icon name="arrow up" size="huge" />
      </div>
    } else if (trafficLightStatus == "YELLOW_DOWN") {
      return <div>
        <YellowTraffic style={{ "height": "75px", "width": "75px" }} />
        <Icon name="arrow down" size="huge" />
      </div>
    } else {
      return <GreenTraffic style={{ "height": "75px", "width": "75px" }} />
    }
  }

  average = (monthlyArray) => {
    if (monthlyArray.length != 0) {
      var total = 0;
      for (var i = 0; i < monthlyArray.length; i++) {
        total += monthlyArray[i];
      }
      return total / monthlyArray.length;
    }
    return 0;
  }

  showVitals = () => {
    this.setState({ showVitals: true, showTrafficLights: false })
  }

  showTrafficLights = () => {
    this.setState({ showVitals: false, showTrafficLights: true })
  }

  createReadingObject = (reading) => {
    const readingId = reading['readingId']
    const dateTimeTaken = reading['dateTimeTaken']
    const bpDiastolic = reading['bpDiastolic']
    const bpSystolic = reading['bpSystolic']
    const heartRateBPM = reading['heartRateBPM']
    const symptoms = reading['symptoms']
    const trafficLightStatus = reading['trafficLightStatus']
    const isReferred = reading['referral'] ? true : false
    const dateReferred = reading['dateReferred']
    const medicalHistory = reading['medicalHistory']
    const drugHistory = reading['drugHistory']
    return this.createReadings(readingId, dateTimeTaken, bpDiastolic,
                                  bpSystolic, heartRateBPM, symptoms,
                                  trafficLightStatus, isReferred, dateReferred,
                                  medicalHistory, drugHistory)
  }

  render() {

    let readings = []

    if (this.state.selectedPatient.readings !== undefined && this.state.selectedPatient.readings.length > 0) {
      for (var i = 0; i < this.state.selectedPatient.readings.length; i++) {
        const reading = this.createReadingObject(this.state.selectedPatient.readings[i])
        readings.push(reading)
      }

      readings = this.sortReadings(readings)
    }
    var getDate = new Date();
    var getMonth = getDate.getMonth();

    var bpSystolicReadingsMontly = {}

    if (this.props.selectedPatientStatsList.bpSystolicReadingsMontly) {
      const bpSystolicReadingsData = this.props.selectedPatientStatsList.bpSystolicReadingsMontly
      var averageSystolic = Array(12);
      for (var i = 0; i < 12; i++) {
        averageSystolic[i] = this.average(bpSystolicReadingsData[i])
      }

      bpSystolicReadingsMontly = {
        label: 'Systolic',
        fill: false,
        lineTension: 0.1,
        backgroundColor: 'rgba(75,192,192,0.4)',
        borderColor: 'rgba(75,192,192,1)',
        pointRadius: 1,
        data: averageSystolic
      }
    }

    var bpDiastolicReadingsMonthly = {}
    if (this.props.selectedPatientStatsList.bpDiastolicReadingsMonthly) {
      const bpDiastolicReadingsData = this.props.selectedPatientStatsList.bpDiastolicReadingsMonthly
      var averageDiastolic = Array(12);
      for (var i = 0; i < 12; i++) {
        averageDiastolic[i] = this.average(bpDiastolicReadingsData[i])
      }

      bpDiastolicReadingsMonthly = {
        label: 'Diastolic',
        fill: false,
        lineTension: 0.1,
        backgroundColor: 'rgba(148,0,211,0.4)',
        borderColor: 'rgba(148,0,211,1)',
        pointRadius: 1,
        data: averageDiastolic
      }
    }

    var heartRateReadingsMonthly = {}
    if (this.props.selectedPatientStatsList.heartRateReadingsMonthly) {
      const heartRateData = this.props.selectedPatientStatsList.heartRateReadingsMonthly
      var averageHeartRate = Array(12);
      for (var i = 0; i < 12; i++) {
        averageHeartRate[i] = this.average(heartRateData[i])
      }

      heartRateReadingsMonthly = {
        label: 'Heart Rate',
        fill: false,
        lineTension: 0.1,
        backgroundColor: 'rgba(255,127,80,0.4)',
        borderColor: 'rgba(255,127,80,1)',
        pointRadius: 1,
        data: averageHeartRate
      }
    }

    const vitalsOverTime = {
      labels: ['Jan', 'Feb', 'Mar', 'Apr', 'May', 'Jun', 'Jul', 'Aug', 'Sep', 'Oct', 'Nov', 'Dec'],
      datasets: [
        bpSystolicReadingsMontly,
        bpDiastolicReadingsMonthly,
        heartRateReadingsMonthly
      ]
    }

    var trafficLight = {}
    if (this.props.selectedPatientStatsList.trafficLightCountsFromDay1) {
      trafficLight = {
        labels: ['GREEN', 'YELLOW UP', 'YELLOW DOWN', 'RED UP', 'RED DOWN'],
        datasets: [{
          backgroundColor: ['green', 'yellow', 'yellow', 'red', 'red'],
          data: Object.values(this.props.selectedPatientStatsList.trafficLightCountsFromDay1)
        }]
      }
    }

    return (
      <div>
        {this.state.selectedPatient ? (
          <div style={{"margin": "2.5em 0"}}>
            <h1 style={{"width": "70%", "margin": "-1.35em 0"}}>
              <Icon style={{ "cursor": "pointer", "line-height": "0.7em" }} size="large" name="chevron left" onClick={() => this.handleBackBtn()} />
              Patient Summary : {this.state.selectedPatient.patientName}
            </h1>
            <Button style={{ "float": "right" }} onClick={() => this.openReadingModal()}>Add New Reading</Button>
            <div style={{ "clear": "both" }}></div>
            <Divider />
            <Grid container direction="row" spacing={4} >
              <Grid item xs={6} style={{ "minWidth": "500px" }} >
                <Paper style={{ "padding": "35px 25px", "borderRadius": "15px" }}>
                  <Typography variant="h5" component="h3">
                    <Icon style={{ "line-height": "0.7em" }} name="address card outline" size="large" />
                    Medical Information
                </Typography>
                <Divider />
                <div style={{"padding" : "20px 50px"}}>
                  <p><b>Patient ID: </b> {this.state.selectedPatient.patientId} </p>
                  <p><b>Patient Age: </b> {this.state.selectedPatient.patientAge} </p>
                  <p><b>Patient Sex: </b> {this.state.selectedPatient.patientSex} </p>
                  <p><b>Pregnant: </b> {this.state.selectedPatient.isPregnant ? "Yes" : "No"} </p>
                  {this.state.selectedPatient.isPregnant &&
                    <p><b>Gestational Age: </b> {this.state.selectedPatient.gestationalAgeValue} weeks</p>
                  }
                  <ExpansionPanel>
                    <ExpansionPanelSummary
                      expandIcon={<Icon name="chevron down" />}
                      aria-controls="panel1a-content"
                      id="panel1a-header"
                    >
                      <Typography>Medical History</Typography>
                    </ExpansionPanelSummary>
                    <ExpansionPanelDetails>
                      <Typography>
                        {this.state.selectedPatient.medicalHistory}
                      </Typography>
                    </ExpansionPanelDetails>
                  </ExpansionPanel>
                  <ExpansionPanel>
                    <ExpansionPanelSummary
                      expandIcon={<Icon name="chevron down" />}
                      aria-controls="panel1a-content"
                      id="panel1a-header"
                    >
                      <Typography>Drug History</Typography>
                    </ExpansionPanelSummary>
                    <ExpansionPanelDetails>
                      <Typography>
                        {this.state.selectedPatient.drugHistory}
                      </Typography>
                    </ExpansionPanelDetails>
                  </ExpansionPanel>
                  <Divider />
<<<<<<< HEAD
                  <Button onClick={() => this.openPatientModal() }>Edit Patient</Button>
                </div>
              </Paper>
            </Grid>
            <Grid item xs={6} style={{"minWidth" : "500px", "height": '100%'}} >
              <Paper style={{"padding" : "51px 25px", "borderRadius" : "15px"}}>
                <Typography variant="h5" component="h3">
                  <Icon style={{"line-height" : "0.7em"}} name="heartbeat" size="large" />
                  Vitals Over Time
                </Typography>
                <Divider/>
                <Button.Group style={{"width":"100%"}}>
                  <Button active={this.state.showVitals} onClick={() => this.showVitals()}>Show Vitals Over Time</Button>
                  <Button active={this.state.showTrafficLights} onClick={() => this.showTrafficLights()}>Show Traffic Lights</Button>
                </Button.Group>
                <br/><br/>
                {this.state.showVitals &&
                  <div>
                    <h4 style={{"margin" : "0"}}>Average Vitals Over Time:</h4>
                    <Line ref="chart" data={vitalsOverTime}/>
                  </div>}
=======
                  <div style={{ "padding": "20px 50px" }}>
                    <p><b>Patient ID: </b> {this.state.selectedPatient.patientId} </p>
                    <p><b>Patient Age: </b> {this.state.selectedPatient.patientAge} </p>
                    <p><b>Patient Sex: </b> {this.state.selectedPatient.patientSex} </p>
                    <p><b>Pregnant: </b> {this.state.selectedPatient.isPregnant ? "Yes" : "No"} </p>
                    <ExpansionPanel>
                      <ExpansionPanelSummary
                        expandIcon={<Icon name="chevron down" />}
                        aria-controls="panel1a-content"
                        id="panel1a-header"
                      >
                        <Typography>Drug History</Typography>
                      </ExpansionPanelSummary>
                      <ExpansionPanelDetails>
                        <Typography>
                          {this.state.selectedPatient.drugHistory}
                        </Typography>
                      </ExpansionPanelDetails>
                    </ExpansionPanel>
                    <ExpansionPanel>
                      <ExpansionPanelSummary
                        expandIcon={<Icon name="chevron down" />}
                        aria-controls="panel1a-content"
                        id="panel1a-header"
                      >
                        <Typography>Medical History</Typography>
                      </ExpansionPanelSummary>
                      <ExpansionPanelDetails>
                        <Typography>
                          {this.state.selectedPatient.medicalHistory}
                        </Typography>
                      </ExpansionPanelDetails>
                    </ExpansionPanel>
                    <Divider />
                    <Button onClick={() => this.openPatientModal()}>Edit Patient</Button>
                  </div>
>>>>>>> 29638eb3
                </Paper>
              </Grid>
              <Grid item xs={6} style={{ "minWidth": "500px", "height": '100%' }} >
                <Paper style={{ "padding": "35px 25px 0px", "borderRadius": "15px" }}>
                  <Typography variant="h5" component="h3">
                    <Icon style={{ "line-height": "0.7em" }} name="heartbeat" size="large" />
                    Vitals Over Time
                </Typography>
                  <Divider />
                  <Button.Group style={{ "width": "100%" }}>
                    <Button active={this.state.showVitals} onClick={() => this.showVitals()}>Show Vitals Over Time</Button>
                    <Button active={this.state.showTrafficLights} onClick={() => this.showTrafficLights()}>Show Traffic Lights</Button>
                  </Button.Group>
                  <br /><br />
                  {this.state.showVitals &&
                    <div>
                      <h4 style={{ "margin": "0" }}>Average Vitals Over Time:</h4>
                      <Line ref="chart" data={vitalsOverTime} />
                    </div>
                  }
                  {this.state.showTrafficLights &&
                    <div>
                      <h4 style={{ "margin": "0" }}>Traffic Lights From All Readings:</h4>
                      <Bar ref="chart" data={trafficLight}
                        options={{ legend: { display: false }, scales: { xAxes: [{ ticks: { fontSize: 10 } }], yAxes: [{ ticks: { beginAtZero: true } }] } }} />
                    </div>
                  }
                </Paper>
              </Grid>
            </Grid>
            <br />
            <Grid container spacing={0}>
              {readings.map(row => (
                <Grid key={row.readingId} xs={12}>
                  <Paper style={{ "marginBottom": "35px", "height": "auto", "padding": "45px 50px", "borderRadius": "15px", "display": "flex" }}>
                    <div style={{ "display": "inline-block", "width": "50%" }}>
                      <Typography variant="h4" component="h4">
                        Reading
                    </Typography>

                      <Typography variant="subtitle1" component="subtitle1">
                        Taken on {getPrettyDate(row.dateTimeTaken)}
                      </Typography>

                      <div style={{ "padding": "25px 50px" }}>
                        {this.getTrafficIcon(row.trafficLightStatus)}
                        <br /><br />
                        <p><b>Systolic Blood Pressure: </b> {row.bpSystolic} </p>
                        <p><b>Diastolic Blood Pressure: </b> {row.bpDiastolic} </p>
                        <p><b>Heart Rate (BPM): </b> {row.heartRateBPM} </p>
                        <p><b>Symptoms: </b> {row.symptoms} </p>
                      </div>
                    </div>
                    <div style={{ "borderLeft": "2px solid #84ced4", "display": "inline-block", "width": "50%", "float": "right", "height": "100%" }}>
                      <div style={{ "padding": "0px 50px" }}>
                        <ReferralInfo readingId={row.readingId} referral={this.props.referrals[row.readingId]} />
                      </div>
                    </div>
                  </Paper>
                </Grid>
              ))}

            </Grid>

            <Modal closeIcon onClose={this.closePatientModal} open={this.state.displayPatientModal}>
              <Modal.Header>Patient Information</Modal.Header>
              <Modal.Content scrolling>
                <Modal.Description>
                  <Header>Patient Information for ID #{this.state.selectedPatient.patientId}</Header>
                  <Divider />
                  <Form onSubmit={this.handleSubmit}>
                    <Form.Group widths='equal'>
                      <Form.Field
                        name="patientName"
                        value={this.state.selectedPatient.patientName}
                        control={Input}
                        label='Name'
                        placeholder='Patient Name'
                        onChange={this.handleSelectChange}
                      />
                      <Form.Field
                        name="patientAge"
                        value={this.state.selectedPatient.patientAge}
                        control={Input}
                        label='Age'
                        placeholder='Patient age'
                        onChange={this.handleSelectChange}
                      />
                      <Form.Field
                        name="patientSex"
                        control={Select}
                        value={this.state.selectedPatient.patientSex}
                        label='Gender'
                        options={sexOptions}
                        placeholder='Gender'
                        onChange={this.handleSelectChange}
                      />
                    </Form.Group>
                    <Form.Group widths='equal'>
                      <Form.Field
                        name='villageNumber'
                        value={this.state.selectedPatient.villageNumber}
                        control={Input}
                        label='Village Number'
                        placeholder='Village Number'
                        onChange={this.handleSelectChange}
                      />
                      <Form.Field
                        name='isPregnant'
                        value={this.state.selectedPatient.isPregnant}
                        control={Select}
                        label='Pregnant'
                        options={pregOptions}
                        onChange={this.handleSelectChange}
                      />
                    </Form.Group>
                    <Form.Field
                      name="drugHistory"
                      value={this.state.selectedPatient.drugHistory || ''}
                      control={TextArea}
                      label='Drug History'
                      placeholder="Patient's drug history..."
                      onChange={this.handleSelectChange}
                    />
                    <Form.Field
                      name="medicalHistory"
                      value={this.state.selectedPatient.medicalHistory || ''}
                      control={TextArea}
                      label='Medical History'
                      placeholder="Patient's medical history..."
                      onChange={this.handleSelectChange}
                    />
                    <Form.Field control={Button}>Submit</Form.Field>
                  </Form>

                </Modal.Description>
              </Modal.Content>
            </Modal>
            <Modal closeIcon onClose={this.closeReadingModal} open={this.state.displayReadingModal}>
              <Modal.Header>Patient Information</Modal.Header>
              <Modal.Content scrolling>
                <Modal.Description>
                  <Header>New Patient Reading for ID #{this.state.selectedPatient.patientId}</Header>
                  <Divider />
                  <Form onSubmit={this.handleReadingSubmit}>
                    <Form.Group widths='equal'>
                      <Form.Field
                        name="bpSystolic"
                        value={this.state.selectedPatient.bpSystolic}
                        control={Input}
                        label='Systolic'
                        onChange={this.handleReadingChange}
                      />
                      <Form.Field
                        name="bpDiastolic"
                        value={this.state.selectedPatient.bpDiastolic}
                        control={Input}
                        label='Diastolic'
                        onChange={this.handleReadingChange}
                      />
                      <Form.Field
                        name="heartRateBPM"
                        value={this.state.selectedPatient.heartRateBPM}
                        control={Input}
                        label='Heart rate'
                        onChange={this.handleReadingChange}
                      />
                    </Form.Group>
                    <Form.Checkbox
                      value={this.state.checkedItems.none}
                      name='none'
                      label='None (patient healthy)'
                      onChange={this.handleCheckedChange}
                    />
                    <Form.Group widths='equal'>
                      <Form.Checkbox
                        value={this.state.checkedItems.headache}
                        name='headache'
                        label='Headache'
                        onChange={this.handleCheckedChange}
                      />
                      <Form.Checkbox
                        value={this.state.checkedItems.bleeding}
                        name='bleeding'
                        label='Bleeding'
                        onChange={this.handleCheckedChange}
                      />
                    </Form.Group>
                    <Form.Group widths='equal'>
                      <Form.Checkbox
                        value={this.state.checkedItems.blurredVision}
                        name='blurredVision'
                        label='Blurred vision'
                        onChange={this.handleCheckedChange}
                      />
                      <Form.Checkbox
                        value={this.state.checkedItems.feverish}
                        name='feverish'
                        label='Feverish'
                        onChange={this.handleCheckedChange}
                      />
                    </Form.Group>
                    <Form.Group widths='equal'>
                      <Form.Checkbox
                        value={this.state.checkedItems.abdominalPain}
                        name='abdominalPain'
                        label='Abdominal pain'
                        onChange={this.handleCheckedChange}
                      />
                      <Form.Checkbox
                        value={this.state.checkedItems.unwell}
                        name='unwell'
                        label='Unwell'
                        onChange={this.handleCheckedChange}
                      />
                    </Form.Group>
                    <Form.Group>
                      <Form.Checkbox
                        value={this.state.checkedItems.other}
                        widths='3'
                        name='other'
                        label='Other:'
                        onChange={this.handleCheckedChange}
                      />
                      <Form.TextArea
                        widths='1'
                        name='otherSymptoms'
                        value={this.state.checkedItems.otherSymptoms}
                        onChange={this.handleOtherSymptom}
                        disabled={!this.state.checkedItems.other}
                      />
                    </Form.Group>

                    <Form.Field control={Button}>Submit</Form.Field>
                  </Form>
                </Modal.Description>
              </Modal.Content>
            </Modal>
            <SweetAlert
              type="success"
              show={this.state.showSuccessReading}
              title="Reading Created!"
              text="Success! You can view the new reading below"
              onConfirm={() => this.setState({ showSuccessReading: false })}
            />
          </div>
        ) : (
            <div>
              <Button onClick={() => this.handleBackBtn()}>Back</Button>
              <h2>No patient selected</h2>
            </div>
          )}
      </div>
    )
  }
}


const mapStateToProps = ({
  user,
  referrals,
  patientStats
}) => ({
  user : user.currentUser,
  referrals: referrals.mappedReferrals,
  selectedPatientStatsList: patientStats.selectedPatientStatsList
})

const mapDispatchToProps = dispatch =>
  bindActionCreators(
    {
      updatePatient,
      getPatients,
      getReferrals,
      getSelectedPatientStats,
      getCurrentUser,
      newReadingPost
    },
    dispatch
  )

export default connect(
  mapStateToProps,
  mapDispatchToProps
)(PatientSummary)<|MERGE_RESOLUTION|>--- conflicted
+++ resolved
@@ -79,7 +79,7 @@
       other: false,
       otherSymptoms: ""
     },
-    showSuccessReading : false
+    showSuccessReading: false
   }
 
   componentDidMount = () => {
@@ -102,8 +102,8 @@
     const SHOCK_MEDIUM = 0.9
 
     if (reading['bpSystolic'] == undefined || reading['bpDiastolic'] == undefined || reading['heartRateBPM'] == undefined)
-        return "NONE"
-    
+      return "NONE"
+
     const shockIndex = reading['heartRateBPM'] / reading['bpSystolic']
 
     const isBpVeryHigh = (reading['bpSystolic'] >= RED_SYSTOLIC) || (reading['bpDiastolic'] >= RED_DIASTOLIC)
@@ -218,10 +218,12 @@
       this.props.newReadingPost(newData)
 
       newData['reading']['trafficLightStatus'] = this.calculateShockIndex(newData['reading'])
-      this.setState({ selectedPatient :{ ...this.state.selectedPatient,
-        readings: [...this.state.selectedPatient.readings, newData['reading'] ]
-       },
-       showSuccessReading : true
+      this.setState({
+        selectedPatient: {
+          ...this.state.selectedPatient,
+          readings: [...this.state.selectedPatient.readings, newData['reading']]
+        },
+        showSuccessReading: true
       })
       this.closeReadingModal()
     })
@@ -333,9 +335,9 @@
     const medicalHistory = reading['medicalHistory']
     const drugHistory = reading['drugHistory']
     return this.createReadings(readingId, dateTimeTaken, bpDiastolic,
-                                  bpSystolic, heartRateBPM, symptoms,
-                                  trafficLightStatus, isReferred, dateReferred,
-                                  medicalHistory, drugHistory)
+      bpSystolic, heartRateBPM, symptoms,
+      trafficLightStatus, isReferred, dateReferred,
+      medicalHistory, drugHistory)
   }
 
   render() {
@@ -434,8 +436,8 @@
     return (
       <div>
         {this.state.selectedPatient ? (
-          <div style={{"margin": "2.5em 0"}}>
-            <h1 style={{"width": "70%", "margin": "-1.35em 0"}}>
+          <div style={{ "margin": "2.5em 0" }}>
+            <h1 style={{ "width": "70%", "margin": "-1.35em 0" }}>
               <Icon style={{ "cursor": "pointer", "line-height": "0.7em" }} size="large" name="chevron left" onClick={() => this.handleBackBtn()} />
               Patient Summary : {this.state.selectedPatient.patientName}
             </h1>
@@ -449,72 +451,29 @@
                     <Icon style={{ "line-height": "0.7em" }} name="address card outline" size="large" />
                     Medical Information
                 </Typography>
-                <Divider />
-                <div style={{"padding" : "20px 50px"}}>
-                  <p><b>Patient ID: </b> {this.state.selectedPatient.patientId} </p>
-                  <p><b>Patient Age: </b> {this.state.selectedPatient.patientAge} </p>
-                  <p><b>Patient Sex: </b> {this.state.selectedPatient.patientSex} </p>
-                  <p><b>Pregnant: </b> {this.state.selectedPatient.isPregnant ? "Yes" : "No"} </p>
-                  {this.state.selectedPatient.isPregnant &&
-                    <p><b>Gestational Age: </b> {this.state.selectedPatient.gestationalAgeValue} weeks</p>
-                  }
-                  <ExpansionPanel>
-                    <ExpansionPanelSummary
-                      expandIcon={<Icon name="chevron down" />}
-                      aria-controls="panel1a-content"
-                      id="panel1a-header"
-                    >
-                      <Typography>Medical History</Typography>
-                    </ExpansionPanelSummary>
-                    <ExpansionPanelDetails>
-                      <Typography>
-                        {this.state.selectedPatient.medicalHistory}
-                      </Typography>
-                    </ExpansionPanelDetails>
-                  </ExpansionPanel>
-                  <ExpansionPanel>
-                    <ExpansionPanelSummary
-                      expandIcon={<Icon name="chevron down" />}
-                      aria-controls="panel1a-content"
-                      id="panel1a-header"
-                    >
-                      <Typography>Drug History</Typography>
-                    </ExpansionPanelSummary>
-                    <ExpansionPanelDetails>
-                      <Typography>
-                        {this.state.selectedPatient.drugHistory}
-                      </Typography>
-                    </ExpansionPanelDetails>
-                  </ExpansionPanel>
                   <Divider />
-<<<<<<< HEAD
-                  <Button onClick={() => this.openPatientModal() }>Edit Patient</Button>
-                </div>
-              </Paper>
-            </Grid>
-            <Grid item xs={6} style={{"minWidth" : "500px", "height": '100%'}} >
-              <Paper style={{"padding" : "51px 25px", "borderRadius" : "15px"}}>
-                <Typography variant="h5" component="h3">
-                  <Icon style={{"line-height" : "0.7em"}} name="heartbeat" size="large" />
-                  Vitals Over Time
-                </Typography>
-                <Divider/>
-                <Button.Group style={{"width":"100%"}}>
-                  <Button active={this.state.showVitals} onClick={() => this.showVitals()}>Show Vitals Over Time</Button>
-                  <Button active={this.state.showTrafficLights} onClick={() => this.showTrafficLights()}>Show Traffic Lights</Button>
-                </Button.Group>
-                <br/><br/>
-                {this.state.showVitals &&
-                  <div>
-                    <h4 style={{"margin" : "0"}}>Average Vitals Over Time:</h4>
-                    <Line ref="chart" data={vitalsOverTime}/>
-                  </div>}
-=======
                   <div style={{ "padding": "20px 50px" }}>
                     <p><b>Patient ID: </b> {this.state.selectedPatient.patientId} </p>
                     <p><b>Patient Age: </b> {this.state.selectedPatient.patientAge} </p>
                     <p><b>Patient Sex: </b> {this.state.selectedPatient.patientSex} </p>
                     <p><b>Pregnant: </b> {this.state.selectedPatient.isPregnant ? "Yes" : "No"} </p>
+                    {this.state.selectedPatient.isPregnant &&
+                      <p><b>Gestational Age: </b> {this.state.selectedPatient.gestationalAgeValue} weeks</p>
+                    }
+                    <ExpansionPanel>
+                      <ExpansionPanelSummary
+                        expandIcon={<Icon name="chevron down" />}
+                        aria-controls="panel1a-content"
+                        id="panel1a-header"
+                      >
+                        <Typography>Medical History</Typography>
+                      </ExpansionPanelSummary>
+                      <ExpansionPanelDetails>
+                        <Typography>
+                          {this.state.selectedPatient.medicalHistory}
+                        </Typography>
+                      </ExpansionPanelDetails>
+                    </ExpansionPanel>
                     <ExpansionPanel>
                       <ExpansionPanelSummary
                         expandIcon={<Icon name="chevron down" />}
@@ -529,282 +488,302 @@
                         </Typography>
                       </ExpansionPanelDetails>
                     </ExpansionPanel>
-                    <ExpansionPanel>
-                      <ExpansionPanelSummary
-                        expandIcon={<Icon name="chevron down" />}
-                        aria-controls="panel1a-content"
-                        id="panel1a-header"
-                      >
-                        <Typography>Medical History</Typography>
-                      </ExpansionPanelSummary>
-                      <ExpansionPanelDetails>
-                        <Typography>
-                          {this.state.selectedPatient.medicalHistory}
-                        </Typography>
-                      </ExpansionPanelDetails>
-                    </ExpansionPanel>
                     <Divider />
-                    <Button onClick={() => this.openPatientModal()}>Edit Patient</Button>
+                    <div style={{ "padding": "20px 50px" }}>
+                      <p><b>Patient ID: </b> {this.state.selectedPatient.patientId} </p>
+                      <p><b>Patient Age: </b> {this.state.selectedPatient.patientAge} </p>
+                      <p><b>Patient Sex: </b> {this.state.selectedPatient.patientSex} </p>
+                      <p><b>Pregnant: </b> {this.state.selectedPatient.isPregnant ? "Yes" : "No"} </p>
+                      <ExpansionPanel>
+                        <ExpansionPanelSummary
+                          expandIcon={<Icon name="chevron down" />}
+                          aria-controls="panel1a-content"
+                          id="panel1a-header"
+                        >
+                          <Typography>Drug History</Typography>
+                        </ExpansionPanelSummary>
+                        <ExpansionPanelDetails>
+                          <Typography>
+                            {this.state.selectedPatient.drugHistory}
+                          </Typography>
+                        </ExpansionPanelDetails>
+                      </ExpansionPanel>
+                      <ExpansionPanel>
+                        <ExpansionPanelSummary
+                          expandIcon={<Icon name="chevron down" />}
+                          aria-controls="panel1a-content"
+                          id="panel1a-header"
+                        >
+                          <Typography>Medical History</Typography>
+                        </ExpansionPanelSummary>
+                        <ExpansionPanelDetails>
+                          <Typography>
+                            {this.state.selectedPatient.medicalHistory}
+                          </Typography>
+                        </ExpansionPanelDetails>
+                      </ExpansionPanel>
+                      <Divider />
+                      <Button onClick={() => this.openPatientModal()}>Edit Patient</Button>
+                    </div>
                   </div>
->>>>>>> 29638eb3
                 </Paper>
               </Grid>
-              <Grid item xs={6} style={{ "minWidth": "500px", "height": '100%' }} >
-                <Paper style={{ "padding": "35px 25px 0px", "borderRadius": "15px" }}>
-                  <Typography variant="h5" component="h3">
-                    <Icon style={{ "line-height": "0.7em" }} name="heartbeat" size="large" />
-                    Vitals Over Time
+                <Grid item xs={6} style={{ "minWidth": "500px", "height": '100%' }} >
+                  <Paper style={{ "padding": "35px 25px 0px", "borderRadius": "15px" }}>
+                    <Typography variant="h5" component="h3">
+                      <Icon style={{ "line-height": "0.7em" }} name="heartbeat" size="large" />
+                      Vitals Over Time
                 </Typography>
-                  <Divider />
-                  <Button.Group style={{ "width": "100%" }}>
-                    <Button active={this.state.showVitals} onClick={() => this.showVitals()}>Show Vitals Over Time</Button>
-                    <Button active={this.state.showTrafficLights} onClick={() => this.showTrafficLights()}>Show Traffic Lights</Button>
-                  </Button.Group>
-                  <br /><br />
-                  {this.state.showVitals &&
-                    <div>
-                      <h4 style={{ "margin": "0" }}>Average Vitals Over Time:</h4>
-                      <Line ref="chart" data={vitalsOverTime} />
-                    </div>
-                  }
-                  {this.state.showTrafficLights &&
-                    <div>
-                      <h4 style={{ "margin": "0" }}>Traffic Lights From All Readings:</h4>
-                      <Bar ref="chart" data={trafficLight}
-                        options={{ legend: { display: false }, scales: { xAxes: [{ ticks: { fontSize: 10 } }], yAxes: [{ ticks: { beginAtZero: true } }] } }} />
-                    </div>
-                  }
-                </Paper>
-              </Grid>
-            </Grid>
-            <br />
-            <Grid container spacing={0}>
-              {readings.map(row => (
-                <Grid key={row.readingId} xs={12}>
-                  <Paper style={{ "marginBottom": "35px", "height": "auto", "padding": "45px 50px", "borderRadius": "15px", "display": "flex" }}>
-                    <div style={{ "display": "inline-block", "width": "50%" }}>
-                      <Typography variant="h4" component="h4">
-                        Reading
-                    </Typography>
-
-                      <Typography variant="subtitle1" component="subtitle1">
-                        Taken on {getPrettyDate(row.dateTimeTaken)}
-                      </Typography>
-
-                      <div style={{ "padding": "25px 50px" }}>
-                        {this.getTrafficIcon(row.trafficLightStatus)}
-                        <br /><br />
-                        <p><b>Systolic Blood Pressure: </b> {row.bpSystolic} </p>
-                        <p><b>Diastolic Blood Pressure: </b> {row.bpDiastolic} </p>
-                        <p><b>Heart Rate (BPM): </b> {row.heartRateBPM} </p>
-                        <p><b>Symptoms: </b> {row.symptoms} </p>
+                    <Divider />
+                    <Button.Group style={{ "width": "100%" }}>
+                      <Button active={this.state.showVitals} onClick={() => this.showVitals()}>Show Vitals Over Time</Button>
+                      <Button active={this.state.showTrafficLights} onClick={() => this.showTrafficLights()}>Show Traffic Lights</Button>
+                    </Button.Group>
+                    <br /><br />
+                    {this.state.showVitals &&
+                      <div>
+                        <h4 style={{ "margin": "0" }}>Average Vitals Over Time:</h4>
+                        <Line ref="chart" data={vitalsOverTime} />
                       </div>
-                    </div>
-                    <div style={{ "borderLeft": "2px solid #84ced4", "display": "inline-block", "width": "50%", "float": "right", "height": "100%" }}>
-                      <div style={{ "padding": "0px 50px" }}>
-                        <ReferralInfo readingId={row.readingId} referral={this.props.referrals[row.readingId]} />
+                    }
+                    {this.state.showTrafficLights &&
+                      <div>
+                        <h4 style={{ "margin": "0" }}>Traffic Lights From All Readings:</h4>
+                        <Bar ref="chart" data={trafficLight}
+                          options={{ legend: { display: false }, scales: { xAxes: [{ ticks: { fontSize: 10 } }], yAxes: [{ ticks: { beginAtZero: true } }] } }} />
                       </div>
-                    </div>
+                    }
                   </Paper>
                 </Grid>
-              ))}
-
-            </Grid>
-
-            <Modal closeIcon onClose={this.closePatientModal} open={this.state.displayPatientModal}>
-              <Modal.Header>Patient Information</Modal.Header>
-              <Modal.Content scrolling>
-                <Modal.Description>
-                  <Header>Patient Information for ID #{this.state.selectedPatient.patientId}</Header>
-                  <Divider />
-                  <Form onSubmit={this.handleSubmit}>
-                    <Form.Group widths='equal'>
+              </Grid>
+              <br />
+              <Grid container spacing={0}>
+                {readings.map(row => (
+                  <Grid key={row.readingId} xs={12}>
+                    <Paper style={{ "marginBottom": "35px", "height": "auto", "padding": "45px 50px", "borderRadius": "15px", "display": "flex" }}>
+                      <div style={{ "display": "inline-block", "width": "50%" }}>
+                        <Typography variant="h4" component="h4">
+                          Reading
+                        </Typography>
+
+                        <Typography variant="subtitle1" component="subtitle1">
+                          Taken on {getPrettyDate(row.dateTimeTaken)}
+                        </Typography>
+
+                        <div style={{ "padding": "25px 50px" }}>
+                          {this.getTrafficIcon(row.trafficLightStatus)}
+                          <br /><br />
+                          <p><b>Systolic Blood Pressure: </b> {row.bpSystolic} </p>
+                          <p><b>Diastolic Blood Pressure: </b> {row.bpDiastolic} </p>
+                          <p><b>Heart Rate (BPM): </b> {row.heartRateBPM} </p>
+                          <p><b>Symptoms: </b> {row.symptoms} </p>
+                        </div>
+                      </div>
+                      <div style={{ "borderLeft": "2px solid #84ced4", "display": "inline-block", "width": "50%", "float": "right", "height": "100%" }}>
+                        <div style={{ "padding": "0px 50px" }}>
+                          <ReferralInfo readingId={row.readingId} referral={this.props.referrals[row.readingId]} />
+                        </div>
+                      </div>
+                    </Paper>
+                  </Grid>
+                ))}
+
+              </Grid>
+
+              <Modal closeIcon onClose={this.closePatientModal} open={this.state.displayPatientModal}>
+                <Modal.Header>Patient Information</Modal.Header>
+                <Modal.Content scrolling>
+                  <Modal.Description>
+                    <Header>Patient Information for ID #{this.state.selectedPatient.patientId}</Header>
+                    <Divider />
+                    <Form onSubmit={this.handleSubmit}>
+                      <Form.Group widths='equal'>
+                        <Form.Field
+                          name="patientName"
+                          value={this.state.selectedPatient.patientName}
+                          control={Input}
+                          label='Name'
+                          placeholder='Patient Name'
+                          onChange={this.handleSelectChange}
+                        />
+                        <Form.Field
+                          name="patientAge"
+                          value={this.state.selectedPatient.patientAge}
+                          control={Input}
+                          label='Age'
+                          placeholder='Patient age'
+                          onChange={this.handleSelectChange}
+                        />
+                        <Form.Field
+                          name="patientSex"
+                          control={Select}
+                          value={this.state.selectedPatient.patientSex}
+                          label='Gender'
+                          options={sexOptions}
+                          placeholder='Gender'
+                          onChange={this.handleSelectChange}
+                        />
+                      </Form.Group>
+                      <Form.Group widths='equal'>
+                        <Form.Field
+                          name='villageNumber'
+                          value={this.state.selectedPatient.villageNumber}
+                          control={Input}
+                          label='Village Number'
+                          placeholder='Village Number'
+                          onChange={this.handleSelectChange}
+                        />
+                        <Form.Field
+                          name='isPregnant'
+                          value={this.state.selectedPatient.isPregnant}
+                          control={Select}
+                          label='Pregnant'
+                          options={pregOptions}
+                          onChange={this.handleSelectChange}
+                        />
+                      </Form.Group>
                       <Form.Field
-                        name="patientName"
-                        value={this.state.selectedPatient.patientName}
-                        control={Input}
-                        label='Name'
-                        placeholder='Patient Name'
+                        name="drugHistory"
+                        value={this.state.selectedPatient.drugHistory || ''}
+                        control={TextArea}
+                        label='Drug History'
+                        placeholder="Patient's drug history..."
                         onChange={this.handleSelectChange}
                       />
                       <Form.Field
-                        name="patientAge"
-                        value={this.state.selectedPatient.patientAge}
-                        control={Input}
-                        label='Age'
-                        placeholder='Patient age'
+                        name="medicalHistory"
+                        value={this.state.selectedPatient.medicalHistory || ''}
+                        control={TextArea}
+                        label='Medical History'
+                        placeholder="Patient's medical history..."
                         onChange={this.handleSelectChange}
                       />
-                      <Form.Field
-                        name="patientSex"
-                        control={Select}
-                        value={this.state.selectedPatient.patientSex}
-                        label='Gender'
-                        options={sexOptions}
-                        placeholder='Gender'
-                        onChange={this.handleSelectChange}
-                      />
-                    </Form.Group>
-                    <Form.Group widths='equal'>
-                      <Form.Field
-                        name='villageNumber'
-                        value={this.state.selectedPatient.villageNumber}
-                        control={Input}
-                        label='Village Number'
-                        placeholder='Village Number'
-                        onChange={this.handleSelectChange}
-                      />
-                      <Form.Field
-                        name='isPregnant'
-                        value={this.state.selectedPatient.isPregnant}
-                        control={Select}
-                        label='Pregnant'
-                        options={pregOptions}
-                        onChange={this.handleSelectChange}
-                      />
-                    </Form.Group>
-                    <Form.Field
-                      name="drugHistory"
-                      value={this.state.selectedPatient.drugHistory || ''}
-                      control={TextArea}
-                      label='Drug History'
-                      placeholder="Patient's drug history..."
-                      onChange={this.handleSelectChange}
-                    />
-                    <Form.Field
-                      name="medicalHistory"
-                      value={this.state.selectedPatient.medicalHistory || ''}
-                      control={TextArea}
-                      label='Medical History'
-                      placeholder="Patient's medical history..."
-                      onChange={this.handleSelectChange}
-                    />
-                    <Form.Field control={Button}>Submit</Form.Field>
-                  </Form>
-
-                </Modal.Description>
-              </Modal.Content>
-            </Modal>
-            <Modal closeIcon onClose={this.closeReadingModal} open={this.state.displayReadingModal}>
-              <Modal.Header>Patient Information</Modal.Header>
-              <Modal.Content scrolling>
-                <Modal.Description>
-                  <Header>New Patient Reading for ID #{this.state.selectedPatient.patientId}</Header>
-                  <Divider />
-                  <Form onSubmit={this.handleReadingSubmit}>
-                    <Form.Group widths='equal'>
-                      <Form.Field
-                        name="bpSystolic"
-                        value={this.state.selectedPatient.bpSystolic}
-                        control={Input}
-                        label='Systolic'
-                        onChange={this.handleReadingChange}
-                      />
-                      <Form.Field
-                        name="bpDiastolic"
-                        value={this.state.selectedPatient.bpDiastolic}
-                        control={Input}
-                        label='Diastolic'
-                        onChange={this.handleReadingChange}
-                      />
-                      <Form.Field
-                        name="heartRateBPM"
-                        value={this.state.selectedPatient.heartRateBPM}
-                        control={Input}
-                        label='Heart rate'
-                        onChange={this.handleReadingChange}
-                      />
-                    </Form.Group>
-                    <Form.Checkbox
-                      value={this.state.checkedItems.none}
-                      name='none'
-                      label='None (patient healthy)'
-                      onChange={this.handleCheckedChange}
-                    />
-                    <Form.Group widths='equal'>
+                      <Form.Field control={Button}>Submit</Form.Field>
+                    </Form>
+
+                  </Modal.Description>
+                </Modal.Content>
+              </Modal>
+              <Modal closeIcon onClose={this.closeReadingModal} open={this.state.displayReadingModal}>
+                <Modal.Header>Patient Information</Modal.Header>
+                <Modal.Content scrolling>
+                  <Modal.Description>
+                    <Header>New Patient Reading for ID #{this.state.selectedPatient.patientId}</Header>
+                    <Divider />
+                    <Form onSubmit={this.handleReadingSubmit}>
+                      <Form.Group widths='equal'>
+                        <Form.Field
+                          name="bpSystolic"
+                          value={this.state.selectedPatient.bpSystolic}
+                          control={Input}
+                          label='Systolic'
+                          onChange={this.handleReadingChange}
+                        />
+                        <Form.Field
+                          name="bpDiastolic"
+                          value={this.state.selectedPatient.bpDiastolic}
+                          control={Input}
+                          label='Diastolic'
+                          onChange={this.handleReadingChange}
+                        />
+                        <Form.Field
+                          name="heartRateBPM"
+                          value={this.state.selectedPatient.heartRateBPM}
+                          control={Input}
+                          label='Heart rate'
+                          onChange={this.handleReadingChange}
+                        />
+                      </Form.Group>
                       <Form.Checkbox
-                        value={this.state.checkedItems.headache}
-                        name='headache'
-                        label='Headache'
+                        value={this.state.checkedItems.none}
+                        name='none'
+                        label='None (patient healthy)'
                         onChange={this.handleCheckedChange}
                       />
-                      <Form.Checkbox
-                        value={this.state.checkedItems.bleeding}
-                        name='bleeding'
-                        label='Bleeding'
-                        onChange={this.handleCheckedChange}
-                      />
-                    </Form.Group>
-                    <Form.Group widths='equal'>
-                      <Form.Checkbox
-                        value={this.state.checkedItems.blurredVision}
-                        name='blurredVision'
-                        label='Blurred vision'
-                        onChange={this.handleCheckedChange}
-                      />
-                      <Form.Checkbox
-                        value={this.state.checkedItems.feverish}
-                        name='feverish'
-                        label='Feverish'
-                        onChange={this.handleCheckedChange}
-                      />
-                    </Form.Group>
-                    <Form.Group widths='equal'>
-                      <Form.Checkbox
-                        value={this.state.checkedItems.abdominalPain}
-                        name='abdominalPain'
-                        label='Abdominal pain'
-                        onChange={this.handleCheckedChange}
-                      />
-                      <Form.Checkbox
-                        value={this.state.checkedItems.unwell}
-                        name='unwell'
-                        label='Unwell'
-                        onChange={this.handleCheckedChange}
-                      />
-                    </Form.Group>
-                    <Form.Group>
-                      <Form.Checkbox
-                        value={this.state.checkedItems.other}
-                        widths='3'
-                        name='other'
-                        label='Other:'
-                        onChange={this.handleCheckedChange}
-                      />
-                      <Form.TextArea
-                        widths='1'
-                        name='otherSymptoms'
-                        value={this.state.checkedItems.otherSymptoms}
-                        onChange={this.handleOtherSymptom}
-                        disabled={!this.state.checkedItems.other}
-                      />
-                    </Form.Group>
-
-                    <Form.Field control={Button}>Submit</Form.Field>
-                  </Form>
-                </Modal.Description>
-              </Modal.Content>
-            </Modal>
-            <SweetAlert
-              type="success"
-              show={this.state.showSuccessReading}
-              title="Reading Created!"
-              text="Success! You can view the new reading below"
-              onConfirm={() => this.setState({ showSuccessReading: false })}
-            />
+                      <Form.Group widths='equal'>
+                        <Form.Checkbox
+                          value={this.state.checkedItems.headache}
+                          name='headache'
+                          label='Headache'
+                          onChange={this.handleCheckedChange}
+                        />
+                        <Form.Checkbox
+                          value={this.state.checkedItems.bleeding}
+                          name='bleeding'
+                          label='Bleeding'
+                          onChange={this.handleCheckedChange}
+                        />
+                      </Form.Group>
+                      <Form.Group widths='equal'>
+                        <Form.Checkbox
+                          value={this.state.checkedItems.blurredVision}
+                          name='blurredVision'
+                          label='Blurred vision'
+                          onChange={this.handleCheckedChange}
+                        />
+                        <Form.Checkbox
+                          value={this.state.checkedItems.feverish}
+                          name='feverish'
+                          label='Feverish'
+                          onChange={this.handleCheckedChange}
+                        />
+                      </Form.Group>
+                      <Form.Group widths='equal'>
+                        <Form.Checkbox
+                          value={this.state.checkedItems.abdominalPain}
+                          name='abdominalPain'
+                          label='Abdominal pain'
+                          onChange={this.handleCheckedChange}
+                        />
+                        <Form.Checkbox
+                          value={this.state.checkedItems.unwell}
+                          name='unwell'
+                          label='Unwell'
+                          onChange={this.handleCheckedChange}
+                        />
+                      </Form.Group>
+                      <Form.Group>
+                        <Form.Checkbox
+                          value={this.state.checkedItems.other}
+                          widths='3'
+                          name='other'
+                          label='Other:'
+                          onChange={this.handleCheckedChange}
+                        />
+                        <Form.TextArea
+                          widths='1'
+                          name='otherSymptoms'
+                          value={this.state.checkedItems.otherSymptoms}
+                          onChange={this.handleOtherSymptom}
+                          disabled={!this.state.checkedItems.other}
+                        />
+                      </Form.Group>
+
+                      <Form.Field control={Button}>Submit</Form.Field>
+                    </Form>
+                  </Modal.Description>
+                </Modal.Content>
+              </Modal>
+              <SweetAlert
+                type="success"
+                show={this.state.showSuccessReading}
+                title="Reading Created!"
+                text="Success! You can view the new reading below"
+                onConfirm={() => this.setState({ showSuccessReading: false })}
+              />
           </div>
-        ) : (
+            ) : (
             <div>
               <Button onClick={() => this.handleBackBtn()}>Back</Button>
               <h2>No patient selected</h2>
             </div>
-          )}
+            )}
       </div>
     )
   }
 }
-
-
+        
+        
 const mapStateToProps = ({
   user,
   referrals,
@@ -814,20 +793,20 @@
   referrals: referrals.mappedReferrals,
   selectedPatientStatsList: patientStats.selectedPatientStatsList
 })
-
+      
 const mapDispatchToProps = dispatch =>
   bindActionCreators(
     {
-      updatePatient,
-      getPatients,
-      getReferrals,
-      getSelectedPatientStats,
-      getCurrentUser,
-      newReadingPost
-    },
-    dispatch
-  )
-
+        updatePatient,
+        getPatients,
+        getReferrals,
+        getSelectedPatientStats,
+        getCurrentUser,
+        newReadingPost
+      },
+      dispatch
+    )
+    
 export default connect(
   mapStateToProps,
   mapDispatchToProps
