--- conflicted
+++ resolved
@@ -14,13 +14,8 @@
   Button, Header, Modal, Divider, Form, Select, Input, TextArea
 } from 'semantic-ui-react'
 
-<<<<<<< HEAD
-import { getPrettyDate, getMomentDate } from '../../utils';
 import { updatePatient, getPatients, getPatientsRequested } from '../../actions/patients';
-=======
 import { getPrettyDateTime, getMomentDate } from '../../utils';
-import { updatePatient, getPatients } from '../../actions/patients';
->>>>>>> d7c28726
 import { getReferrals } from '../../actions/referrals';
 import { getSelectedPatientStats, getSelectedPatientStatsRequested } from '../../actions/statistics';
 
