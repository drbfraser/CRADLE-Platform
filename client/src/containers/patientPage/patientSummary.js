--- conflicted
+++ resolved
@@ -489,58 +489,15 @@
                       </ExpansionPanelDetails>
                     </ExpansionPanel>
                     <Divider />
-                    <div style={{ "padding": "20px 50px" }}>
-                      <p><b>Patient ID: </b> {this.state.selectedPatient.patientId} </p>
-                      <p><b>Patient Age: </b> {this.state.selectedPatient.patientAge} </p>
-                      <p><b>Patient Sex: </b> {this.state.selectedPatient.patientSex} </p>
-                      <p><b>Pregnant: </b> {this.state.selectedPatient.isPregnant ? "Yes" : "No"} </p>
-                      <ExpansionPanel>
-                        <ExpansionPanelSummary
-                          expandIcon={<Icon name="chevron down" />}
-                          aria-controls="panel1a-content"
-                          id="panel1a-header"
-                        >
-                          <Typography>Drug History</Typography>
-                        </ExpansionPanelSummary>
-                        <ExpansionPanelDetails>
-                          <Typography>
-                            {this.state.selectedPatient.drugHistory}
-                          </Typography>
-                        </ExpansionPanelDetails>
-                      </ExpansionPanel>
-                      <ExpansionPanel>
-                        <ExpansionPanelSummary
-                          expandIcon={<Icon name="chevron down" />}
-                          aria-controls="panel1a-content"
-                          id="panel1a-header"
-                        >
-                          <Typography>Medical History</Typography>
-                        </ExpansionPanelSummary>
-                        <ExpansionPanelDetails>
-                          <Typography>
-                            {this.state.selectedPatient.medicalHistory}
-                          </Typography>
-                        </ExpansionPanelDetails>
-                      </ExpansionPanel>
-                      <Divider />
-                      <Button onClick={() => this.openPatientModal()}>Edit Patient</Button>
-                    </div>
+                    <Button onClick={() => this.openPatientModal()}>Edit Patient</Button>
                   </div>
                 </Paper>
               </Grid>
-<<<<<<< HEAD
               <Grid item xs={6} style={{ "minWidth": "500px", "height": "100% !important" }} >
                 <Paper style={{ "padding": "35px 25px 0px", "borderRadius": "15px", "height" : "100%" }}>
                   <Typography variant="h5" component="h3">
                     <Icon style={{ "line-height": "0.7em" }} name="heartbeat" size="large" />
                     Vitals Over Time
-=======
-                <Grid item xs={6} style={{ "minWidth": "500px", "height": '100%' }} >
-                  <Paper style={{ "padding": "35px 25px 0px", "borderRadius": "15px" }}>
-                    <Typography variant="h5" component="h3">
-                      <Icon style={{ "line-height": "0.7em" }} name="heartbeat" size="large" />
-                      Vitals Over Time
->>>>>>> 8e454a40
                 </Typography>
                     <Divider />
                     <Button.Group style={{ "width": "100%" }}>
