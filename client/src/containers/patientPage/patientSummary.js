--- conflicted
+++ resolved
@@ -1,58 +1,71 @@
-import React, { Component } from 'react';
+import React, { Component } from 'react'
 import { bindActionCreators } from 'redux'
 import { connect } from 'react-redux'
 import { Icon } from 'semantic-ui-react'
-import Paper from '@material-ui/core/Paper';
-import Grid from '@material-ui/core/Grid';
-import ExpansionPanel from '@material-ui/core/ExpansionPanel';
-import ExpansionPanelSummary from '@material-ui/core/ExpansionPanelSummary';
-import ExpansionPanelDetails from '@material-ui/core/ExpansionPanelDetails';
-import Typography from '@material-ui/core/Typography';
-import SweetAlert from 'sweetalert2-react';
+import Paper from '@material-ui/core/Paper'
+import Grid from '@material-ui/core/Grid'
+import ExpansionPanel from '@material-ui/core/ExpansionPanel'
+import ExpansionPanelSummary from '@material-ui/core/ExpansionPanelSummary'
+import ExpansionPanelDetails from '@material-ui/core/ExpansionPanelDetails'
+import Typography from '@material-ui/core/Typography'
+import SweetAlert from 'sweetalert2-react'
 
 import {
-  Button, Header, Modal, Divider, Form, Select, Input, TextArea
+  Button,
+  Header,
+  Modal,
+  Divider,
+  Form,
+  Select,
+  Input,
+  TextArea
 } from 'semantic-ui-react'
 
-import { updatePatient, getPatients, getPatientsRequested } from '../../actions/patients';
-import { getPrettyDateTime, getMomentDate } from '../../utils';
-import { getReferrals } from '../../actions/referrals';
-import { getSelectedPatientStats, getSelectedPatientStatsRequested } from '../../actions/statistics';
-
-import { Bar, Line } from 'react-chartjs-2';
-import ReferralInfo from './referralInfo';
-import { getCurrentUser } from '../../actions/users';
-import { newReadingPost } from '../../actions/newReading';
-import { getTrafficIcon } from './patientUtils';
-import UrineTestForm, { urineTestChemicals, initialUrineTests } from '../newReadingPage/urineTestForm';
-<<<<<<< HEAD
-import PatientInfoForm from '../newReadingPage/patientInfoForm';
-=======
+import {
+  updatePatient,
+  getPatients,
+  getPatientsRequested
+} from '../../actions/patients'
+import { getPrettyDateTime, getMomentDate } from '../../utils'
+import { getReferrals } from '../../actions/referrals'
+import {
+  getSelectedPatientStats,
+  getSelectedPatientStatsRequested
+} from '../../actions/statistics'
+
+import { Bar, Line } from 'react-chartjs-2'
+import ReferralInfo from './referralInfo'
+import { getCurrentUser } from '../../actions/users'
+import { newReadingPost } from '../../actions/newReading'
+import { getTrafficIcon } from './patientUtils'
+import UrineTestForm, {
+  urineTestChemicals,
+  initialUrineTests
+} from '../newReadingPage/urineTestForm'
+import PatientInfoForm from '../newReadingPage/patientInfoForm'
 import SymptomForm from '../newReadingPage/symptomForm'
->>>>>>> cd2cdabd
 
 const sexOptions = [
   { key: 'm', text: 'Male', value: 'MALE' },
   { key: 'f', text: 'Female', value: 'FEMALE' },
-  { key: 'o', text: 'Other', value: 'I' },
+  { key: 'o', text: 'Other', value: 'I' }
 ]
 
 const pregOptions = [
   { key: 'y', text: 'Yes', value: true },
-  { key: 'n', text: 'No', value: false },
+  { key: 'n', text: 'No', value: false }
 ]
 
 var symptom = []
 
 function guid() {
-  return 'xxxxxxxx-xxxx-4xxx-yxxx-xxxxxxxxxxxx'.replace(/[xy]/g, function (c) {
-    var r = Math.random() * 16 | 0;
-    var v = (c === 'x') ? r : ((r & 0x3) | 0x8);
-    return v.toString(16);
-  });
+  return 'xxxxxxxx-xxxx-4xxx-yxxx-xxxxxxxxxxxx'.replace(/[xy]/g, function(c) {
+    var r = (Math.random() * 16) | 0
+    var v = c === 'x' ? r : (r & 0x3) | 0x8
+    return v.toString(16)
+  })
 }
 class PatientSummary extends Component {
-
   state = {
     displayPatientModal: false,
     selectedPatient: { readings: [] },
@@ -60,15 +73,15 @@
     showTrafficLights: false,
     displayReadingModal: false,
     newReading: {
-      userId: "",
-      readingId: "",
-      dateTimeTaken: "",
-      bpSystolic: "",
-      bpDiastolic: "",
-      heartRateBPM: "",
-      dateRecheckVitalsNeeded: "",
+      userId: '',
+      readingId: '',
+      dateTimeTaken: '',
+      bpSystolic: '',
+      bpDiastolic: '',
+      heartRateBPM: '',
+      dateRecheckVitalsNeeded: '',
       isFlaggedForFollowup: false,
-      symptoms: "",
+      symptoms: '',
       urineTests: initialUrineTests
     },
     checkedItems: {
@@ -80,25 +93,24 @@
       abdominalPain: false,
       unwell: false,
       other: false,
-      otherSymptoms: ""
+      otherSymptoms: ''
     },
     showSuccessReading: false,
-    selectedPatientCopy : { readings: [] },
+    selectedPatientCopy: { readings: [] },
     hasUrineTest: false
   }
 
   componentDidMount = () => {
-    this.setState({ 'selectedPatient': this.props.selectedPatient })
-
-    console.log("this.props.selectedPatient: ", this.props.selectedPatient);
+    this.setState({ selectedPatient: this.props.selectedPatient })
+
+    console.log('this.props.selectedPatient: ', this.props.selectedPatient)
 
     this.props.getReferrals(this.getReferralIds(this.props.selectedPatient))
 
     this.props.getSelectedPatientStats(this.props.selectedPatient.patientId)
-
-  }
-
-  calculateShockIndex = (reading) => {
+  }
+
+  calculateShockIndex = reading => {
     const RED_SYSTOLIC = 160
     const RED_DIASTOLIC = 110
     const YELLOW_SYSTOLIC = 140
@@ -106,43 +118,49 @@
     const SHOCK_HIGH = 1.7
     const SHOCK_MEDIUM = 0.9
 
-    if (reading['bpSystolic'] === undefined ||
-        reading['bpDiastolic'] === undefined ||
-        reading['heartRateBPM'] === undefined)
-      return "NONE"
+    if (
+      reading['bpSystolic'] === undefined ||
+      reading['bpDiastolic'] === undefined ||
+      reading['heartRateBPM'] === undefined
+    )
+      return 'NONE'
 
     const shockIndex = reading['heartRateBPM'] / reading['bpSystolic']
 
-    const isBpVeryHigh = (reading['bpSystolic'] >= RED_SYSTOLIC) || (reading['bpDiastolic'] >= RED_DIASTOLIC)
-    const isBpHigh = (reading['bpSystolic'] >= YELLOW_SYSTOLIC) || (reading['bpDiastolic'] >= YELLOW_DIASTOLIC)
-    const isSevereShock = (shockIndex >= SHOCK_HIGH)
-    const isShock = (shockIndex >= SHOCK_MEDIUM)
-
-    let trafficLight = ""
+    const isBpVeryHigh =
+      reading['bpSystolic'] >= RED_SYSTOLIC ||
+      reading['bpDiastolic'] >= RED_DIASTOLIC
+    const isBpHigh =
+      reading['bpSystolic'] >= YELLOW_SYSTOLIC ||
+      reading['bpDiastolic'] >= YELLOW_DIASTOLIC
+    const isSevereShock = shockIndex >= SHOCK_HIGH
+    const isShock = shockIndex >= SHOCK_MEDIUM
+
+    let trafficLight = ''
     if (isSevereShock) {
-      trafficLight = "RED_DOWN"
+      trafficLight = 'RED_DOWN'
     } else if (isBpVeryHigh) {
-      trafficLight = "RED_UP"
+      trafficLight = 'RED_UP'
     } else if (isShock) {
-      trafficLight = "YELLOW_DOWN"
+      trafficLight = 'YELLOW_DOWN'
     } else if (isBpHigh) {
-      trafficLight = "YELLOW_UP"
+      trafficLight = 'YELLOW_UP'
     } else {
-      trafficLight = "GREEN"
+      trafficLight = 'GREEN'
     }
     return trafficLight
   }
 
   getReferralIds(selectedPatient) {
-    console.log("selectedPatient: ", selectedPatient)
-    let res = [];
+    console.log('selectedPatient: ', selectedPatient)
+    let res = []
     for (let i in selectedPatient.readings) {
-      let reading = selectedPatient.readings[i];
+      let reading = selectedPatient.readings[i]
       if (reading.referral != null) {
         res.push(reading.referral)
       }
     }
-    console.log("referralIds", res)
+    console.log('referralIds', res)
     return res
   }
 
@@ -153,19 +171,21 @@
   }
 
   openPatientModal = () => {
-    this.setState({ selectedPatientCopy : {...this.state.selectedPatient} } )
+    this.setState({ selectedPatientCopy: { ...this.state.selectedPatient } })
     this.setState({ displayPatientModal: true })
   }
 
   closePatientModal = (e, data) => {
-    if (e === "formSubmitted") {
+    if (e === 'formSubmitted') {
       this.setState({ displayPatientModal: false })
-    } else { // form not submitted
+    } else {
+      // form not submitted
       // display original patient fields
-      this.setState({ selectedPatient : {...this.state.selectedPatientCopy},
-                      displayPatientModal : false } )
-    }
-    
+      this.setState({
+        selectedPatient: { ...this.state.selectedPatientCopy },
+        displayPatientModal: false
+      })
+    }
   }
 
   openReadingModal = () => {
@@ -176,12 +196,10 @@
     this.setState({ displayReadingModal: false })
   }
 
-
-  handleSubmit = (event) => {
-    event.preventDefault();
+  handleSubmit = event => {
+    event.preventDefault()
     let patientData = JSON.parse(JSON.stringify(this.state.selectedPatient)) // pass by value
     let patientId = patientData.patientId
-
 
     // delete any unnecessary fields
     delete patientData.readings
@@ -191,7 +209,7 @@
 
     // let patientJSON = JSON.stringify(patientData);
     this.props.updatePatient(patientId, patientData)
-    this.closePatientModal("formSubmitted")
+    this.closePatientModal('formSubmitted')
   }
 
   handleReadingSubmit = event => {
@@ -207,57 +225,79 @@
     var dateTime = new Date()
     var readingID = guid()
 
-    this.setState({
-      newReading: {
-        ...this.state.newReading,
-        userId: this.props.user.userId,
-        readingId: readingID,
-        dateTimeTaken: dateTime.toJSON(),
-        symptoms: symptom.toString(),
-      }
-    }, function () {
-      let patientData = JSON.parse(JSON.stringify(this.state.selectedPatient))
-      let readingData = JSON.parse(JSON.stringify(this.state.newReading))
-
-      // delete any unnecessary fields
-      delete patientData.readings
-      delete patientData.needsAssessment
-      delete patientData.tableData
-      if (!this.state.hasUrineTest) {
-        readingData.urineTests = null
-      }
-
-      let newData = {
-        patient: patientData,
-        reading: readingData
-      }
-
-      console.log(newData)
-      this.props.newReadingPost(newData)
-
-      newData['reading']['trafficLightStatus'] = this.calculateShockIndex(newData['reading'])
+    this.setState(
+      {
+        newReading: {
+          ...this.state.newReading,
+          userId: this.props.user.userId,
+          readingId: readingID,
+          dateTimeTaken: dateTime.toJSON(),
+          symptoms: symptom.toString()
+        }
+      },
+      function() {
+        let patientData = JSON.parse(JSON.stringify(this.state.selectedPatient))
+        let readingData = JSON.parse(JSON.stringify(this.state.newReading))
+
+        // delete any unnecessary fields
+        delete patientData.readings
+        delete patientData.needsAssessment
+        delete patientData.tableData
+        if (!this.state.hasUrineTest) {
+          readingData.urineTests = null
+        }
+
+        let newData = {
+          patient: patientData,
+          reading: readingData
+        }
+
+        console.log(newData)
+        this.props.newReadingPost(newData)
+
+        newData['reading']['trafficLightStatus'] = this.calculateShockIndex(
+          newData['reading']
+        )
+        this.setState({
+          selectedPatient: {
+            ...this.state.selectedPatient,
+            readings: [
+              ...this.state.selectedPatient.readings,
+              newData['reading']
+            ]
+          },
+          showSuccessReading: true,
+          hasUrineTest: false
+        })
+        this.closeReadingModal()
+      }
+    )
+  }
+
+  handleSelectChange = (e, value) => {
+    if (value.name === 'patientSex' && value.value === 'MALE') {
       this.setState({
         selectedPatient: {
           ...this.state.selectedPatient,
-          readings: [...this.state.selectedPatient.readings, newData['reading']]
-        },
-        showSuccessReading: true,
-        hasUrineTest: false
+          patientSex: 'MALE',
+          gestationalAgeValue: '',
+          isPregnant: false
+        }
       })
-      this.closeReadingModal()
+    } else {
+      this.setState({
+        selectedPatient: {
+          ...this.state.selectedPatient,
+          [value.name]: value.value
+        }
+      })
+    }
+  }
+
+  handleReadingChange = (e, value) => {
+    this.setState({
+      newReading: { ...this.state.newReading, [value.name]: value.value }
     })
-  }
-
-  handleSelectChange = (e, value) => {
-    if (value.name === "patientSex" && value.value === "MALE") {
-      this.setState({ selectedPatient: { ...this.state.selectedPatient, patientSex : "MALE", gestationalAgeValue : "", isPregnant : false }})
-    } else {
-      this.setState({ 'selectedPatient': { ...this.state.selectedPatient, [value.name]: value.value } })
-    }
-  }
-
-  handleReadingChange = (e, value) => {
-    this.setState({ 'newReading': { ...this.state.newReading, [value.name]: value.value } })
   }
 
   handleCheckedChange = (e, value) => {
@@ -267,7 +307,8 @@
       if (symptom.indexOf(value.name) >= 0) {
         symptom.pop(value.name)
       }
-    } else { // false => true, push
+    } else {
+      // false => true, push
       if (symptom.indexOf(value.name) < 0) {
         symptom.push(value.name)
       }
@@ -280,12 +321,13 @@
       this.setState({
         checkedItems: {
           ...this.state.checkedItems,
-          [value.name] : !value.value,
+          [value.name]: !value.value,
           none: false
-        }})
+        }
+      })
     } else {
-      while(symptom.length > 0) {
-        symptom.pop();
+      while (symptom.length > 0) {
+        symptom.pop()
       }
       this.setState({
         checkedItems: {
@@ -297,14 +339,19 @@
           abdominalPain: false,
           unwell: false,
           other: false,
-          otherSymptoms: ""
+          otherSymptoms: ''
         }
       })
     }
   }
 
   handleOtherSymptom = event => {
-    this.setState({ checkedItems: { ...this.state.checkedItems, [event.target.name]: event.target.value } })
+    this.setState({
+      checkedItems: {
+        ...this.state.checkedItems,
+        [event.target.name]: event.target.value
+      }
+    })
   }
 
   handleUrineTestChange = (event, value) => {
@@ -319,7 +366,7 @@
     })
   }
 
-  handleUrineTestSwitchChange = (event) => {
+  handleUrineTestSwitchChange = event => {
     this.setState({
       hasUrineTest: event.target.checked
     })
@@ -333,30 +380,54 @@
     }
   }
 
-  createReadings = (readingId, dateTimeTaken, bpDiastolic,
-    bpSystolic, heartRateBPM, symptoms,
-    trafficLightStatus, isReferred, dateReferred,
-    drugHistory, medicalHistory, urineTests) => {
+  createReadings = (
+    readingId,
+    dateTimeTaken,
+    bpDiastolic,
+    bpSystolic,
+    heartRateBPM,
+    symptoms,
+    trafficLightStatus,
+    isReferred,
+    dateReferred,
+    drugHistory,
+    medicalHistory,
+    urineTests
+  ) => {
     return {
-      readingId, dateTimeTaken, bpDiastolic, bpSystolic, heartRateBPM, symptoms,
-      trafficLightStatus, isReferred, dateReferred, drugHistory, medicalHistory, urineTests
-    }
-  }
-
-  sortReadings = (readings) => {
-    let sortedReadings = readings.sort((a, b) => getMomentDate(b.dateTimeTaken).valueOf() - getMomentDate(a.dateTimeTaken).valueOf())
+      readingId,
+      dateTimeTaken,
+      bpDiastolic,
+      bpSystolic,
+      heartRateBPM,
+      symptoms,
+      trafficLightStatus,
+      isReferred,
+      dateReferred,
+      drugHistory,
+      medicalHistory,
+      urineTests
+    }
+  }
+
+  sortReadings = readings => {
+    let sortedReadings = readings.sort(
+      (a, b) =>
+        getMomentDate(b.dateTimeTaken).valueOf() -
+        getMomentDate(a.dateTimeTaken).valueOf()
+    )
     return sortedReadings
   }
 
-  average = (monthlyArray) => {
+  average = monthlyArray => {
     if (monthlyArray.length !== 0) {
-      var total = 0;
+      var total = 0
       for (var i = 0; i < monthlyArray.length; i++) {
-        total += monthlyArray[i];
-      }
-      return total / monthlyArray.length;
-    }
-    return 0;
+        total += monthlyArray[i]
+      }
+      return total / monthlyArray.length
+    }
+    return 0
   }
 
   showVitals = () => {
@@ -367,7 +438,7 @@
     this.setState({ showVitals: false, showTrafficLights: true })
   }
 
-  createReadingObject = (reading) => {
+  createReadingObject = reading => {
     const readingId = reading['readingId']
     const dateTimeTaken = reading['dateTimeTaken']
     const bpDiastolic = reading['bpDiastolic']
@@ -380,19 +451,33 @@
     const medicalHistory = reading['medicalHistory']
     const drugHistory = reading['drugHistory']
     const urineTests = reading['urineTests']
-    return this.createReadings(readingId, dateTimeTaken, bpDiastolic,
-      bpSystolic, heartRateBPM, symptoms,
-      trafficLightStatus, isReferred, dateReferred,
-      medicalHistory, drugHistory, urineTests)
+    return this.createReadings(
+      readingId,
+      dateTimeTaken,
+      bpDiastolic,
+      bpSystolic,
+      heartRateBPM,
+      symptoms,
+      trafficLightStatus,
+      isReferred,
+      dateReferred,
+      medicalHistory,
+      drugHistory,
+      urineTests
+    )
   }
 
   render() {
-
     let readings = []
 
-    if (this.state.selectedPatient.readings !== undefined && this.state.selectedPatient.readings.length > 0) {
+    if (
+      this.state.selectedPatient.readings !== undefined &&
+      this.state.selectedPatient.readings.length > 0
+    ) {
       for (var i = 0; i < this.state.selectedPatient.readings.length; i++) {
-        const reading = this.createReadingObject(this.state.selectedPatient.readings[i])
+        const reading = this.createReadingObject(
+          this.state.selectedPatient.readings[i]
+        )
         readings.push(reading)
       }
 
@@ -402,9 +487,10 @@
     var bpSystolicReadingsMontly = {}
 
     if (this.props.selectedPatientStatsList.bpSystolicReadingsMontly) {
-      const bpSystolicReadingsData = this.props.selectedPatientStatsList.bpSystolicReadingsMontly
-      var averageSystolic = Array(12);
-      for (var j = 0; j < 12; j++){
+      const bpSystolicReadingsData = this.props.selectedPatientStatsList
+        .bpSystolicReadingsMontly
+      var averageSystolic = Array(12)
+      for (var j = 0; j < 12; j++) {
         averageSystolic[j] = this.average(bpSystolicReadingsData[j])
       }
 
@@ -421,9 +507,10 @@
 
     var bpDiastolicReadingsMonthly = {}
     if (this.props.selectedPatientStatsList.bpDiastolicReadingsMonthly) {
-      const bpDiastolicReadingsData = this.props.selectedPatientStatsList.bpDiastolicReadingsMonthly
-      var averageDiastolic = Array(12);
-      for (var l = 0; l < 12; l++){
+      const bpDiastolicReadingsData = this.props.selectedPatientStatsList
+        .bpDiastolicReadingsMonthly
+      var averageDiastolic = Array(12)
+      for (var l = 0; l < 12; l++) {
         averageDiastolic[l] = this.average(bpDiastolicReadingsData[l])
       }
 
@@ -440,9 +527,10 @@
 
     var heartRateReadingsMonthly = {}
     if (this.props.selectedPatientStatsList.heartRateReadingsMonthly) {
-      const heartRateData = this.props.selectedPatientStatsList.heartRateReadingsMonthly
-      var averageHeartRate = Array(12);
-      for (var k = 0; k < 12; k++){
+      const heartRateData = this.props.selectedPatientStatsList
+        .heartRateReadingsMonthly
+      var averageHeartRate = Array(12)
+      for (var k = 0; k < 12; k++) {
         averageHeartRate[k] = this.average(heartRateData[k])
       }
 
@@ -458,7 +546,20 @@
     }
 
     const vitalsOverTime = {
-      labels: ['Jan', 'Feb', 'Mar', 'Apr', 'May', 'Jun', 'Jul', 'Aug', 'Sep', 'Oct', 'Nov', 'Dec'],
+      labels: [
+        'Jan',
+        'Feb',
+        'Mar',
+        'Apr',
+        'May',
+        'Jun',
+        'Jul',
+        'Aug',
+        'Sep',
+        'Oct',
+        'Nov',
+        'Dec'
+      ],
       datasets: [
         bpSystolicReadingsMontly,
         bpDiastolicReadingsMonthly,
@@ -470,56 +571,97 @@
     if (this.props.selectedPatientStatsList.trafficLightCountsFromDay1) {
       trafficLight = {
         labels: ['GREEN', 'YELLOW UP', 'YELLOW DOWN', 'RED UP', 'RED DOWN'],
-        datasets: [{
-          backgroundColor: ['green', 'yellow', 'yellow', 'red', 'red'],
-          data: Object.values(this.props.selectedPatientStatsList.trafficLightCountsFromDay1)
-        }]
+        datasets: [
+          {
+            backgroundColor: ['green', 'yellow', 'yellow', 'red', 'red'],
+            data: Object.values(
+              this.props.selectedPatientStatsList.trafficLightCountsFromDay1
+            )
+          }
+        ]
       }
     }
 
     return (
       <div>
         {this.state.selectedPatient ? (
-          <div style={{ "margin": "2.5em 0" }}>
-            <h1 style={{ "width": "70%", "margin": "-1.35em 0" }}>
-              <Icon style={{ "cursor": "pointer", "line-height": "0.7em" }} size="large" name="chevron left" onClick={() => this.handleBackBtn()} />
+          <div style={{ margin: '2.5em 0' }}>
+            <h1 style={{ width: '70%', margin: '-1.35em 0' }}>
+              <Icon
+                style={{ cursor: 'pointer', 'line-height': '0.7em' }}
+                size="large"
+                name="chevron left"
+                onClick={() => this.handleBackBtn()}
+              />
               Patient Summary : {this.state.selectedPatient.patientName}
             </h1>
-            <Button style={{ "float": "right" }}
-                    onClick={() => this.openReadingModal()}
-                    icon>
-              <Icon name='plus' size="large" />
-              <Typography variant="body2" component="body2" style={{"lineHeight" : "1.5em", "padding": "10px"}}>
+            <Button
+              style={{ float: 'right' }}
+              onClick={() => this.openReadingModal()}
+              icon>
+              <Icon name="plus" size="large" />
+              <Typography
+                variant="body2"
+                component="body2"
+                style={{ lineHeight: '1.5em', padding: '10px' }}>
                 Add New Reading
               </Typography>
             </Button>
-            <div style={{ "clear": "both" }}></div>
+            <div style={{ clear: 'both' }}></div>
             <Divider />
-            <Grid container direction="row" spacing={4} >
-              <Grid item xs={6} style={{ "minWidth": "500px", "height": "100% !important" }} >
-                <Paper style={{ "padding": "35px 25px", "borderRadius": "15px", "height": "100%" }}>
+            <Grid container direction="row" spacing={4}>
+              <Grid
+                item
+                xs={6}
+                style={{ minWidth: '500px', height: '100% !important' }}>
+                <Paper
+                  style={{
+                    padding: '35px 25px',
+                    borderRadius: '15px',
+                    height: '100%'
+                  }}>
                   <Typography variant="h5" component="h3">
-                    <Icon style={{ "line-height": "0.7em" }} name="address card outline" size="large" />
+                    <Icon
+                      style={{ 'line-height': '0.7em' }}
+                      name="address card outline"
+                      size="large"
+                    />
                     Medical Information
-                </Typography>
+                  </Typography>
                   <Divider />
-                  <div style={{ "padding": "20px 50px" }}>
-                    <p><b>Patient ID: </b> {this.state.selectedPatient.patientId} </p>
-                    <p><b>Patient Birthday: </b> {this.state.selectedPatient.dob} </p>
-                    <p><b>Patient Age: </b> {this.state.selectedPatient.patientAge} </p>
-                    <p><b>Patient Sex: </b> {this.state.selectedPatient.patientSex} </p>
-                    {this.state.selectedPatient.patientSex === "FEMALE" &&
-                      <p><b>Pregnant: </b> {this.state.selectedPatient.isPregnant ? "Yes" : "No"} </p>
-                    }
-                    {this.state.selectedPatient.isPregnant && this.state.selectedPatient.gestationalAgeValue &&
-                      <p><b>Gestational Age: </b> {this.state.selectedPatient.gestationalAgeValue} weeks</p>
-                    }
+                  <div style={{ padding: '20px 50px' }}>
+                    <p>
+                      <b>Patient ID: </b> {this.state.selectedPatient.patientId}{' '}
+                    </p>
+                    <p>
+                      <b>Patient Birthday: </b> {this.state.selectedPatient.dob}{' '}
+                    </p>
+                    <p>
+                      <b>Patient Age: </b>{' '}
+                      {this.state.selectedPatient.patientAge}{' '}
+                    </p>
+                    <p>
+                      <b>Patient Sex: </b>{' '}
+                      {this.state.selectedPatient.patientSex}{' '}
+                    </p>
+                    {this.state.selectedPatient.patientSex === 'FEMALE' && (
+                      <p>
+                        <b>Pregnant: </b>{' '}
+                        {this.state.selectedPatient.isPregnant ? 'Yes' : 'No'}{' '}
+                      </p>
+                    )}
+                    {this.state.selectedPatient.isPregnant &&
+                      this.state.selectedPatient.gestationalAgeValue && (
+                        <p>
+                          <b>Gestational Age: </b>{' '}
+                          {this.state.selectedPatient.gestationalAgeValue} weeks
+                        </p>
+                      )}
                     <ExpansionPanel>
                       <ExpansionPanelSummary
                         expandIcon={<Icon name="chevron down" />}
                         aria-controls="panel1a-content"
-                        id="panel1a-header"
-                      >
+                        id="panel1a-header">
                         <Typography>Drug History</Typography>
                       </ExpansionPanelSummary>
                       <ExpansionPanelDetails>
@@ -532,8 +674,7 @@
                       <ExpansionPanelSummary
                         expandIcon={<Icon name="chevron down" />}
                         aria-controls="panel1a-content"
-                        id="panel1a-header"
-                      >
+                        id="panel1a-header">
                         <Typography>Medical History</Typography>
                       </ExpansionPanelSummary>
                       <ExpansionPanelDetails>
@@ -543,123 +684,213 @@
                       </ExpansionPanelDetails>
                     </ExpansionPanel>
                     <Divider />
-                    <Button onClick={() => this.openPatientModal()}>Edit Patient</Button>
+                    <Button onClick={() => this.openPatientModal()}>
+                      Edit Patient
+                    </Button>
                   </div>
                 </Paper>
               </Grid>
-              <Grid item xs={6} style={{ "minWidth": "500px", "height": "100% !important" }} >
-                <Paper style={{ "padding": "35px 25px 0px", "borderRadius": "15px", "height" : "100%" }}>
+              <Grid
+                item
+                xs={6}
+                style={{ minWidth: '500px', height: '100% !important' }}>
+                <Paper
+                  style={{
+                    padding: '35px 25px 0px',
+                    borderRadius: '15px',
+                    height: '100%'
+                  }}>
                   <Typography variant="h5" component="h3">
-                    <Icon style={{ "line-height": "0.7em" }} name="heartbeat" size="large" />
+                    <Icon
+                      style={{ 'line-height': '0.7em' }}
+                      name="heartbeat"
+                      size="large"
+                    />
                     Vitals Over Time
-                </Typography>
-                    <Divider />
-                    <Button.Group style={{ "width": "100%" }}>
-                      <Button active={this.state.showVitals} onClick={() => this.showVitals()}>Show Vitals Over Time</Button>
-                      <Button active={this.state.showTrafficLights} onClick={() => this.showTrafficLights()}>Show Traffic Lights</Button>
-                    </Button.Group>
-                    <br /><br />
-                    {this.state.showVitals &&
-                      <div>
-                        <h4 style={{ "margin": "0" }}>Average Vitals Over Time:</h4>
-                        <Line ref="chart" data={vitalsOverTime} />
-                      </div>
-                    }
-                    {this.state.showTrafficLights &&
-                      <div>
-                        <h4 style={{ "margin": "0" }}>Traffic Lights From All Readings:</h4>
-                        <Bar ref="chart" data={trafficLight}
-                          options={{ legend: { display: false }, scales: { xAxes: [{ ticks: { fontSize: 10 } }], yAxes: [{ ticks: { beginAtZero: true } }] } }} />
-                      </div>
-                    }
-                  </Paper>
-                </Grid>
+                  </Typography>
+                  <Divider />
+                  <Button.Group style={{ width: '100%' }}>
+                    <Button
+                      active={this.state.showVitals}
+                      onClick={() => this.showVitals()}>
+                      Show Vitals Over Time
+                    </Button>
+                    <Button
+                      active={this.state.showTrafficLights}
+                      onClick={() => this.showTrafficLights()}>
+                      Show Traffic Lights
+                    </Button>
+                  </Button.Group>
+                  <br />
+                  <br />
+                  {this.state.showVitals && (
+                    <div>
+                      <h4 style={{ margin: '0' }}>Average Vitals Over Time:</h4>
+                      <Line ref="chart" data={vitalsOverTime} />
+                    </div>
+                  )}
+                  {this.state.showTrafficLights && (
+                    <div>
+                      <h4 style={{ margin: '0' }}>
+                        Traffic Lights From All Readings:
+                      </h4>
+                      <Bar
+                        ref="chart"
+                        data={trafficLight}
+                        options={{
+                          legend: { display: false },
+                          scales: {
+                            xAxes: [{ ticks: { fontSize: 10 } }],
+                            yAxes: [{ ticks: { beginAtZero: true } }]
+                          }
+                        }}
+                      />
+                    </div>
+                  )}
+                </Paper>
               </Grid>
-              <br />
-              <Grid container spacing={0}>
-                {readings.map(row => (
-                  <Grid key={row.readingId} xs={12}>
-                    <Paper style={{ "marginBottom": "35px", "height": "auto", "padding": "45px 50px", "borderRadius": "15px", "display": "flex" }}>
-                      <div style={{ "display": "inline-block", "width": "50%" }}>
-                        <Typography variant="h4" component="h4">
-                          Reading
-                        </Typography>
-
-                        <Typography variant="subtitle1" component="subtitle1">
-                          Taken on {getPrettyDateTime(row.dateTimeTaken)}
-                        </Typography>
-
-                        <div style={{ "padding": "25px 50px" }}>
-                          {getTrafficIcon(row.trafficLightStatus)}
-                          <br /><br />
-                          <p><b>Systolic Blood Pressure: </b> {row.bpSystolic} </p>
-                          <p><b>Diastolic Blood Pressure: </b> {row.bpDiastolic} </p>
-                          <p><b>Heart Rate (BPM): </b> {row.heartRateBPM} </p>
-                          <p><b>Symptoms: </b> {row.symptoms} </p>
-                          {row.urineTests && 
+            </Grid>
+            <br />
+            <Grid container spacing={0}>
+              {readings.map(row => (
+                <Grid key={row.readingId} xs={12}>
+                  <Paper
+                    style={{
+                      marginBottom: '35px',
+                      height: 'auto',
+                      padding: '45px 50px',
+                      borderRadius: '15px',
+                      display: 'flex'
+                    }}>
+                    <div style={{ display: 'inline-block', width: '50%' }}>
+                      <Typography variant="h4" component="h4">
+                        Reading
+                      </Typography>
+
+                      <Typography variant="subtitle1" component="subtitle1">
+                        Taken on {getPrettyDateTime(row.dateTimeTaken)}
+                      </Typography>
+
+                      <div style={{ padding: '25px 50px' }}>
+                        {getTrafficIcon(row.trafficLightStatus)}
+                        <br />
+                        <br />
+                        <p>
+                          <b>Systolic Blood Pressure: </b> {row.bpSystolic}{' '}
+                        </p>
+                        <p>
+                          <b>Diastolic Blood Pressure: </b> {row.bpDiastolic}{' '}
+                        </p>
+                        <p>
+                          <b>Heart Rate (BPM): </b> {row.heartRateBPM}{' '}
+                        </p>
+                        <p>
+                          <b>Symptoms: </b> {row.symptoms}{' '}
+                        </p>
+                        {row.urineTests && (
                           <div>
                             <ExpansionPanel>
                               <ExpansionPanelSummary
                                 expandIcon={<Icon name="chevron down" />}
                                 aria-controls="panel1a-content"
                                 id="panel1a-header">
-                                <Typography><b>Urine Tests Result</b></Typography>
+                                <Typography>
+                                  <b>Urine Tests Result</b>
+                                </Typography>
                               </ExpansionPanelSummary>
                               <ExpansionPanelDetails>
                                 <Typography>
-                                  <p><b>{urineTestChemicals.LEUC}: </b> {row.urineTests.urineTestLeuc} </p>
-                                  <p><b>{urineTestChemicals.NIT}: </b> {row.urineTests.urineTestNit} </p>
-                                  <p><b>{urineTestChemicals.GLU}: </b> {row.urineTests.urineTestGlu} </p>
-                                  <p><b>{urineTestChemicals.PRO}: </b> {row.urineTests.urineTestPro} </p>
-                                  <p><b>{urineTestChemicals.BLOOD}: </b> {row.urineTests.urineTestBlood} </p>
+                                  <p>
+                                    <b>{urineTestChemicals.LEUC}: </b>{' '}
+                                    {row.urineTests.urineTestLeuc}{' '}
+                                  </p>
+                                  <p>
+                                    <b>{urineTestChemicals.NIT}: </b>{' '}
+                                    {row.urineTests.urineTestNit}{' '}
+                                  </p>
+                                  <p>
+                                    <b>{urineTestChemicals.GLU}: </b>{' '}
+                                    {row.urineTests.urineTestGlu}{' '}
+                                  </p>
+                                  <p>
+                                    <b>{urineTestChemicals.PRO}: </b>{' '}
+                                    {row.urineTests.urineTestPro}{' '}
+                                  </p>
+                                  <p>
+                                    <b>{urineTestChemicals.BLOOD}: </b>{' '}
+                                    {row.urineTests.urineTestBlood}{' '}
+                                  </p>
                                 </Typography>
                               </ExpansionPanelDetails>
                             </ExpansionPanel>
-
-
-                          </div>}
-                        </div>
+                          </div>
+                        )}
                       </div>
-                      <div style={{ "borderLeft": "2px solid #84ced4", "display": "inline-block", "width": "50%", "float": "right", "height": "100%" }}>
-                        <div style={{ "padding": "0px 50px" }}>
-                          <ReferralInfo readingId={row.readingId} referral={this.props.referrals[row.readingId]} />
-                        </div>
+                    </div>
+                    <div
+                      style={{
+                        borderLeft: '2px solid #84ced4',
+                        display: 'inline-block',
+                        width: '50%',
+                        float: 'right',
+                        height: '100%'
+                      }}>
+                      <div style={{ padding: '0px 50px' }}>
+                        <ReferralInfo
+                          readingId={row.readingId}
+                          referral={this.props.referrals[row.readingId]}
+                        />
                       </div>
-                    </Paper>
-                  </Grid>
-                ))}
-
-              </Grid>
-
-              <Modal closeIcon onClose={this.closePatientModal} open={this.state.displayPatientModal}>
-                <Modal.Header>Patient Information for ID #{this.state.selectedPatient.patientId}</Modal.Header>
-                <Modal.Content scrolling>
+                    </div>
+                  </Paper>
+                </Grid>
+              ))}
+            </Grid>
+
+            <Modal
+              closeIcon
+              onClose={this.closePatientModal}
+              open={this.state.displayPatientModal}>
+              <Modal.Header>
+                Patient Information for ID #
+                {this.state.selectedPatient.patientId}
+              </Modal.Header>
+              <Modal.Content scrolling>
                 <Form onSubmit={this.handleSubmit}>
-                  <PatientInfoForm 
-                    patient={this.state.selectedPatient} 
-                    onChange={this.handleSelectChange} 
+                  <PatientInfoForm
+                    patient={this.state.selectedPatient}
+                    onChange={this.handleSelectChange}
                     isEditPage={true}
                   />
-                  <Form.Field style={{'marginTop': '10px'}} control={Button}>Submit</Form.Field>
+                  <Form.Field style={{ marginTop: '10px' }} control={Button}>
+                    Submit
+                  </Form.Field>
                 </Form>
-                </Modal.Content>
-              </Modal>
-              <Modal closeIcon onClose={this.closeReadingModal} open={this.state.displayReadingModal}>
-                <Modal.Header>Patient Information</Modal.Header>
-                <Modal.Content scrolling>
-                  <Modal.Description>
-                    <Header>New Patient Reading for ID #{this.state.selectedPatient.patientId}</Header>
-                    <Form onSubmit={this.handleReadingSubmit}>
-                      <Paper style={{ 'padding': '35px 25px', 'borderRadius': '15px' }}>
-                      <Form.Group widths='equal'>
+              </Modal.Content>
+            </Modal>
+            <Modal
+              closeIcon
+              onClose={this.closeReadingModal}
+              open={this.state.displayReadingModal}>
+              <Modal.Header>Patient Information</Modal.Header>
+              <Modal.Content scrolling>
+                <Modal.Description>
+                  <Header>
+                    New Patient Reading for ID #
+                    {this.state.selectedPatient.patientId}
+                  </Header>
+                  <Form onSubmit={this.handleReadingSubmit}>
+                    <Paper
+                      style={{ padding: '35px 25px', borderRadius: '15px' }}>
+                      <Form.Group widths="equal">
                         <Form.Field
                           name="bpSystolic"
                           value={this.state.selectedPatient.bpSystolic}
                           control={Input}
-                          label='Systolic'
-                          type='number'
-                          min='10'
-                          max='300'
+                          label="Systolic"
+                          type="number"
+                          min="10"
+                          max="300"
                           onChange={this.handleReadingChange}
                           required
                         />
@@ -667,10 +898,10 @@
                           name="bpDiastolic"
                           value={this.state.selectedPatient.bpDiastolic}
                           control={Input}
-                          label='Diastolic'
-                          type='number'
-                          min='10'
-                          max='300'
+                          label="Diastolic"
+                          type="number"
+                          min="10"
+                          max="300"
                           onChange={this.handleReadingChange}
                           required
                         />
@@ -678,78 +909,73 @@
                           name="heartRateBPM"
                           value={this.state.selectedPatient.heartRateBPM}
                           control={Input}
-                          label='Heart rate'
-                          type='number'
-                          min='30'
-                          max='300'
+                          label="Heart rate"
+                          type="number"
+                          min="30"
+                          max="300"
                           onChange={this.handleReadingChange}
                           required
                         />
                       </Form.Group>
-                        <SymptomForm
-                          checkedItems={this.state.checkedItems}
-                          patient={this.state.patient}
-                          onChange={this.handleCheckedChange}
-                          onOtherChange={this.handleOtherSymptom}
-                        />
+                      <SymptomForm
+                        checkedItems={this.state.checkedItems}
+                        patient={this.state.patient}
+                        onChange={this.handleCheckedChange}
+                        onOtherChange={this.handleOtherSymptom}
+                      />
                       <Form.Group>
                         <Form.Checkbox
                           value={this.state.checkedItems.other}
-                          widths='3'
-                          name='other'
-                          label='Other:'
+                          widths="3"
+                          name="other"
+                          label="Other:"
                           onChange={this.handleCheckedChange}
                         />
                         <Form.TextArea
-                          widths='1'
-                          name='otherSymptoms'
+                          widths="1"
+                          name="otherSymptoms"
                           value={this.state.checkedItems.otherSymptoms}
                           onChange={this.handleOtherSymptom}
                           disabled={!this.state.checkedItems.other}
                         />
                       </Form.Group>
-                      </Paper>
-                      <UrineTestForm
-                        reading={this.state.newReading}
-                        onChange={this.handleUrineTestChange}
-                        onSwitchChange={this.handleUrineTestSwitchChange}
-                        hasUrineTest={this.state.hasUrineTest}
-                      />
-                      <Form.Field control={Button}>Submit</Form.Field>
-                    </Form>
-                  </Modal.Description>
-                </Modal.Content>
-              </Modal>
-              <SweetAlert
-                type="success"
-                show={this.state.showSuccessReading}
-                title="Reading Created!"
-                text="Success! You can view the new reading below"
-                onConfirm={() => this.setState({ showSuccessReading: false })}
-              />
+                    </Paper>
+                    <UrineTestForm
+                      reading={this.state.newReading}
+                      onChange={this.handleUrineTestChange}
+                      onSwitchChange={this.handleUrineTestSwitchChange}
+                      hasUrineTest={this.state.hasUrineTest}
+                    />
+                    <Form.Field control={Button}>Submit</Form.Field>
+                  </Form>
+                </Modal.Description>
+              </Modal.Content>
+            </Modal>
+            <SweetAlert
+              type="success"
+              show={this.state.showSuccessReading}
+              title="Reading Created!"
+              text="Success! You can view the new reading below"
+              onConfirm={() => this.setState({ showSuccessReading: false })}
+            />
           </div>
-            ) : (
-            <div>
-              <Button onClick={() => this.handleBackBtn()}>Back</Button>
-              <h2>No patient selected</h2>
-            </div>
-            )}
+        ) : (
+          <div>
+            <Button onClick={() => this.handleBackBtn()}>Back</Button>
+            <h2>No patient selected</h2>
+          </div>
+        )}
       </div>
     )
   }
 }
-        
-        
-const mapStateToProps = ({
-  user,
-  referrals,
-  patientStats
-}) => ({
-  user : user.currentUser,
+
+const mapStateToProps = ({ user, referrals, patientStats }) => ({
+  user: user.currentUser,
   referrals: referrals.mappedReferrals,
   selectedPatientStatsList: patientStats.selectedPatientStatsList
 })
-      
+
 const mapDispatchToProps = dispatch => ({
   getPatients: () => {
     dispatch(getPatientsRequested())
@@ -770,13 +996,12 @@
   },
   ...bindActionCreators(
     {
-      getReferrals,
+      getReferrals
     },
     dispatch
   )
 })
-  
-    
+
 export default connect(
   mapStateToProps,
   mapDispatchToProps
