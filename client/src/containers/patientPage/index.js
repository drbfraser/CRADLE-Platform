--- conflicted
+++ resolved
@@ -1,11 +1,7 @@
 import React, {Component} from 'react';
 import { bindActionCreators } from 'redux'
 import { connect } from 'react-redux'
-<<<<<<< HEAD
-import { getPatients, getPatientsRequested } from '../../actions/patients'
-=======
-import { getPatients, getPatient } from '../../actions/patients'
->>>>>>> d7c28726
+import { getPatients, getPatientsRequested, getPatient } from '../../actions/patients'
 import { getCurrentUser } from '../../actions/users'
 import PatientTable from './patientTable'
 import PatientSummary from './patientSummary'
@@ -67,12 +63,8 @@
   },
   ...bindActionCreators(
     {
-<<<<<<< HEAD
-      getCurrentUser,
-=======
       getPatients,
       getCurrentUser
->>>>>>> d7c28726
     },
     dispatch
   )
