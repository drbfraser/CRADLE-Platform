import React, {Component} from 'react';
import { push } from 'connected-react-router'
import { Route, Link } from 'react-router-dom'
import { bindActionCreators } from 'redux'
import { connect } from 'react-redux'
import { userPostFetch } from '../../actions/users'
<<<<<<< HEAD
import image from '../login/img/splash_screen_4.png'
=======
import { getCurrentUser } from '../../actions/users'
import { Divider, Message, Button, Icon } from 'semantic-ui-react'
import { Snackbar, IconButton } from '@material-ui/core';
>>>>>>> d15cbed5

class Signup extends Component {
  state = {
    user: {
      email: "",
      password: "",
      firstName: "",
      role: "VHT" // default value
    }
  }

  handleChange = event => {
    this.setState({ user: {
        ...this.state.user,
        [event.target.name]: event.target.value
      }
    });
  }

  handleSubmit = event => {
    event.preventDefault()
    console.log('submitted!')
    this.props.userPostFetch(this.state.user).then( () => {
      if (this.props.registerStatus.error === false) {
          this.setState({
            user: {
              email: "",
              password: "",
              firstName: "",
              role: "VHT" // default value
          }
        })
      }
    })
  }

  

  componentDidMount = () => {
    this.props.getCurrentUser()
  }

  render() {
    // only admins can see this page
    if (this.props.user.role != 'ADMIN') {
      return  <Message warning>
                <Message.Header>Only Admins can enter this page</Message.Header>
                <p>Please login with an Admin account</p>
              </Message>
    }

    return (
<<<<<<< HEAD
      <div className="loginWrapper">
        <div className='subWrapper'>
          <img src={image} className='imgStyle' ></img>
        </div>
        <div className='subWrapper'>
          <div style={{"position" : "relative", "left" : "-10%"}}>
            <form onSubmit={this.handleSubmit}>
              <h1 style={{"font-size" : "50px"}}>Sign Up</h1>
              <br/>
              <h2>Email</h2>
              <input
                name='email'
                type='email'
                placeholder='bfraser@sfu.ca'
                value={this.state.email}
                onChange={this.handleChange}
                className='inputStyle'
                />
              <br/>
              <h2>Password</h2>
              <input
                type='password'
                name='password'
                placeholder='********'
                value={this.state.password}
                onChange={this.handleChange}
                className='inputStyle'
                />
              <br/>
              <button type='submit' className='contant-submit white'>Submit</button>
            </form>
          </div> 
=======
      <div>
        {this.props.registerStatus.error &&
          (<Message negative size="large">
            <Message.Header>{this.props.registerStatus.message}</Message.Header>
          </Message>)
        }
        {this.props.registerStatus.error === false &&
          (<Message success size="large">
            <Message.Header>{this.props.registerStatus.message}</Message.Header>
          </Message>)
        }
        <div>
          <form onSubmit={this.handleSubmit} className="content-box-signup">
            <h1>Create a User</h1>

            <label>Email</label>
            <input
              name='email'
              type='email'
              value={this.state.user.email}
              onChange={this.handleChange}
              />
            <br/>
            <label>First Name</label>
            <input
              name='firstName'
              type='text'
              value={this.state.user.firstName}
              onChange={this.handleChange}
              />
            <br/>
            <label>Password</label>
            <input
              type='password'
              name='password'
              value={this.state.user.password}
              onChange={this.handleChange}
              />
            <br/>
            <label>Role</label>
            <select onChange={this.handleChange} name='role'>
              <option value="VHT">VHT</option>
              <option value="HCW">HCW</option>
              <option value="ADMIN">ADMIN</option>
            </select>
            <Divider />
            <div className="flexbox">
              <Button style={{"backgroundColor" : "#84ced4"}} type='submit'>Submit</Button>
            </div>
          </form>
>>>>>>> d15cbed5
        </div>
      </div>
    )
  }
}

const mapStateToProps = ({ user }) => ({
  user : user.currentUser,
  registerStatus : user.registerStatus
})

const mapDispatchToProps = dispatch =>
  bindActionCreators(
    {
      userPostFetch,
      getCurrentUser
    },
    dispatch
  )

export default connect(
  mapStateToProps,
  mapDispatchToProps
)(Signup)<|MERGE_RESOLUTION|>--- conflicted
+++ resolved
@@ -4,13 +4,9 @@
 import { bindActionCreators } from 'redux'
 import { connect } from 'react-redux'
 import { userPostFetch } from '../../actions/users'
-<<<<<<< HEAD
-import image from '../login/img/splash_screen_4.png'
-=======
 import { getCurrentUser } from '../../actions/users'
 import { Divider, Message, Button, Icon } from 'semantic-ui-react'
 import { Snackbar, IconButton } from '@material-ui/core';
->>>>>>> d15cbed5
 
 class Signup extends Component {
   state = {
@@ -63,40 +59,6 @@
     }
 
     return (
-<<<<<<< HEAD
-      <div className="loginWrapper">
-        <div className='subWrapper'>
-          <img src={image} className='imgStyle' ></img>
-        </div>
-        <div className='subWrapper'>
-          <div style={{"position" : "relative", "left" : "-10%"}}>
-            <form onSubmit={this.handleSubmit}>
-              <h1 style={{"font-size" : "50px"}}>Sign Up</h1>
-              <br/>
-              <h2>Email</h2>
-              <input
-                name='email'
-                type='email'
-                placeholder='bfraser@sfu.ca'
-                value={this.state.email}
-                onChange={this.handleChange}
-                className='inputStyle'
-                />
-              <br/>
-              <h2>Password</h2>
-              <input
-                type='password'
-                name='password'
-                placeholder='********'
-                value={this.state.password}
-                onChange={this.handleChange}
-                className='inputStyle'
-                />
-              <br/>
-              <button type='submit' className='contant-submit white'>Submit</button>
-            </form>
-          </div> 
-=======
       <div>
         {this.props.registerStatus.error &&
           (<Message negative size="large">
@@ -147,7 +109,6 @@
               <Button style={{"backgroundColor" : "#84ced4"}} type='submit'>Submit</Button>
             </div>
           </form>
->>>>>>> d15cbed5
         </div>
       </div>
     )
