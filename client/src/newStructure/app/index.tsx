--- conflicted
+++ resolved
@@ -492,16 +492,11 @@
             <PrivateRoute exact path="/signup" component={SignUpPage} />
             <Route exact path="/login" component={LoginPage} />
             <PrivateRoute exact path="/stats" component={StatisticsPage} />
-<<<<<<< HEAD
-            <PrivateRoute exact path="/referrals" component={ReferralsPage} />
             <PrivateRoute
               exact
               path="/newreading"
               component={NewReadingCovid}
             />
-=======
-            <PrivateRoute exact path="/newreading" component={NewReadingPage} />
->>>>>>> e53e39d6
             <PrivateRoute exact path="/resources" component={HelpPage} />
             <PrivateRoute
               exact
