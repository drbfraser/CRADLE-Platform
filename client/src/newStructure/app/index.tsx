import './styles.module.css';

import { Dispatch, bindActionCreators } from 'redux';
import { Link, Route, Switch } from 'react-router-dom';
import { OrNull, User } from '@types';
import React, { useEffect, useState } from 'react';

import { AdminPage } from '../pages/admin';
import AppBar from '@material-ui/core/AppBar';
import AppImg from './img/app_icon.png';
import { ContextProvider } from '../context';
import { CovidCollection } from '../pages/statistics/covidCollection';
import CreateImg from './img/create.svg';
import CssBaseline from '@material-ui/core/CssBaseline';
import Divider from '@material-ui/core/Divider';
import Drawer from '@material-ui/core/Drawer';
import EduImg from './img/graduation-cap-solid.svg';
import { HelpPage } from '../pages/help';
import { HomePage } from '../pages/home';
import { Icon } from 'semantic-ui-react';
import IconButton from '@material-ui/core/IconButton';
import List from '@material-ui/core/List';
import ListItem from '@material-ui/core/ListItem';
import ListItemIcon from '@material-ui/core/ListItemIcon';
import ListItemText from '@material-ui/core/ListItemText';
import { LoginPage } from '../pages/login';
import Menu from '@material-ui/core/Menu';
import MenuItem from '@material-ui/core/MenuItem';
import { NewReadingPage } from '../pages/newReading';
// import { NewReadingCovid } from '../pages/newReading/newReadingCovid';
import { NotFoundPage } from '../pages/notFound';
import { Pathname } from 'history';
import { PatientSummaryContainer } from '../shared/components/patientSummary/container';
import PatientsImg from './img/patients.svg';
import { PatientsPage } from '../pages/patients';
import { PrivateRoute } from './privateRoute';
import { ReduxState } from '../redux/rootReducer';
import ReferralsImg from './img/referrals.svg';
import { ReferralsPage } from '../pages/referrals';
import { RoleEnum } from '../enums';
import { SignUpPage } from '../pages/signUp';
import StatisticsImg from './img/statistics.svg';
import { StatisticsPage } from '../pages/statistics';
import Toolbar from '@material-ui/core/Toolbar';
import Typography from '@material-ui/core/Typography';
import { VideoChatPage } from '../pages/videoChat';
import VideoImg from './img/video-solid.svg';
import { VideoSessionPage } from '../pages/videoSession';
import { connect } from 'react-redux';
import { logoutUser } from '../shared/reducers/user/currentUser';
import { makeStyles } from '@material-ui/core/styles';
import { push } from 'connected-react-router';
import { routesNames } from './toolbar/utils';

const drawerWidth = 200;
const useStyles = makeStyles((theme) => ({
  root: {
    display: 'flex',
  },
  appBar: {
    backgroundColor: '#15152B',
    zIndex: theme.zIndex.drawer + 1,
  },
  toolbarButtons: {
    marginLeft: 'auto',
    marginRight: -12,
  },
  toolbarButtonsPadded: {
    marginLeft: 'auto',
    paddingLeft: 30,
    paddingRight: 30,
  },
  drawer: {
    width: drawerWidth,
    flexShrink: 0,
  },
  drawerPaper: {
    /* Permalink - use to edit and share this gradient: https://colorzilla.com/gradient-editor/#3b679e+0,34787e+0,45889f+51,65a6df+100 */
    background:
      'linear-gradient(to bottom,  #3b679e 0%,#34787e 0%,#45889f 51%,#65a6df 100%)',
    filter:
      "progid:DXImageTransform.Microsoft.gradient( startColorstr='#3b679e', endColorstr='#65a6df',GradientType=0 )" /* IE6-9 */,
    width: drawerWidth,
  },
  content: {
    flexGrow: 1,
    padding: theme.spacing(3),
  },
  toolbar: theme.mixins.toolbar,
  listItem: { flexDirection: 'column', margin: '10px 0px 10px 0px' },
  listItemInner: {
    border: '5px solid #F9FAFC',
    borderRadius: '15px',
  },
  logout: { marginTop: '20px', bottom: 0 },
  itemText: { color: 'white', paddingTop: '8px' },
  menu: {
    marginRight: theme.spacing(2),
    left: '195px !important',
  },
}));

interface IProps {
  loggedIn: boolean;
  logoutUser: () => void;
  navigateToHelpPage: () => void;
  user: OrNull<User>;
  pathName: Pathname;
}

const Component: React.FC<IProps> = (props) => {
  const classes = useStyles();
  const [activeItem, setActiveItem] = useState<OrNull<string>>(null);
  const [statsOpen, setOpenStats] = useState(true);
  const [anchorEl, setAnchor] = useState<any>(null);

  useEffect(() => {
    const pathNameRoute = props.pathName.replace('/', '');
    setActiveItem(routesNames[pathNameRoute]);
    setOpenStats(false);
  }, [props.pathName]);

  // const onMouseOver = (event: any) => {
  //   setOpenStats(true);
  //   setAnchor(event.currentTarget);
  // };

  const onStatsClick = (event: any) => {
    setOpenStats(!statsOpen);
    setAnchor(event.currentTarget);
  };

  const handleClose = () => {
    setOpenStats(false);
    setAnchor(null);
  };

  const getRole = (roles?: Array<RoleEnum>): string => {
    if (!roles) {
      return ``;
    }

    if (roles.includes(RoleEnum.ADMIN)) {
      return `ADMIN`;
    } else if (roles.includes(RoleEnum.HCW)) {
      return `Healthcare Worker`;
    } else if (roles.includes(RoleEnum.CHO)) {
      return `CHO`;
    } else if (roles.includes(RoleEnum.VHT)) {
      return `VHT`;
    }
    return ``;
  };

  const titleTextStyle = {
    fontFamily: `Open Sans`,
    fontWeight: `bold` as `bold`,
    fontSize: 36,
  };

  const sidebarTextStyle = {
    fontFamily: `Open Sans`,
    fontWeight: 300,
    fontSize: 18,
  };

  const offsetFromTop = 50;

  return (
    <ContextProvider>
      <div className={classes.root}>
        <CssBaseline />
        <AppBar position="fixed" className={classes.appBar}>
          <Toolbar>
            <img alt="appIcon" src={AppImg} className="appIcon" />
            <Typography noWrap style={titleTextStyle}>
              CRADLE
            </Typography>
            {props.loggedIn && (
              <div style={{ marginLeft: 'auto', marginRight: 0 }}>
                <IconButton
                  className={classes.toolbarButtons}
                  onClick={() => ''}
                  color="inherit">
                  <Icon name="user circle" size="large" />
                  <div>
                    <Typography variant="body1" noWrap>
                      {props.user?.firstName} ({getRole(props.user?.roles)})
                    </Typography>
                    {props.user?.healthFacilityName && (
                      <Typography variant="body2" noWrap>
                        Healthcare Facility: {props.user?.healthFacilityName}
                      </Typography>
                    )}
                  </div>
                </IconButton>

                <IconButton
                  className={classes.toolbarButtonsPadded}
                  onClick={() => {
                    setActiveItem('Help');
                    props.navigateToHelpPage();
                  }}
                  color="inherit">
                  <Icon name="help" size="small" />
                </IconButton>
              </div>
            )}
          </Toolbar>
        </AppBar>

        {props.loggedIn ? (
          <Drawer
            className={classes.drawer}
            variant="permanent"
            classes={{
              paper: classes.drawerPaper,
            }}
            anchor="left">
            <div
              className={classes.toolbar}
              style={{ marginTop: offsetFromTop }}
            />
            <List>
              <ListItem
                className={classes.listItem}
                button
                component={Link}
                to="/newreading"
                selected={activeItem === 'Reading'}
                onClick={() => setActiveItem('Reading')}>
                <ListItemIcon>
                  <img
                    alt="Create Patient And Reading"
                    src={CreateImg}
                    style={{ width: `75%` }}
                  />
                </ListItemIcon>
                <ListItemText
                  disableTypography
                  className={classes.itemText}
                  primary={
                    <Typography style={sidebarTextStyle}>
                      Patient &amp; Reading
                    </Typography>
                  }
                />
              </ListItem>
              <ListItem
                className={classes.listItem}
                button
                component={Link}
                to="/patients"
                selected={activeItem === 'Patients'}
                onClick={() => setActiveItem('Patients')}>
                <ListItemIcon>
                  <img
                    alt="Patients"
                    src={PatientsImg}
                    style={{ width: `75%` }}
                  />
                </ListItemIcon>
                <ListItemText
                  disableTypography
                  className={classes.itemText}
                  primary={
                    <Typography style={sidebarTextStyle}>Patients</Typography>
                  }
                />
              </ListItem>
              <ListItem
                className={classes.listItem}
                button
                component={Link}
                to="/referrals"
                selected={activeItem === 'Referrals'}
                onClick={() => setActiveItem('Referrals')}>
                <ListItemIcon>
                  <img
                    alt="Referrals"
                    src={ReferralsImg}
                    style={{ width: `75%` }}
                  />
                </ListItemIcon>
                <ListItemText
                  disableTypography
                  className={classes.itemText}
                  primary={
                    <Typography style={sidebarTextStyle}>Referrals</Typography>
                  }
                />
<<<<<<< HEAD
              </ListItemIcon>
              <ListItemText
                disableTypography
                className={classes.itemText}
                primary={
                  <Typography style={sidebarTextStyle}>Referrals</Typography>
                }
              />
            </ListItem>
            <ListItem
              className={classes.listItem}
              button
              // onMouseEnter={onMouseOver}
              onMouseLeave={handleClose}
              onClick={onStatsClick} //  need this for tablets
            >
              <ListItemIcon>
                <img
                  alt="Statistics"
                  src={StatisticsImg}
                  style={{ width: `75%` }}
=======
              </ListItem>
              <ListItem
                className={classes.listItem}
                button
                onMouseEnter={onMouseOver}
                onMouseLeave={handleClose}
                onClick={onStatsClick} //  need this for tablets
              >
                <ListItemIcon>
                  <img
                    alt="Statistics"
                    src={StatisticsImg}
                    style={{ width: `75%` }}
                  />
                </ListItemIcon>
                <ListItemText
                  disableTypography
                  className={classes.itemText}
                  primary={
                    <Typography style={sidebarTextStyle}>Analytics</Typography>
                  }
>>>>>>> 734104a2
                />
                <Menu
                  className={classes.menu}
                  id="simple-menu"
                  keepMounted
                  anchorEl={anchorEl}
                  open={statsOpen}
                  onClose={handleClose}
                  PaperProps={{
                    style: {
                      width: '35ch',
                      borderRadius: '15px',
                      backgroundImage:
                        'linear-gradient( #64b1c6 , rgb(114, 193, 212))',
                      color: '#F9FAFC',
                    },
                  }}>
                  <MenuItem onClick={handleClose}>
                    <ListItem
                      className={classes.listItemInner}
                      button
                      component={Link}
                      to="/covidCollection"
                      selected={activeItem === 'Statistics'}
                      onClick={() => setActiveItem('covidCollection')}>
                      <ListItemIcon>
                        <img
                          alt="Statistics"
                          src={StatisticsImg}
                          style={{ width: `65%` }}
                        />
                      </ListItemIcon>
                      <ListItemText
                        disableTypography
                        className={classes.itemText}
                        primary={
                          <Typography style={sidebarTextStyle}>
                            Covid-19 Collection
                          </Typography>
                        }
                      />
                    </ListItem>
                  </MenuItem>
                  <MenuItem>
                    <ListItem
                      className={classes.listItemInner}
                      button
                      component={Link}
                      to="/stats"
                      selected={activeItem === 'Statistics'}
                      onClick={() => setActiveItem('Statistics')}>
                      <ListItemIcon>
                        <img
                          alt="Statistics"
                          src={StatisticsImg}
                          style={{ width: `65%` }}
                        />
                      </ListItemIcon>
                      <ListItemText
                        disableTypography
                        className={classes.itemText}
                        primary={
                          <Typography style={sidebarTextStyle}>
                            Statistics
                          </Typography>
                        }
                      />
                    </ListItem>
                  </MenuItem>
                </Menu>
              </ListItem>
              <ListItem
                className={classes.listItem}
                button
                component={Link}
                to="/chat/landing"
                selected={activeItem === 'Chat'}
                onClick={() => setActiveItem('Chat')}>
                <ListItemIcon>
                  <img alt="Video" src={VideoImg} style={{ width: `75%` }} />
                </ListItemIcon>
                <ListItemText
                  disableTypography
                  className={classes.itemText}
                  primary={
                    <Typography style={sidebarTextStyle}>
                      Live Video Chat
                    </Typography>
                  }
                />
              </ListItem>
              <ListItem
                className={classes.listItem}
                button
                component={Link}
                to="/resources"
                selected={activeItem === 'Resources'}
                onClick={() => setActiveItem('Resources')}>
                <ListItemIcon>
                  <img alt="Education" src={EduImg} style={{ width: `75%` }} />
                </ListItemIcon>
                <ListItemText
                  disableTypography
                  className={classes.itemText}
                  primary={
                    <Typography style={sidebarTextStyle}>Resources</Typography>
                  }
                />
              </ListItem>

              <Divider />

              {props.user?.roles.includes(RoleEnum.ADMIN) && (
                <div>
                  <ListItem
                    className={classes.listItem}
                    component={Link}
                    button
                    key="new user"
                    to="/signup"
                    selected={activeItem === 'Signup'}
                    onClick={() => setActiveItem('Signup')}>
                    <ListItemText
                      disableTypography
                      className={classes.itemText}
                      primary={
                        <Typography style={sidebarTextStyle}>
                          Create New User
                        </Typography>
                      }
                    />
                  </ListItem>
                  <ListItem
                    className={classes.listItem}
                    component={Link}
                    button
                    key="new user"
                    to="/admin"
                    selected={activeItem === 'Admin'}
                    onClick={() => setActiveItem('Admin')}>
                    <ListItemText
                      disableTypography
                      className={classes.itemText}
                      primary={
                        <Typography style={sidebarTextStyle}>
                          Admin Panel
                        </Typography>
                      }
                    />
                  </ListItem>

                  <Divider />
                </div>
              )}

              <ListItem
                className={`${classes.listItem} ${classes.logout}`}
                button
                key="Logout"
                onClick={() => props.logoutUser()}>
                <ListItemText
                  disableTypography
                  className={classes.itemText}
                  primary={
                    <Typography style={sidebarTextStyle}>Logout</Typography>
                  }
                />
              </ListItem>
            </List>
          </Drawer>
        ) : null}

<<<<<<< HEAD
      <main className={classes.content} style={{ paddingTop: offsetFromTop }}>
        <div className={classes.toolbar} />
        <Switch>
          <Route exact path="/" component={HomePage} />
          <PrivateRoute exact path="/admin" component={AdminPage} />
          <PrivateRoute exact path="/help" component={HelpPage} />
          <PrivateRoute exact path="/patients" component={PatientsPage} />
          <PrivateRoute
            path="/patient/:id"
            component={PatientSummaryContainer}
          />
          <PrivateRoute exact path="/signup" component={SignUpPage} />
          <Route exact path="/login" component={LoginPage} />
          <PrivateRoute exact path="/stats" component={StatisticsPage} />
          <PrivateRoute exact path="/referrals" component={ReferralsPage} />
          <PrivateRoute exact path="/newreading" component={NewReadingPage} />
          {/*<PrivateRoute exact path="/newreading" component={NewReadingCovid} />*/}
          <PrivateRoute exact path="/resources" component={HelpPage} />
          <PrivateRoute
            exact
            path="/covidCollection"
            component={CovidCollection}
          />
          <PrivateRoute exact path="/chat/landing" component={VideoChatPage} />
          <PrivateRoute
            exact
            path="/chat/session"
            component={VideoSessionPage}
          />
          <PrivateRoute
            exact
            path="/chat/session/:roomId"
            component={VideoSessionPage}
          />
          <PrivateRoute component={NotFoundPage} />
        </Switch>
      </main>
    </div>
=======
        <main className={classes.content} style={{ paddingTop: offsetFromTop }}>
          <div className={classes.toolbar} />
          <Switch>
            <Route exact path="/" component={HomePage} />
            <PrivateRoute exact path="/admin" component={AdminPage} />
            <PrivateRoute exact path="/help" component={HelpPage} />
            <PrivateRoute exact path="/patients" component={PatientsPage} />
            <PrivateRoute
              path="/patient/:id"
              component={PatientSummaryContainer}
            />
            <PrivateRoute exact path="/signup" component={SignUpPage} />
            <Route exact path="/login" component={LoginPage} />
            <PrivateRoute exact path="/stats" component={StatisticsPage} />
            <PrivateRoute exact path="/referrals" component={ReferralsPage} />
            <PrivateRoute exact path="/newreading" component={NewReadingPage} />
            <PrivateRoute exact path="/resources" component={HelpPage} />
            <PrivateRoute
              exact
              path="/covidCollection"
              component={CovidCollection}
            />
            <PrivateRoute
              exact
              path="/chat/landing"
              component={VideoChatPage}
            />
            <PrivateRoute
              exact
              path="/chat/session"
              component={VideoSessionPage}
            />
            <PrivateRoute
              exact
              path="/chat/session/:roomId"
              component={VideoSessionPage}
            />
            <PrivateRoute component={NotFoundPage} />
          </Switch>
        </main>
      </div>
    </ContextProvider>
>>>>>>> 734104a2
  );
};

const mapStateToProps = ({ user, router }: ReduxState) => ({
  loggedIn: user.current.loggedIn,
  user: user.current.data,
  pathName: router.location.pathname,
});

const mapDispatchToProps = (dispatch: Dispatch) => ({
  ...bindActionCreators(
    {
      logoutUser,
    },
    dispatch
  ),
  navigateToHelpPage: () => dispatch(push(`/help`)),
});

export const App = connect(mapStateToProps, mapDispatchToProps)(Component);<|MERGE_RESOLUTION|>--- conflicted
+++ resolved
@@ -117,7 +117,9 @@
   useEffect(() => {
     const pathNameRoute = props.pathName.replace('/', '');
     setActiveItem(routesNames[pathNameRoute]);
-    setOpenStats(false);
+    if (statsOpen) {
+      setOpenStats(false);
+    }
   }, [props.pathName]);
 
   // const onMouseOver = (event: any) => {
@@ -289,34 +291,11 @@
                     <Typography style={sidebarTextStyle}>Referrals</Typography>
                   }
                 />
-<<<<<<< HEAD
-              </ListItemIcon>
-              <ListItemText
-                disableTypography
-                className={classes.itemText}
-                primary={
-                  <Typography style={sidebarTextStyle}>Referrals</Typography>
-                }
-              />
-            </ListItem>
-            <ListItem
-              className={classes.listItem}
-              button
-              // onMouseEnter={onMouseOver}
-              onMouseLeave={handleClose}
-              onClick={onStatsClick} //  need this for tablets
-            >
-              <ListItemIcon>
-                <img
-                  alt="Statistics"
-                  src={StatisticsImg}
-                  style={{ width: `75%` }}
-=======
               </ListItem>
               <ListItem
                 className={classes.listItem}
                 button
-                onMouseEnter={onMouseOver}
+                // onMouseEnter={onMouseOver}
                 onMouseLeave={handleClose}
                 onClick={onStatsClick} //  need this for tablets
               >
@@ -333,7 +312,6 @@
                   primary={
                     <Typography style={sidebarTextStyle}>Analytics</Typography>
                   }
->>>>>>> 734104a2
                 />
                 <Menu
                   className={classes.menu}
@@ -506,46 +484,6 @@
           </Drawer>
         ) : null}
 
-<<<<<<< HEAD
-      <main className={classes.content} style={{ paddingTop: offsetFromTop }}>
-        <div className={classes.toolbar} />
-        <Switch>
-          <Route exact path="/" component={HomePage} />
-          <PrivateRoute exact path="/admin" component={AdminPage} />
-          <PrivateRoute exact path="/help" component={HelpPage} />
-          <PrivateRoute exact path="/patients" component={PatientsPage} />
-          <PrivateRoute
-            path="/patient/:id"
-            component={PatientSummaryContainer}
-          />
-          <PrivateRoute exact path="/signup" component={SignUpPage} />
-          <Route exact path="/login" component={LoginPage} />
-          <PrivateRoute exact path="/stats" component={StatisticsPage} />
-          <PrivateRoute exact path="/referrals" component={ReferralsPage} />
-          <PrivateRoute exact path="/newreading" component={NewReadingPage} />
-          {/*<PrivateRoute exact path="/newreading" component={NewReadingCovid} />*/}
-          <PrivateRoute exact path="/resources" component={HelpPage} />
-          <PrivateRoute
-            exact
-            path="/covidCollection"
-            component={CovidCollection}
-          />
-          <PrivateRoute exact path="/chat/landing" component={VideoChatPage} />
-          <PrivateRoute
-            exact
-            path="/chat/session"
-            component={VideoSessionPage}
-          />
-          <PrivateRoute
-            exact
-            path="/chat/session/:roomId"
-            component={VideoSessionPage}
-          />
-          <PrivateRoute component={NotFoundPage} />
-        </Switch>
-      </main>
-    </div>
-=======
         <main className={classes.content} style={{ paddingTop: offsetFromTop }}>
           <div className={classes.toolbar} />
           <Switch>
@@ -588,7 +526,6 @@
         </main>
       </div>
     </ContextProvider>
->>>>>>> 734104a2
   );
 };
 
