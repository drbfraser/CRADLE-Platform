import React from 'react';
import { connect } from 'react-redux';
<<<<<<< HEAD
import { getCurrentUser } from '../../shared/reducers/user/currentUser';
import { getStatistics } from '../../shared/reducers/statistics';
=======
import { getStatistics } from '../../shared/reducers/allPatientsStatistics';
import { HealthFacilityStatistics } from './healthFacility';
import { GlobalStatistics } from './global';
import { AllAssessedWomenStatsitics } from './allAssessedWomen';
import { LastMonthTrafficLightsStatistics } from './lastMonthTrafficLights';
import classes from './styles.module.css';
>>>>>>> 30c8882a

interface IProps {
  getStatistics: any;
<<<<<<< HEAD
  user: any;
  data: any;
}

class StatisticsPageComponent extends React.Component<IProps> {
  componentDidMount = () => {
    if (!this.props.user.isLoggedIn) {
      this.props.getCurrentUser();
    }
    this.props.getStatistics();
  };

  render() {
    // don't render page if user is not logged in
    if (!this.props.user.isLoggedIn) {
      return <div />;
    }

    const xLabels = [
      'Jan',
      'Feb',
      'Mar',
      'Apr',
      'May',
      'Jun',
      'Jul',
      'Aug',
      'Sep',
      'Oct',
      'Nov',
      'Dec',
    ];
    const trafficLightLabels = [
      'GREEN',
      'YELLOW UP',
      'YELLOW DOWN',
      'RED UP',
      'RED DOWN',
    ];

    var getDate = new Date();
    var getMonth = getDate.getMonth();

    const readingsPerMonth = {
      label: 'Total Number of Readings',
      fill: false,
      lineTension: 0.1,
      backgroundColor: 'rgba(75,192,192,0.4)',
      borderColor: 'rgba(75,192,192,1)',
      pointRadius: 1,
      data: this.props.data.readingsPerMonth,
    };

    const referralsPerMonth = {
      label: 'Total Number of Referrals',
      fill: false,
      lineTension: 0.1,
      backgroundColor: 'rgba(148,0,211,0.4)',
      borderColor: 'rgba(148,0,211,1)',
      pointRadius: 1,
      data: this.props.data.referralsPerMonth,
    };

    const center = {
      display: `flex`,
      flexDirection: `column` as `column`,
      alignItems: `center`
    };

    const headerSize = { fontSize: 40 };

    const statSubBox = {
      width: 200,
      padding: `5px 0 5px 10px`,
      border: `1px solid rgb(211, 205, 205)`,
      borderRadius: 7,
      boxShadow: `3px 1px rgb(211, 205, 205)`, 
    };

    const underlineBlue = { borderBottom: `2px solid #4bc0c0` };

    const underlinePurple = { borderBottom: `2px solid #9400D3` };

    const underlineOrange = { borderBottom: `2px solid #FF7F50` };

    const underlineBlack = { borderBottom: `2px solid #15152B` };

    const verticalWriting = {
      width: 100,
      margin: `0 auto`,
      lineHeight: 16,
    };

    const chartBox = {
      width: `75%`,
    };

    const assessmentsPerMonth = {
      label: 'Total Number of Assesments',
      fill: false,
      lineTension: 0.1,
      backgroundColor: 'rgba(255,127,80,0.4)',
      borderColor: 'rgba(255,127,80,1)',
      pointRadius: 1,
      data: this.props.data.assessmentsPerMonth,
    };

    const womenReferredPerMonth = {
      label: 'Total Number of Women Referred',
      fill: false,
      lineTension: 0.1,
      backgroundColor: 'rgba(21,21,43,0.4)',
      borderColor: 'rgba(21,21,43,1)',
      pointRadius: 1,
      data: this.props.data.womenReferredPerMonth,
    };

    const pregnantWomenReferredPerMonth = {
      label: 'Total Number of Pregnant Women Referred',
      fill: false,
      lineTension: 0.1,
      backgroundColor: 'rgba(75,192,192,0.4)',
      borderColor: 'rgba(75,192,192,1)',
      pointRadius: 1,
      data: this.props.data.pregnantWomenReferredPerMonth,
    };

    const womenAssessedPerMonth = {
      label: 'Total Number of Women Assessed',
      fill: false,
      lineTension: 0.1,
      backgroundColor: 'rgba(148,0,211,0.4)',
      borderColor: 'rgba(148,0,211,1)',
      pointRadius: 1,
      data: this.props.data.womenAssessedPerMonth,
    };

    const pregnantWomenAssessedPerMonth = {
      label: 'Total Number of Pregnant Women Assessed',
      fill: false,
      lineTension: 0.1,
      backgroundColor: 'rgba(255,127,80,0.4)',
      borderColor: 'rgba(255,127,80,1)',
      pointRadius: 1,
      data: this.props.data.pregnantWomenAssessedPerMonth,
    };

    const readingsVsReferralsVsAssessment = {
      labels: xLabels,
      datasets: [readingsPerMonth, referralsPerMonth, assessmentsPerMonth],
    };

    const womenReferralsVsAssessed = {
      labels: xLabels,
      datasets: [
        womenReferredPerMonth,
        pregnantWomenReferredPerMonth,
        womenAssessedPerMonth,
        pregnantWomenAssessedPerMonth,
      ],
    };

    var trafficLight = {};
    if (this.props.data.trafficLightStatusLastMonth) {
      trafficLight = {
        labels: trafficLightLabels,
        datasets: [
          {
            backgroundColor: ['green', 'yellow', 'yellow', 'red', 'red'],
            data: Object.values(
              this.props.data.trafficLightStatusLastMonth
            ),
          },
        ],
      };
    }

    return (
      <div>
        <div style={{ padding: `0 5%` }}>
          <h1 style={headerSize}>Our Health Facility’s Statistics</h1>
          <div>
            <h2>In the last month, our health facility assessed:</h2>
            <div
              style={center}>
              {this.props.data.uniquePeopleAssesedPerMonth ||
              this.props.data.womenAssessedPerMonth ||
              this.props.data.pregnantWomenAssessedPerMonth ? (
                <Statistic.Group
                  style={{ margin: `0 auto` }}>
                  <Statistic horizontal style={statSubBox}>
                    <Statistic.Value style={underlineBlue}>
                      {
                        this.props.data.uniquePeopleAssesedPerMonth[
                          getMonth - 1
                        ]
                      }
                    </Statistic.Value>
                    <Statistic.Label>PEOPLE</Statistic.Label>
                  </Statistic>

                  <Statistic horizontal style={statSubBox}>
                    <Statistic.Value style={underlineBlue}>
                      {
                        this.props.data.womenAssessedPerMonth[
                          getMonth - 1
                        ]
                      }
                    </Statistic.Value>
                    <Statistic.Label>WOMEN</Statistic.Label>
                  </Statistic>

                  <Statistic horizontal style={statSubBox}>
                    <Statistic.Value style={underlineBlue}>
                      {
                        this.props.data.pregnantWomenAssessedPerMonth[
                          getMonth - 1
                        ]
                      }
                    </Statistic.Value>
                    <Statistic.Label style={verticalWriting}>
                      PREGNANT WOMEN
                    </Statistic.Label>
                  </Statistic>
                </Statistic.Group>
              ) : (
                <div></div>
              )}
            </div>
          </div>
          <br />
          <br />
          <h1 style={headerSize}>Global Statistics</h1>
          <div>
            <h2>In the last month, there were:</h2>
            <div style={center}>
              {this.props.data.readingsPerMonth &&
              this.props.data.referralsPerMonth &&
              this.props.data.assessmentsPerMonth ? (
                <Statistic.Group
                  style={{
                    marginLeft: 'auto',
                    marginRight: 'auto',
                    paddingBottom: 20,
                  }}>
                  <Statistic horizontal style={statSubBox}>
                    <Statistic.Value style={underlineBlue}>
                      {this.props.data.readingsPerMonth[getMonth - 1]}
                    </Statistic.Value>
                    <Statistic.Label style={verticalWriting}>
                      READINGS TAKEN
                    </Statistic.Label>
                  </Statistic>

                  <Statistic horizontal style={statSubBox}>
                    <Statistic.Value style={underlinePurple}>
                      {
                        this.props.data.referralsPerMonth[
                          getMonth - 1
                        ]
                      }
                    </Statistic.Value>
                    <Statistic.Label style={verticalWriting}>
                      REFERRALS SENT
                    </Statistic.Label>
                  </Statistic>

                  <Statistic horizontal style={statSubBox}>
                    <Statistic.Value style={underlineOrange}>
                      {
                        this.props.data.assessmentsPerMonth[
                          getMonth - 1
                        ]
                      }
                    </Statistic.Value>
                    <Statistic.Label style={verticalWriting}>
                      ASSESSMENTS MADE
                    </Statistic.Label>
                  </Statistic>
                </Statistic.Group>
              ) : (
                <div></div>
              )}
              <div style={chartBox}>
                <Card fluid>
                  <Card.Content>
                    <Line ref="chart" data={readingsVsReferralsVsAssessment} />
                  </Card.Content>
                </Card>
              </div>
            </div>
            <br />
          </div>
          <br />
          <br />
          <div>
            <h2>A snapshot of all women assessed:</h2>
            <div style={center}>
              {this.props.data.womenReferredPerMonth &&
              this.props.data.pregnantWomenReferredPerMonth &&
              this.props.data.womenAssessedPerMonth &&
              this.props.data.pregnantWomenAssessedPerMonth ? (
                <Statistic.Group
                  style={{
                    marginLeft: 'auto',
                    marginRight: 'auto',
                    paddingBottom: 20,
                  }}>
                  <Statistic horizontal style={statSubBox}>
                    <Statistic.Value style={underlineBlack}>
                      {
                        this.props.data.womenReferredPerMonth[
                          getMonth - 1
                        ]
                      }
                    </Statistic.Value>
                    <Statistic.Label style={verticalWriting}>
                      WOMEN REFERRED
                    </Statistic.Label>
                  </Statistic>
                  <Statistic horizontal style={statSubBox}>
                    <Statistic.Value style={underlineBlue}>
                      {
                        this.props.data.pregnantWomenReferredPerMonth[
                          getMonth - 1
                        ]
                      }
                    </Statistic.Value>
                    <Statistic.Label style={verticalWriting}>
                      PREGNANT WOMEN REFERRED
                    </Statistic.Label>
                  </Statistic>
                  <Statistic horizontal style={statSubBox}>
                    <Statistic.Value style={underlinePurple}>
                      {
                        this.props.data.womenAssessedPerMonth[
                          getMonth - 1
                        ]
                      }
                    </Statistic.Value>
                    <Statistic.Label style={verticalWriting}>
                      WOMEN ASSESSED
                    </Statistic.Label>
                  </Statistic>
                  <Statistic horizontal style={statSubBox}>
                    <Statistic.Value style={underlineOrange}>
                      {
                        this.props.data.pregnantWomenAssessedPerMonth[
                          getMonth - 1
                        ]
                      }
                    </Statistic.Value>
                    <Statistic.Label style={verticalWriting}>
                      PREGNANT WOMEN ASSESSED
                    </Statistic.Label>
                  </Statistic>
                </Statistic.Group>
              ) : (
                <div></div>
              )}
              <br />
              <div style={chartBox}>
                <Card fluid>
                  <Card.Content>
                    <Line ref="chart" data={womenReferralsVsAssessed} />
                  </Card.Content>
                </Card>
              </div>
            </div>
          </div>
          <br />
          <br />
          <div>
            <h2 style={{ marginBottom: -10 }}>Traffic lights from last month:</h2>
            <br />
            <div style={center}>
              <div style={chartBox}>
                <Card fluid>
                  <Card.Content>
                    <Bar
                      ref="chart"
                      data={trafficLight}
                      options={{
                        legend: { display: false },
                        scales: { yAxes: [{ ticks: { beginAtZero: true } }] },
                      }}
                    />
                  </Card.Content>
                </Card>
              </div>
            </div>
          </div>
        </div>
=======
  statisticsList: any;
}

const Page: React.FC<IProps> = ({ getStatistics, statisticsList }) => {
  const currentMonth = React.useRef<number>(new Date().getMonth());

  React.useEffect((): void => {
    getStatistics();
  }, [getStatistics]);

  return (
    <div>
      <div className={classes.container}>
        <HealthFacilityStatistics 
          currentMonth={currentMonth.current} 
          statisticsList={statisticsList} 
        />
        <br />
        <br />
        <GlobalStatistics
          currentMonth={currentMonth.current}
          statisticsList={statisticsList}
        />
        <br />
        <br />
        <br />
        <AllAssessedWomenStatsitics 
          currentMonth={currentMonth.current} 
          statisticsList={statisticsList} 
        />
        <br />
        <br />
        <LastMonthTrafficLightsStatistics statisticsList={statisticsList} />
>>>>>>> 30c8882a
      </div>
    </div>
  );
}

<<<<<<< HEAD
const mapStateToProps = ({ user, statistics }: any) => ({
  user: user.currentUser,
  data: statistics.data,
=======
const mapStateToProps = ({ statistics }: any) => ({
  statisticsList: statistics.statisticsList,
>>>>>>> 30c8882a
});

const mapDispatchToProps = (dispatch: any) => ({
  getStatistics: () => {
    dispatch(getStatistics());
  },
});

export const StatisticsPage = connect(
  mapStateToProps,
  mapDispatchToProps
)(Page);<|MERGE_RESOLUTION|>--- conflicted
+++ resolved
@@ -1,414 +1,14 @@
 import React from 'react';
 import { connect } from 'react-redux';
-<<<<<<< HEAD
-import { getCurrentUser } from '../../shared/reducers/user/currentUser';
 import { getStatistics } from '../../shared/reducers/statistics';
-=======
-import { getStatistics } from '../../shared/reducers/allPatientsStatistics';
 import { HealthFacilityStatistics } from './healthFacility';
 import { GlobalStatistics } from './global';
 import { AllAssessedWomenStatsitics } from './allAssessedWomen';
 import { LastMonthTrafficLightsStatistics } from './lastMonthTrafficLights';
 import classes from './styles.module.css';
->>>>>>> 30c8882a
 
 interface IProps {
   getStatistics: any;
-<<<<<<< HEAD
-  user: any;
-  data: any;
-}
-
-class StatisticsPageComponent extends React.Component<IProps> {
-  componentDidMount = () => {
-    if (!this.props.user.isLoggedIn) {
-      this.props.getCurrentUser();
-    }
-    this.props.getStatistics();
-  };
-
-  render() {
-    // don't render page if user is not logged in
-    if (!this.props.user.isLoggedIn) {
-      return <div />;
-    }
-
-    const xLabels = [
-      'Jan',
-      'Feb',
-      'Mar',
-      'Apr',
-      'May',
-      'Jun',
-      'Jul',
-      'Aug',
-      'Sep',
-      'Oct',
-      'Nov',
-      'Dec',
-    ];
-    const trafficLightLabels = [
-      'GREEN',
-      'YELLOW UP',
-      'YELLOW DOWN',
-      'RED UP',
-      'RED DOWN',
-    ];
-
-    var getDate = new Date();
-    var getMonth = getDate.getMonth();
-
-    const readingsPerMonth = {
-      label: 'Total Number of Readings',
-      fill: false,
-      lineTension: 0.1,
-      backgroundColor: 'rgba(75,192,192,0.4)',
-      borderColor: 'rgba(75,192,192,1)',
-      pointRadius: 1,
-      data: this.props.data.readingsPerMonth,
-    };
-
-    const referralsPerMonth = {
-      label: 'Total Number of Referrals',
-      fill: false,
-      lineTension: 0.1,
-      backgroundColor: 'rgba(148,0,211,0.4)',
-      borderColor: 'rgba(148,0,211,1)',
-      pointRadius: 1,
-      data: this.props.data.referralsPerMonth,
-    };
-
-    const center = {
-      display: `flex`,
-      flexDirection: `column` as `column`,
-      alignItems: `center`
-    };
-
-    const headerSize = { fontSize: 40 };
-
-    const statSubBox = {
-      width: 200,
-      padding: `5px 0 5px 10px`,
-      border: `1px solid rgb(211, 205, 205)`,
-      borderRadius: 7,
-      boxShadow: `3px 1px rgb(211, 205, 205)`, 
-    };
-
-    const underlineBlue = { borderBottom: `2px solid #4bc0c0` };
-
-    const underlinePurple = { borderBottom: `2px solid #9400D3` };
-
-    const underlineOrange = { borderBottom: `2px solid #FF7F50` };
-
-    const underlineBlack = { borderBottom: `2px solid #15152B` };
-
-    const verticalWriting = {
-      width: 100,
-      margin: `0 auto`,
-      lineHeight: 16,
-    };
-
-    const chartBox = {
-      width: `75%`,
-    };
-
-    const assessmentsPerMonth = {
-      label: 'Total Number of Assesments',
-      fill: false,
-      lineTension: 0.1,
-      backgroundColor: 'rgba(255,127,80,0.4)',
-      borderColor: 'rgba(255,127,80,1)',
-      pointRadius: 1,
-      data: this.props.data.assessmentsPerMonth,
-    };
-
-    const womenReferredPerMonth = {
-      label: 'Total Number of Women Referred',
-      fill: false,
-      lineTension: 0.1,
-      backgroundColor: 'rgba(21,21,43,0.4)',
-      borderColor: 'rgba(21,21,43,1)',
-      pointRadius: 1,
-      data: this.props.data.womenReferredPerMonth,
-    };
-
-    const pregnantWomenReferredPerMonth = {
-      label: 'Total Number of Pregnant Women Referred',
-      fill: false,
-      lineTension: 0.1,
-      backgroundColor: 'rgba(75,192,192,0.4)',
-      borderColor: 'rgba(75,192,192,1)',
-      pointRadius: 1,
-      data: this.props.data.pregnantWomenReferredPerMonth,
-    };
-
-    const womenAssessedPerMonth = {
-      label: 'Total Number of Women Assessed',
-      fill: false,
-      lineTension: 0.1,
-      backgroundColor: 'rgba(148,0,211,0.4)',
-      borderColor: 'rgba(148,0,211,1)',
-      pointRadius: 1,
-      data: this.props.data.womenAssessedPerMonth,
-    };
-
-    const pregnantWomenAssessedPerMonth = {
-      label: 'Total Number of Pregnant Women Assessed',
-      fill: false,
-      lineTension: 0.1,
-      backgroundColor: 'rgba(255,127,80,0.4)',
-      borderColor: 'rgba(255,127,80,1)',
-      pointRadius: 1,
-      data: this.props.data.pregnantWomenAssessedPerMonth,
-    };
-
-    const readingsVsReferralsVsAssessment = {
-      labels: xLabels,
-      datasets: [readingsPerMonth, referralsPerMonth, assessmentsPerMonth],
-    };
-
-    const womenReferralsVsAssessed = {
-      labels: xLabels,
-      datasets: [
-        womenReferredPerMonth,
-        pregnantWomenReferredPerMonth,
-        womenAssessedPerMonth,
-        pregnantWomenAssessedPerMonth,
-      ],
-    };
-
-    var trafficLight = {};
-    if (this.props.data.trafficLightStatusLastMonth) {
-      trafficLight = {
-        labels: trafficLightLabels,
-        datasets: [
-          {
-            backgroundColor: ['green', 'yellow', 'yellow', 'red', 'red'],
-            data: Object.values(
-              this.props.data.trafficLightStatusLastMonth
-            ),
-          },
-        ],
-      };
-    }
-
-    return (
-      <div>
-        <div style={{ padding: `0 5%` }}>
-          <h1 style={headerSize}>Our Health Facility’s Statistics</h1>
-          <div>
-            <h2>In the last month, our health facility assessed:</h2>
-            <div
-              style={center}>
-              {this.props.data.uniquePeopleAssesedPerMonth ||
-              this.props.data.womenAssessedPerMonth ||
-              this.props.data.pregnantWomenAssessedPerMonth ? (
-                <Statistic.Group
-                  style={{ margin: `0 auto` }}>
-                  <Statistic horizontal style={statSubBox}>
-                    <Statistic.Value style={underlineBlue}>
-                      {
-                        this.props.data.uniquePeopleAssesedPerMonth[
-                          getMonth - 1
-                        ]
-                      }
-                    </Statistic.Value>
-                    <Statistic.Label>PEOPLE</Statistic.Label>
-                  </Statistic>
-
-                  <Statistic horizontal style={statSubBox}>
-                    <Statistic.Value style={underlineBlue}>
-                      {
-                        this.props.data.womenAssessedPerMonth[
-                          getMonth - 1
-                        ]
-                      }
-                    </Statistic.Value>
-                    <Statistic.Label>WOMEN</Statistic.Label>
-                  </Statistic>
-
-                  <Statistic horizontal style={statSubBox}>
-                    <Statistic.Value style={underlineBlue}>
-                      {
-                        this.props.data.pregnantWomenAssessedPerMonth[
-                          getMonth - 1
-                        ]
-                      }
-                    </Statistic.Value>
-                    <Statistic.Label style={verticalWriting}>
-                      PREGNANT WOMEN
-                    </Statistic.Label>
-                  </Statistic>
-                </Statistic.Group>
-              ) : (
-                <div></div>
-              )}
-            </div>
-          </div>
-          <br />
-          <br />
-          <h1 style={headerSize}>Global Statistics</h1>
-          <div>
-            <h2>In the last month, there were:</h2>
-            <div style={center}>
-              {this.props.data.readingsPerMonth &&
-              this.props.data.referralsPerMonth &&
-              this.props.data.assessmentsPerMonth ? (
-                <Statistic.Group
-                  style={{
-                    marginLeft: 'auto',
-                    marginRight: 'auto',
-                    paddingBottom: 20,
-                  }}>
-                  <Statistic horizontal style={statSubBox}>
-                    <Statistic.Value style={underlineBlue}>
-                      {this.props.data.readingsPerMonth[getMonth - 1]}
-                    </Statistic.Value>
-                    <Statistic.Label style={verticalWriting}>
-                      READINGS TAKEN
-                    </Statistic.Label>
-                  </Statistic>
-
-                  <Statistic horizontal style={statSubBox}>
-                    <Statistic.Value style={underlinePurple}>
-                      {
-                        this.props.data.referralsPerMonth[
-                          getMonth - 1
-                        ]
-                      }
-                    </Statistic.Value>
-                    <Statistic.Label style={verticalWriting}>
-                      REFERRALS SENT
-                    </Statistic.Label>
-                  </Statistic>
-
-                  <Statistic horizontal style={statSubBox}>
-                    <Statistic.Value style={underlineOrange}>
-                      {
-                        this.props.data.assessmentsPerMonth[
-                          getMonth - 1
-                        ]
-                      }
-                    </Statistic.Value>
-                    <Statistic.Label style={verticalWriting}>
-                      ASSESSMENTS MADE
-                    </Statistic.Label>
-                  </Statistic>
-                </Statistic.Group>
-              ) : (
-                <div></div>
-              )}
-              <div style={chartBox}>
-                <Card fluid>
-                  <Card.Content>
-                    <Line ref="chart" data={readingsVsReferralsVsAssessment} />
-                  </Card.Content>
-                </Card>
-              </div>
-            </div>
-            <br />
-          </div>
-          <br />
-          <br />
-          <div>
-            <h2>A snapshot of all women assessed:</h2>
-            <div style={center}>
-              {this.props.data.womenReferredPerMonth &&
-              this.props.data.pregnantWomenReferredPerMonth &&
-              this.props.data.womenAssessedPerMonth &&
-              this.props.data.pregnantWomenAssessedPerMonth ? (
-                <Statistic.Group
-                  style={{
-                    marginLeft: 'auto',
-                    marginRight: 'auto',
-                    paddingBottom: 20,
-                  }}>
-                  <Statistic horizontal style={statSubBox}>
-                    <Statistic.Value style={underlineBlack}>
-                      {
-                        this.props.data.womenReferredPerMonth[
-                          getMonth - 1
-                        ]
-                      }
-                    </Statistic.Value>
-                    <Statistic.Label style={verticalWriting}>
-                      WOMEN REFERRED
-                    </Statistic.Label>
-                  </Statistic>
-                  <Statistic horizontal style={statSubBox}>
-                    <Statistic.Value style={underlineBlue}>
-                      {
-                        this.props.data.pregnantWomenReferredPerMonth[
-                          getMonth - 1
-                        ]
-                      }
-                    </Statistic.Value>
-                    <Statistic.Label style={verticalWriting}>
-                      PREGNANT WOMEN REFERRED
-                    </Statistic.Label>
-                  </Statistic>
-                  <Statistic horizontal style={statSubBox}>
-                    <Statistic.Value style={underlinePurple}>
-                      {
-                        this.props.data.womenAssessedPerMonth[
-                          getMonth - 1
-                        ]
-                      }
-                    </Statistic.Value>
-                    <Statistic.Label style={verticalWriting}>
-                      WOMEN ASSESSED
-                    </Statistic.Label>
-                  </Statistic>
-                  <Statistic horizontal style={statSubBox}>
-                    <Statistic.Value style={underlineOrange}>
-                      {
-                        this.props.data.pregnantWomenAssessedPerMonth[
-                          getMonth - 1
-                        ]
-                      }
-                    </Statistic.Value>
-                    <Statistic.Label style={verticalWriting}>
-                      PREGNANT WOMEN ASSESSED
-                    </Statistic.Label>
-                  </Statistic>
-                </Statistic.Group>
-              ) : (
-                <div></div>
-              )}
-              <br />
-              <div style={chartBox}>
-                <Card fluid>
-                  <Card.Content>
-                    <Line ref="chart" data={womenReferralsVsAssessed} />
-                  </Card.Content>
-                </Card>
-              </div>
-            </div>
-          </div>
-          <br />
-          <br />
-          <div>
-            <h2 style={{ marginBottom: -10 }}>Traffic lights from last month:</h2>
-            <br />
-            <div style={center}>
-              <div style={chartBox}>
-                <Card fluid>
-                  <Card.Content>
-                    <Bar
-                      ref="chart"
-                      data={trafficLight}
-                      options={{
-                        legend: { display: false },
-                        scales: { yAxes: [{ ticks: { beginAtZero: true } }] },
-                      }}
-                    />
-                  </Card.Content>
-                </Card>
-              </div>
-            </div>
-          </div>
-        </div>
-=======
   statisticsList: any;
 }
 
@@ -442,20 +42,13 @@
         <br />
         <br />
         <LastMonthTrafficLightsStatistics statisticsList={statisticsList} />
->>>>>>> 30c8882a
       </div>
     </div>
   );
 }
 
-<<<<<<< HEAD
-const mapStateToProps = ({ user, statistics }: any) => ({
-  user: user.currentUser,
-  data: statistics.data,
-=======
 const mapStateToProps = ({ statistics }: any) => ({
   statisticsList: statistics.statisticsList,
->>>>>>> 30c8882a
 });
 
 const mapDispatchToProps = (dispatch: any) => ({
