import * as Yup from 'yup';
import React from 'react';
import { useFormik } from 'formik';
<<<<<<< HEAD
import { OrNull, Callback } from '@types';
import { ServerRequestAction } from 'src/newStructure/shared/reducers/utils';
import { LoginData } from 'src/newStructure/shared/reducers/user/currentUser';
=======
>>>>>>> 30c8882a
import classes from './styles.module.css';

interface IProps {
  errorMessage: OrNull<string>;
  login: Callback<LoginData, ServerRequestAction>;
}

export const LoginForm: React.FC<IProps> = (props) => {
  const formik = useFormik({
    initialValues: {
      email: ``,
      password: ``,
    },
    validationSchema: Yup.object({
      password: Yup.string()
        .max(15, `Must be 15 characters or less`)
        .min(5, `Must be at least 5 characters`)
        .required(`Required`),
      email: Yup.string().email(`Invalid email address`).required(`Required`),
    }),
    onSubmit: (values: LoginData) => {
      props.login(values);
    },
  });

  return (
    <form onSubmit={formik.handleSubmit}>
      <h1 className={classes.login}>Log In</h1>
      <h2>Email</h2>
      <input
        className={classes.inputStyle}
        placeholder="somebody@example.com"
        {...formik.getFieldProps(`email`)}
      />
      {formik.touched.email && formik.errors.email ? (
        <div className={classes.formError}>{formik.errors.email}</div>
      ) : null}
      <h2>Password</h2>
      <input
        className={classes.inputStyle}
        placeholder="********"
        type="password"
        {...formik.getFieldProps(`password`)}
      />
      {formik.touched.password && formik.errors.password ? (
        <div className={classes.formError}>{formik.errors.password}</div>
      ) : null}
      {props.errorMessage && (
        <div className={classes.formError}>{props.errorMessage}</div>
      )}
      <br />
      <button className="contant-submit white" type="submit">
        Login
      </button>
    </form>
  );
};<|MERGE_RESOLUTION|>--- conflicted
+++ resolved
@@ -1,12 +1,9 @@
 import * as Yup from 'yup';
 import React from 'react';
 import { useFormik } from 'formik';
-<<<<<<< HEAD
 import { OrNull, Callback } from '@types';
 import { ServerRequestAction } from 'src/newStructure/shared/reducers/utils';
 import { LoginData } from 'src/newStructure/shared/reducers/user/currentUser';
-=======
->>>>>>> 30c8882a
 import classes from './styles.module.css';
 
 interface IProps {
