<<<<<<< HEAD
import { Callback, GlobalSearchPatient, OrNull, Patient } from '@types';
=======
import {
  Callback,
  GlobalSearchPatient,
  OrNull,
  OrUndefined,
  Patient,
} from '@types';
>>>>>>> 734104a2
import { PatientStateEnum, RoleEnum } from '../../enums';
import {
  addPatientToHealthFacility,
  addPatientToHealthFacilityRequested,
  getPatients,
  getPatientsRequested,
<<<<<<< HEAD
  toggleGlobalSearch,
  updateGlobalSearchPageNumber,
=======
  sortPatients,
  toggleGlobalSearch,
  toggleShowReferredPatients,
  updateGlobalSearchPageNumber,
  updatePatientsTableSearchText,
  updateSelectedPatientState,
>>>>>>> 734104a2
} from '../../shared/reducers/patients';

import { PatientTable } from './patientTable';
import React from 'react';
import { ReduxState } from '../../redux/rootReducer';
import { bindActionCreators } from 'redux';
import { connect } from 'react-redux';
import { push } from 'connected-react-router';

interface IProps {
  addingFromGlobalSearch: boolean;
  globalSearch: boolean;
  globalSearchPageNumber: number;
<<<<<<< HEAD
=======
  patientsTableSearchText?: string;
  showReferredPatients?: boolean;
>>>>>>> 734104a2
  fetchingPatients: boolean;
  patients: OrNull<Array<Patient>>;
  globalSearchPatients: OrNull<Array<GlobalSearchPatient>>;
  getPatients: (searchText?: string) => void;
<<<<<<< HEAD
  addPatientToHealthFacility: Callback<GlobalSearchPatient>;
  toggleGlobalSearch: Callback<boolean>;
  updateGlobalSearchPageNumber: Callback<number>;
=======
  addPatientToHealthFacility: Callback<string>;
  sortPatients: Callback<OrNull<Array<Patient>>>;
  toggleGlobalSearch: Callback<boolean>;
  updateGlobalSearchPageNumber: Callback<number>;
  updatePatientsTableSearchText: Callback<OrUndefined<string>>;
  updateSelectedPatientState: Callback<OrUndefined<PatientStateEnum>>;
  toggleShowReferredPatients: () => void;
>>>>>>> 734104a2
  navigateToPatientPage: any;
  userIsHealthWorker?: boolean;
}

const Page: React.FC<IProps> = ({
  fetchingPatients,
  patients,
  getPatients,
  ...props
}) => {
  React.useEffect(() => {
    if (!fetchingPatients && patients === null) {
      getPatients();
    }
  }, [fetchingPatients, getPatients, patients]);

  const onPatientSelected = ({ patientId }: Patient): void =>
    props.navigateToPatientPage(patientId);

  const onGlobalSearchPatientSelected = (patientId: string): void => {
    props.addPatientToHealthFacility(patientId);
  };

  return (
    <PatientTable
      globalSearch={props.globalSearch}
      globalSearchPageNumber={props.globalSearchPageNumber}
<<<<<<< HEAD
=======
      patientsTableSearchText={props.patientsTableSearchText}
      showReferredPatients={props.showReferredPatients}
>>>>>>> 734104a2
      toggleGlobalSearch={props.toggleGlobalSearch}
      onPatientSelected={onPatientSelected}
      onGlobalSearchPatientSelected={onGlobalSearchPatientSelected}
      data={patients}
      globalSearchData={props.globalSearchPatients}
      isLoading={fetchingPatients || props.addingFromGlobalSearch}
      showGlobalSearch={props.userIsHealthWorker}
      getPatients={getPatients}
      updateGlobalSearchPageNumber={props.updateGlobalSearchPageNumber}
<<<<<<< HEAD
=======
      updatePatientsTableSearchText={props.updatePatientsTableSearchText}
      updateSelectedPatientState={props.updateSelectedPatientState}
      toggleShowReferredPatients={props.toggleShowReferredPatients}
      sortPatients={props.sortPatients}
>>>>>>> 734104a2
    />
  );
};

const mapStateToProps = ({ patients, user }: ReduxState) => ({
  addingFromGlobalSearch: patients.addingFromGlobalSearch,
  userIsHealthWorker: user.current.data?.roles.includes(RoleEnum.HCW),
  fetchingPatients: patients.isLoading,
  patients: patients.patientsList,
  globalSearch: patients.globalSearch,
  globalSearchPageNumber: patients.globalSearchPageNumber,
<<<<<<< HEAD
=======
  patientsTableSearchText: patients.patientsTableSearchText,
>>>>>>> 734104a2
  globalSearchPatients: patients.globalSearchPatientsList,
  showReferredPatients: patients.showReferredPatients,
});

const mapDispatchToProps = (dispatch: any) => ({
  ...bindActionCreators(
<<<<<<< HEAD
    { toggleGlobalSearch, updateGlobalSearchPageNumber },
=======
    {
      toggleGlobalSearch,
      updateGlobalSearchPageNumber,
      updatePatientsTableSearchText,
      updateSelectedPatientState,
      toggleShowReferredPatients,
      sortPatients,
    },
>>>>>>> 734104a2
    dispatch
  ),
  getPatients: (search?: string): void => {
    dispatch(getPatientsRequested());
    dispatch(getPatients(search));
  },
  addPatientToHealthFacility: (patientId: string): void => {
    dispatch(addPatientToHealthFacilityRequested(patientId));
    dispatch(addPatientToHealthFacility(patientId));
  },
  navigateToPatientPage: (patientId: string) =>
    dispatch(push(`/patient/${patientId}`)),
});

export const PatientsPage = connect(mapStateToProps, mapDispatchToProps)(Page);<|MERGE_RESOLUTION|>--- conflicted
+++ resolved
@@ -1,6 +1,3 @@
-<<<<<<< HEAD
-import { Callback, GlobalSearchPatient, OrNull, Patient } from '@types';
-=======
 import {
   Callback,
   GlobalSearchPatient,
@@ -8,24 +5,18 @@
   OrUndefined,
   Patient,
 } from '@types';
->>>>>>> 734104a2
 import { PatientStateEnum, RoleEnum } from '../../enums';
 import {
   addPatientToHealthFacility,
   addPatientToHealthFacilityRequested,
   getPatients,
   getPatientsRequested,
-<<<<<<< HEAD
-  toggleGlobalSearch,
-  updateGlobalSearchPageNumber,
-=======
   sortPatients,
   toggleGlobalSearch,
   toggleShowReferredPatients,
   updateGlobalSearchPageNumber,
   updatePatientsTableSearchText,
   updateSelectedPatientState,
->>>>>>> 734104a2
 } from '../../shared/reducers/patients';
 
 import { PatientTable } from './patientTable';
@@ -39,20 +30,12 @@
   addingFromGlobalSearch: boolean;
   globalSearch: boolean;
   globalSearchPageNumber: number;
-<<<<<<< HEAD
-=======
   patientsTableSearchText?: string;
   showReferredPatients?: boolean;
->>>>>>> 734104a2
   fetchingPatients: boolean;
   patients: OrNull<Array<Patient>>;
   globalSearchPatients: OrNull<Array<GlobalSearchPatient>>;
   getPatients: (searchText?: string) => void;
-<<<<<<< HEAD
-  addPatientToHealthFacility: Callback<GlobalSearchPatient>;
-  toggleGlobalSearch: Callback<boolean>;
-  updateGlobalSearchPageNumber: Callback<number>;
-=======
   addPatientToHealthFacility: Callback<string>;
   sortPatients: Callback<OrNull<Array<Patient>>>;
   toggleGlobalSearch: Callback<boolean>;
@@ -60,7 +43,6 @@
   updatePatientsTableSearchText: Callback<OrUndefined<string>>;
   updateSelectedPatientState: Callback<OrUndefined<PatientStateEnum>>;
   toggleShowReferredPatients: () => void;
->>>>>>> 734104a2
   navigateToPatientPage: any;
   userIsHealthWorker?: boolean;
 }
@@ -88,11 +70,8 @@
     <PatientTable
       globalSearch={props.globalSearch}
       globalSearchPageNumber={props.globalSearchPageNumber}
-<<<<<<< HEAD
-=======
       patientsTableSearchText={props.patientsTableSearchText}
       showReferredPatients={props.showReferredPatients}
->>>>>>> 734104a2
       toggleGlobalSearch={props.toggleGlobalSearch}
       onPatientSelected={onPatientSelected}
       onGlobalSearchPatientSelected={onGlobalSearchPatientSelected}
@@ -102,13 +81,10 @@
       showGlobalSearch={props.userIsHealthWorker}
       getPatients={getPatients}
       updateGlobalSearchPageNumber={props.updateGlobalSearchPageNumber}
-<<<<<<< HEAD
-=======
       updatePatientsTableSearchText={props.updatePatientsTableSearchText}
       updateSelectedPatientState={props.updateSelectedPatientState}
       toggleShowReferredPatients={props.toggleShowReferredPatients}
       sortPatients={props.sortPatients}
->>>>>>> 734104a2
     />
   );
 };
@@ -120,19 +96,13 @@
   patients: patients.patientsList,
   globalSearch: patients.globalSearch,
   globalSearchPageNumber: patients.globalSearchPageNumber,
-<<<<<<< HEAD
-=======
   patientsTableSearchText: patients.patientsTableSearchText,
->>>>>>> 734104a2
   globalSearchPatients: patients.globalSearchPatientsList,
   showReferredPatients: patients.showReferredPatients,
 });
 
 const mapDispatchToProps = (dispatch: any) => ({
   ...bindActionCreators(
-<<<<<<< HEAD
-    { toggleGlobalSearch, updateGlobalSearchPageNumber },
-=======
     {
       toggleGlobalSearch,
       updateGlobalSearchPageNumber,
@@ -141,7 +111,6 @@
       toggleShowReferredPatients,
       sortPatients,
     },
->>>>>>> 734104a2
     dispatch
   ),
   getPatients: (search?: string): void => {
