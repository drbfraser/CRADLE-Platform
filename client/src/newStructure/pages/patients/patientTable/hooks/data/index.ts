--- conflicted
+++ resolved
@@ -22,10 +22,6 @@
 }
 
 interface IUseData {
-<<<<<<< HEAD
-  debounceInterval: number;
-=======
->>>>>>> 734104a2
   patients: Array<Patient> | Array<GlobalSearchPatient>;
   sortData: Callback<Array<Patient> | Array<GlobalSearchPatient>>;
 }
@@ -34,12 +30,6 @@
   data,
   globalSearch,
   globalSearchData,
-<<<<<<< HEAD
-}: IArgs): IUseData => {
-  const [showReferredPatients, setShowReferredPatients] = React.useState<
-    boolean
-  >(false);
-=======
   searchText,
   showReferredPatients,
   getPatients,
@@ -51,7 +41,6 @@
   });
 
   const filterReferredPatients = useFilterReferredPatients();
->>>>>>> 734104a2
 
   const [patients, setPatients] = React.useState<
     Array<Patient> | Array<GlobalSearchPatient>
@@ -64,11 +53,6 @@
       setPatients([]);
     }
 
-<<<<<<< HEAD
-  return {
-    debounceInterval,
-    patients,
-=======
     setPatients(
       showReferredPatients
         ? filterBySearchText(filterReferredPatients(dataToFilter))
@@ -80,7 +64,6 @@
     filterReferredPatients,
     globalSearchData,
     globalSearch,
->>>>>>> 734104a2
     showReferredPatients,
   ]);
 
