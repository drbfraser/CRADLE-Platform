--- conflicted
+++ resolved
@@ -20,17 +20,11 @@
   showGlobalSearch?: boolean;
 }
 
-<<<<<<< HEAD
 export const useActions = ({ 
   globalSearch,
   patientsExist,
   showGlobalSearch, 
 }: IArgs): Array<Action<Patient| GlobalSearchPatient>> => {
-=======
-export const useActions = ({
-  showGlobalSearch,
-}: IArgs): Array<Action<Patient>> => {
->>>>>>> 2b27dae6
   const toggleReferredPatientsAction = {
     icon: ActionEnum.TOGGLE_REFERRED,
     isFreeAction: true,
@@ -66,7 +60,6 @@
     actions.push(toggleReferredPatientsAction);
 
     return actions;
-<<<<<<< HEAD
   }, [
       addGlobalSearchPatient, 
       globalSearch, 
@@ -75,7 +68,4 @@
       showGlobalSearch, 
       toggleReferredPatientsAction
     ]);
-=======
-  }, [globalSearchAction, showGlobalSearch, toggleReferredPatientsAction]);
->>>>>>> 2b27dae6
 };