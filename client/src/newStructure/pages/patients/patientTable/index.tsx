--- conflicted
+++ resolved
@@ -3,21 +3,9 @@
 
 import MaterialTable from 'material-table';
 import React from 'react';
-<<<<<<< HEAD
 import debounce from 'lodash/debounce';
 import { useColumns } from './hooks/columns';
 import { useData } from './hooks/data';
-=======
-import Switch from '@material-ui/core/Switch';
-import { Patient, Reading, Callback, OrNull } from '@types';
-import {
-  initials,
-  patientId,
-  village,
-  vitalSign,
-  lastReadingDate,
-} from './utils';
->>>>>>> 1a588f6a
 
 interface IProps {
   data: OrNull<Array<Patient>>;
@@ -33,7 +21,6 @@
   onPatientSelected,
   onGlobalSearchPatientSelected,
   data,
-<<<<<<< HEAD
   globalSearchData,
   isLoading,
   getPatients,
@@ -62,26 +49,6 @@
   const debouncedGetPatients = React.useCallback(
     debounce(getPatients, debounceInterval),
     [debounceInterval, getPatients]
-=======
-  isLoading,
-}) => {
-  const [
-    showReferredPatientsOnly,
-    setShowReferredPatientsOnly,
-  ] = React.useState<boolean>(false);
-  const patients = React.useMemo(
-    (): Array<Patient> =>
-      data
-        ? data.filter(({ readings }: Patient): boolean =>
-            showReferredPatientsOnly
-              ? readings.some((reading: Reading): boolean =>
-                  Boolean(reading.dateReferred)
-                )
-              : true
-          )
-        : [],
-    [data, showReferredPatientsOnly]
->>>>>>> 1a588f6a
   );
 
   return (
@@ -101,7 +68,6 @@
         }
       }}
       title="Patients"
-<<<<<<< HEAD
       isLoading={ isLoading }
       columns={columns}
       data={patients}
@@ -117,17 +83,10 @@
         actionsCellStyle: { padding: `0 1rem` },
         actionsColumnIndex: -1,
         debounceInterval,
-=======
-      isLoading={isLoading}
-      columns={[initials, patientId, village, vitalSign, lastReadingDate]}
-      data={patients}
-      options={{
->>>>>>> 1a588f6a
         pageSize: 10,
         rowStyle: (): React.CSSProperties => ({
           height: 75,
         }),
-<<<<<<< HEAD
         sorting: true
       } }
       onRowClick={ globalSearch 
@@ -135,24 +94,6 @@
         : (_, rowData: Patient) => onPatientSelected(rowData) 
       }
       actions={Object.values(actions)}
-=======
-        sorting: true,
-      }}
-      onRowClick={(_, rowData: Patient) => callbackFromParent(rowData)}
-      actions={[
-        {
-          icon: (): React.ReactElement => (
-            <Switch color="primary" checked={showReferredPatientsOnly} />
-          ),
-          tooltip: `Show referred patients only`,
-          isFreeAction: true,
-          onClick: (): void =>
-            setShowReferredPatientsOnly(
-              (showing: boolean): boolean => !showing
-            ),
-        },
-      ]}
->>>>>>> 1a588f6a
     />
   );
 };