import {
  Callback,
  GlobalSearchPatient,
  OrNull,
  OrUndefined,
  Patient,
} from '@types';
import MaterialTable, { MTableActions } from 'material-table';
import { initials, patientId, village, vitalSign } from '../../../shared/components/table/columns';

import { Action } from './action';
import React from 'react';
import debounce from 'lodash/debounce';
import { lastReadingDate } from './utils';
import { useActions } from './hooks/actions';
import { useData } from './hooks/data';
import { useStyles } from './styles';

interface IProps {
  data: OrNull<Array<Patient>>;
  globalSearchData: OrNull<Array<GlobalSearchPatient>>;
  isLoading: boolean;
  onPatientSelected: Callback<Patient>;
  onGlobalSearchPatientSelected: Callback<GlobalSearchPatient>;
  getPatients: Callback<OrUndefined<string>>;
  showGlobalSearch?: boolean;
}

export const PatientTable: React.FC<IProps> = ({
  onPatientSelected,
  onGlobalSearchPatientSelected,
  data,
  globalSearchData,
  isLoading,
  getPatients,
  showGlobalSearch,
}) => {
  const classes = useStyles();

  const {
    debounceInterval,
    globalSearch,
    setGlobalSearch,
    patients,
    showReferredPatients,
    setShowReferredPatients,
  } = useData({ data, globalSearchData });
<<<<<<< HEAD
  
  const actions = useActions({ 
    globalSearch, 
    patientsExist: patients.length !== 0,
    showGlobalSearch, 
  });
=======

  const actions = useActions({ showGlobalSearch });

  const columns = useColumns({ globalSearch });
>>>>>>> 2b27dae6

  // Debounce get patients to prevent multiple server requests
  // Only send request after user has stopped typing for debounceInterval milliseconds
  const debouncedGetPatients = React.useCallback(
    debounce(getPatients, debounceInterval),
    [debounceInterval, getPatients]
  );

  return (
    <MaterialTable
      components={{
        Actions: (props) => (
          <div className={classes.actionsContainer}>
            <MTableActions {...props} />
          </div>
        ),
        Action: (props) => (
          <Action
            action={props.action.icon}
            data={props.data}
            globalSearch={globalSearch}
<<<<<<< HEAD
            showReferredPatients={showReferredPatients} 
            toggleGlobalSearch={setGlobalSearch} 
            toggleShowReferredPatients={setShowReferredPatients} 
            onGlobalSearchPatientSelected={onGlobalSearchPatientSelected}
=======
            showReferredPatients={showReferredPatients}
            toggleGlobalSearch={setGlobalSearch}
            toggleShowReferredPatients={setShowReferredPatients}
>>>>>>> 2b27dae6
          />
        ),
      }}
      title="Patients"
<<<<<<< HEAD
      isLoading={ isLoading }
      columns={[
        initials,
        patientId,
        village,
        vitalSign,
        lastReadingDate,
      ]}
=======
      isLoading={isLoading}
      columns={columns}
>>>>>>> 2b27dae6
      data={patients}
      onSearchChange={
        globalSearch
          ? (searchText?: string): void => {
              if (searchText) {
                debouncedGetPatients(searchText);
              }
            }
          : undefined
      }
<<<<<<< HEAD
      options={ {
        actionsCellStyle: { minWidth: 100, padding: `0 1rem` },
=======
      options={{
        actionsCellStyle: { padding: `0 1rem` },
>>>>>>> 2b27dae6
        actionsColumnIndex: -1,
        debounceInterval,
        pageSize: 10,
        rowStyle: (): React.CSSProperties => ({
          height: 75,
        }),
        searchFieldVariant: `outlined`,
        searchFieldStyle: { marginBlockStart: `1rem` },
<<<<<<< HEAD
        sorting: true
      } }
      onRowClick={ globalSearch 
        ? undefined  
        : (_, patient: Patient) => onPatientSelected(patient) 
=======
        sorting: true,
      }}
      onRowClick={
        globalSearch
          ? (_, rowData: GlobalSearchPatient) =>
              onGlobalSearchPatientSelected(rowData)
          : (_, rowData: Patient) => onPatientSelected(rowData)
>>>>>>> 2b27dae6
      }
      actions={actions}
    />
  );
};<|MERGE_RESOLUTION|>--- conflicted
+++ resolved
@@ -45,19 +45,12 @@
     showReferredPatients,
     setShowReferredPatients,
   } = useData({ data, globalSearchData });
-<<<<<<< HEAD
   
   const actions = useActions({ 
     globalSearch, 
     patientsExist: patients.length !== 0,
     showGlobalSearch, 
   });
-=======
-
-  const actions = useActions({ showGlobalSearch });
-
-  const columns = useColumns({ globalSearch });
->>>>>>> 2b27dae6
 
   // Debounce get patients to prevent multiple server requests
   // Only send request after user has stopped typing for debounceInterval milliseconds
@@ -79,21 +72,14 @@
             action={props.action.icon}
             data={props.data}
             globalSearch={globalSearch}
-<<<<<<< HEAD
             showReferredPatients={showReferredPatients} 
             toggleGlobalSearch={setGlobalSearch} 
             toggleShowReferredPatients={setShowReferredPatients} 
             onGlobalSearchPatientSelected={onGlobalSearchPatientSelected}
-=======
-            showReferredPatients={showReferredPatients}
-            toggleGlobalSearch={setGlobalSearch}
-            toggleShowReferredPatients={setShowReferredPatients}
->>>>>>> 2b27dae6
           />
         ),
       }}
       title="Patients"
-<<<<<<< HEAD
       isLoading={ isLoading }
       columns={[
         initials,
@@ -102,10 +88,6 @@
         vitalSign,
         lastReadingDate,
       ]}
-=======
-      isLoading={isLoading}
-      columns={columns}
->>>>>>> 2b27dae6
       data={patients}
       onSearchChange={
         globalSearch
@@ -116,13 +98,8 @@
             }
           : undefined
       }
-<<<<<<< HEAD
       options={ {
         actionsCellStyle: { minWidth: 100, padding: `0 1rem` },
-=======
-      options={{
-        actionsCellStyle: { padding: `0 1rem` },
->>>>>>> 2b27dae6
         actionsColumnIndex: -1,
         debounceInterval,
         pageSize: 10,
@@ -131,22 +108,9 @@
         }),
         searchFieldVariant: `outlined`,
         searchFieldStyle: { marginBlockStart: `1rem` },
-<<<<<<< HEAD
         sorting: true
       } }
-      onRowClick={ globalSearch 
-        ? undefined  
-        : (_, patient: Patient) => onPatientSelected(patient) 
-=======
-        sorting: true,
-      }}
-      onRowClick={
-        globalSearch
-          ? (_, rowData: GlobalSearchPatient) =>
-              onGlobalSearchPatientSelected(rowData)
-          : (_, rowData: Patient) => onPatientSelected(rowData)
->>>>>>> 2b27dae6
-      }
+      onRowClick={(_, patient: Patient) => onPatientSelected(patient)}
       actions={actions}
     />
   );
