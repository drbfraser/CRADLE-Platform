import {
  Callback,
  GlobalSearchPatient,
  OrNull,
  OrUndefined,
  Patient,
} from '@types';
import { useDispatch, useSelector } from 'react-redux';

import MUIDataTable from 'mui-datatables';
import React from 'react';
import { ReduxState } from '../../../redux/reducers';
import { customRowRender } from '../../../shared/components/tableRow';
import { customToolbarRender } from './toolbar';
import { updateSelectedPatientState } from '../../../redux/reducers/patients';
import { useData } from './hooks/data';
import { useLocalization } from '../../../shared/hooks/table/localization';
import { useSearchChange } from '../../../shared/hooks/table/searchChange';
import { useTableColumns } from './hooks/tableColumns';
import { useUpdatePageNumber } from '../../../shared/hooks/table/updatePageNumber';

interface IProps {
  data: OrNull<Array<Patient>>;
  globalSearchData: OrNull<Array<GlobalSearchPatient>>;
  pageNumber: number;
  loading: boolean;
  getPatients: Callback<OrUndefined<string>>;
  onPatientSelected: Callback<Patient>;
  onGlobalSearchPatientSelected: Callback<string>;
  updatePageNumber: Callback<number>;
  updateSearchText: Callback<OrUndefined<string>>;
  searchText?: string;
  showReferredPatients?: boolean;
  showGlobalSearch?: boolean;
}

type SelectorState = {
  globalSearch: boolean;
};

export const PatientTable: React.FC<IProps> = (props) => {
  const { globalSearch } = useSelector(
    ({ patients }: ReduxState): SelectorState => {
      return {
        globalSearch: patients.globalSearch,
      };
    }
  );

  const dispatch = useDispatch();

  const onSearchChange = useSearchChange({
    updateSearchText: props.updateSearchText,
  });

  const { patients, sortData } = useData({
    data: props.data,
    globalSearch,
    globalSearchData: props.globalSearchData,
    searchText: props.searchText,
    getPatients: props.getPatients,
    showReferredPatients: props.showReferredPatients,
  });

  const tableColumns = useTableColumns({
    globalSearch,
    onGlobalSearchPatientSelected: props.onGlobalSearchPatientSelected,
    patients,
    sortData,
  });

  const localization = useLocalization({
<<<<<<< HEAD
    globalSearch,
    loading: props.loading,
=======
    globalSearch: props.globalSearch,
    loading: props.isLoading,
    globalSearchMessage: props.patientsTableSearchText,
>>>>>>> 14aea218
  });

  const onChangePage = useUpdatePageNumber({
    update: props.updatePageNumber,
  });

  const handleRowClick = (dataIndex: number): void => {
    dispatch(
      updateSelectedPatientState(
        globalSearch
          ? (patients[dataIndex] as GlobalSearchPatient).state
          : undefined
      )
    );
    props.onPatientSelected(patients[dataIndex] as Patient);
  };

  return (
    <MUIDataTable
      columns={tableColumns}
      data={patients}
      title="Patients"
      options={{
        customRowRender: customRowRender(handleRowClick),
        customToolbar: customToolbarRender({
          globalSearch,
          globalSearchAction: props.showGlobalSearch,
          loading: props.loading,
          searchText: props.searchText ?? ``,
          showReferredPatients: props.showReferredPatients,
          updateSearchText: onSearchChange,
        }),
        download: false,
        elevation: 1,
        fixedHeader: true,
        filter: false,
        page: props.pageNumber,
        print: false,
        responsive: `simple`,
        selectableRows: `none`,
        search: false,
        textLabels: localization,
        viewColumns: false,
        onChangePage,
      }}
    />
  );
};<|MERGE_RESOLUTION|>--- conflicted
+++ resolved
@@ -70,14 +70,9 @@
   });
 
   const localization = useLocalization({
-<<<<<<< HEAD
     globalSearch,
     loading: props.loading,
-=======
-    globalSearch: props.globalSearch,
-    loading: props.isLoading,
-    globalSearchMessage: props.patientsTableSearchText,
->>>>>>> 14aea218
+    searchText: props.searchText,
   });
 
   const onChangePage = useUpdatePageNumber({
