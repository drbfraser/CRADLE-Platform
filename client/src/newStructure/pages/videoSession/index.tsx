--- conflicted
+++ resolved
@@ -173,14 +173,6 @@
     };
 
     this.connection.onstream = (event: any) => {
-<<<<<<< HEAD
-      console.log('onstream: ');
-
-
-
-
-=======
->>>>>>> 1202e7c9
       event.mediaElement.play();
       setTimeout(function() {
         event.mediaElement.play();
