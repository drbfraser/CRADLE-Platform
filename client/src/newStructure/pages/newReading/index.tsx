import './index.css';

import { Button, Divider, Form } from 'semantic-ui-react';
import {
  CheckedItems,
  PatientNewReading,
  PatientNewReadingReading,
  User,
} from '../../types';
import { GESTATIONAL_AGE_UNITS, PatientInfoForm } from './patientInfoForm';
import React, { Component } from 'react';
import { UrineTestForm, initialUrineTests } from './urineTestForm';
import {
  addNewReading,
  resetNewReadingStatus,
} from '../../shared/reducers/newReadingStatus';

import { BpForm } from './bpForm';
import SweetAlert from 'sweetalert2-react';
import { SymptomForm } from './symptomForm';
import { addNewPatient } from '../../shared/reducers/patients';
import { bindActionCreators } from 'redux';
import { connect } from 'react-redux';
import { getCurrentUser } from '../../shared/reducers/user/currentUser';

// import Dialog from '@material-ui/core/Dialog';
// import DialogTitle from '@material-ui/core/DialogTitle';
// import DialogContent from '@material-ui/core/DialogContent';
// import DialogContentText from '@material-ui/core/DialogContentText';
// import DialogActions from '@material-ui/core/DialogActions';

const symptom: any = [];

function guid() {
  return 'xxxxxxxx-xxxx-4xxx-yxxx-xxxxxxxxxxxx'.replace(/[xy]/g, function (c) {
    const r = (Math.random() * 16) | 0;
    const v = c === 'x' ? r : (r & 0x3) | 0x8;
    return v.toString(16);
  });
}

const initState = {
  patient: {
    patientId: '',
    patientName: '',
    patientAge: null,
    patientSex: 'FEMALE',
    isPregnant: true,
    gestationalAgeValue: '',
    gestationalAgeUnit: GESTATIONAL_AGE_UNITS.WEEKS,
    zone: '',
    dob: null,
    villageNumber: '',
    drugHistory: '',
    medicalHistory: '',
  },
  reading: {
    userId: '',
    readingId: '',
    dateTimeTaken: null,
    bpSystolic: '',
    bpDiastolic: '',
    heartRateBPM: '',
    dateRecheckVitalsNeeded: null,
    isFlaggedForFollowup: false,
    symptoms: '',
    urineTests: initialUrineTests,
  },
  checkedItems: {
    none: true,
    headache: false,
    bleeding: false,
    blurredVision: false,
    feverish: false,
    abdominalPain: false,
    unwell: false,
    other: false,
    otherSymptoms: '',
  },
  showSuccessReading: false,
  hasUrineTest: false,
};
interface IProps {
  getCurrentUser: any;
  afterNewPatientAdded: any;
  user: User;
  addNewReading: any;
}

interface IState {
  patient: PatientNewReading;
  reading: PatientNewReadingReading;
  hasUrineTest: boolean;
  checkedItems: CheckedItems;
  showSuccessReading: boolean;
}
class NewReadingPageComponent extends Component<IProps, IState> {
  state = initState;

  componentDidMount = () => {
    if (!this.props.user.isLoggedIn) {
      this.props.getCurrentUser();
    }
  };

  static getDerivedStateFromProps = (props: any, state: any) => {
    // if (props.newPatientAdded) {
    //   props.afterNewPatientAdded();
    //   return {
    //     ...state,
    //     showSuccessReading: true
    //   };
    // }

    if (props.readingCreated) {
      props.resetNewReadingStatus();
      return {
        ...state,
        showSuccessReading: true,
      };
      // const newPatient = props.newReadingData.patient;
      // newPatient.readings.push(props.newReadingData.reading);
      // props.addNewPatient(newPatient);
      // return state;
    }
    return state;
  };

  handleChange = (event: any) => {
    this.setState({
      patient: {
        ...this.state.patient,
        [event.target.name]: event.target.value,
      },
    });
  };

  handleSelectChange = (e: any, value: any) => {
    if (value.name === 'patientSex' && value.value === 'MALE') {
      this.setState({
        patient: {
          ...this.state.patient,
          patientSex: 'MALE',
          gestationalAgeValue: '',
          isPregnant: false,
        },
      });
    } else {
      this.setState({
        patient: { ...this.state.patient, [value.name]: value.value },
      });
    }
  };

  handleReadingChange = (e: any, value: any) => {
    this.setState({
      reading: { ...this.state.reading, [value.name]: value.value },
    });
  };

  handleUrineTestChange = (e: any, value: any) => {
    this.setState({
      reading: {
        ...this.state.reading,
        urineTests: {
          ...this.state.reading.urineTests,
          [value.name]: value.value,
        },
      },
    });
  };

  handleUrineTestSwitchChange = (e: any) => {
    this.setState({
      hasUrineTest: e.target.checked,
    } as any);
    if (!e.target.checked) {
      this.setState({
        reading: {
          ...this.state.reading,
          urineTests: initialUrineTests,
        },
      });
    }
  };

  handleCheckedChange = (e: any, value: any) => {
    // console.log(value.name)
    // true => false, pop
    if (value.value) {
      if (symptom.indexOf(value.name) >= 0) {
        symptom.pop();
      }
    } else {
      // false => true, push
      if (symptom.indexOf(value.name) < 0) {
        symptom.push(value.name);
      }
    }
    // console.log(symptom)
    if (value.name !== 'none') {
      if (symptom.indexOf('none') >= 0) {
        symptom.pop();
      }
      this.setState({
        checkedItems: {
          ...this.state.checkedItems,
          [value.name]: !value.value,
          none: false,
        },
      } as any);
    } else {
      while (symptom.length > 0) {
        symptom.pop();
      }
      this.setState({
        checkedItems: {
          none: true,
          headache: false,
          bleeding: false,
          blurredVision: false,
          feverish: false,
          abdominalPain: false,
          unwell: false,
          other: false,
          otherSymptoms: '',
        },
      } as any);
    }
  };

  handleOtherSymptom = (event: any) => {
    //console.log(event.target)
    this.setState({
      checkedItems: {
        ...this.state.checkedItems,
        [event.target.name]: event.target.value,
      },
    } as any);
  };

  handleSubmit = (event: any) => {
    event.preventDefault();
    console.log('Create new submit');
    if (symptom.indexOf('other') >= 0) {
      symptom.pop();
      if (this.state.checkedItems.otherSymptoms !== '') {
        symptom.push(this.state.checkedItems.otherSymptoms);
      }
    }
<<<<<<< HEAD
    if (this.state.patient.patientAge === '') {
      this.setState({ patient: { ...this.state.patient, patientAge: `15` } });
=======
    if (this.state.patient.patientAge == '') {
      this.state.patient.patientAge = null;
>>>>>>> 35bce3a0
    }

    if (this.state.patient.dob !== null) {
      this.setState({
        patient: {
          ...this.state.patient,
          dob: Date.parse(this.state.patient.dob as any) / 1000,
        },
      });
    }
    const readingID = guid();

    const dateTimeTaken = Math.floor(Date.now() / 1000);

    this.setState(
      {
        reading: {
          ...this.state.reading,
          userId: this.props.user.userId.toString(),
          readingId: readingID,
          dateTimeTaken: dateTimeTaken.toString(),
          symptoms: symptom.toString(),
        },
      },
      (): void => {
        const patientData = JSON.parse(JSON.stringify(this.state.patient));
        const readingData = JSON.parse(JSON.stringify(this.state.reading));
        if (!this.state.hasUrineTest) {
          delete readingData.urineTests;
        }

        const newData = {
          patient: patientData,
          reading: readingData,
        };
        console.log(newData);
        this.props.addNewReading(newData);
      }
    );
  };

  render() {
    // don't render page if user is not logged in
    if (!this.props.user.isLoggedIn) {
      return <div />;
    }

    return (
      <div
        style={{
          maxWidth: 1200,
          marginLeft: 'auto',
          marginRight: 'auto',
        }}>
        <h1>
          <b>Create a new patient and reading:</b>
        </h1>
        <Divider />
        <Form onSubmit={this.handleSubmit}>
          <PatientInfoForm
            patient={this.state.patient}
            onChange={this.handleSelectChange}
            isEditPage=""
          />
          <div className="leftContainer">
            <BpForm
              reading={this.state.reading}
              onChange={this.handleReadingChange}
            />
            <SymptomForm
              checkedItems={this.state.checkedItems}
              patient={this.state.patient}
              onChange={this.handleCheckedChange}
              onOtherChange={this.handleOtherSymptom}
            />
          </div>
          <div className="rightContainer">
            <UrineTestForm
              reading={this.state.reading}
              onChange={this.handleUrineTestChange}
              onSwitchChange={this.handleUrineTestSwitchChange}
              hasUrineTest={this.state.hasUrineTest}
            />
          </div>

          <div style={{ clear: 'both' }}></div>
          <div className="contentRight">
            <Button style={{ backgroundColor: '#84ced4' }} type="submit">
              Submit
            </Button>
          </div>
        </Form>
        <SweetAlert
          type="success"
          show={this.state.showSuccessReading}
          title="Patient Reading Created!"
          text="Success! You can view the new reading by going to the Patients tab"
          onConfirm={() => this.setState(initState)}
        />
      </div>
    );
  }
}

const mapStateToProps = ({ user, newReadingStatus, patients }: any) => ({
  user: user.current.data,
  createReadingStatusError: newReadingStatus.error,
  readingCreated: newReadingStatus.readingCreated,
  newReadingData: newReadingStatus.message,
  newPatientAdded: patients.newPatientAdded,
});

const mapDispatchToProps = (dispatch: any) => ({
  ...bindActionCreators(
    {
      getCurrentUser,
      addNewReading,
      addNewPatient,
      resetNewReadingStatus,
      // afterNewPatientAdded
    },
    dispatch
  ),
});

export const NewReadingPage = connect(
  mapStateToProps,
  mapDispatchToProps
)(NewReadingPageComponent);<|MERGE_RESOLUTION|>--- conflicted
+++ resolved
@@ -248,13 +248,8 @@
         symptom.push(this.state.checkedItems.otherSymptoms);
       }
     }
-<<<<<<< HEAD
-    if (this.state.patient.patientAge === '') {
-      this.setState({ patient: { ...this.state.patient, patientAge: `15` } });
-=======
     if (this.state.patient.patientAge == '') {
-      this.state.patient.patientAge = null;
->>>>>>> 35bce3a0
+      this.setState({ patient: { ...this.state.patient, patientAge: null } });
     }
 
     if (this.state.patient.dob !== null) {
