--- conflicted
+++ resolved
@@ -1,11 +1,5 @@
-import DialogContentText from '@material-ui/core/DialogContentText';
-<<<<<<< HEAD
 import { DialogPopup } from '../../../../shared/components/dialogPopup';
 import React from 'react';
-=======
-import DialogTitle from '@material-ui/core/DialogTitle';
-import { ButtonGroup } from '@material-ui/core';
->>>>>>> 2775feb1
 
 interface IProps {
   open: boolean;
@@ -16,94 +10,63 @@
 
 export default function AlertDialog(props: IProps) {
   return (
-<<<<<<< HEAD
     <DialogPopup
       open={props.open}
       onClose={props.handleDialogClose}
       aria-labelledby="alert-dialog-title"
       aria-describedby="alert-dialog-description"
       content={
-        <DialogContentText id="alert-dialog-description">
-          This pop will will be used to inform the user if they are using a
-          duplicated ID
-        </DialogContentText>
+        <>
+          {props.patientExist
+            ? `Would you like to use the patient with `
+            : `Click OK! to make reading`}
+          {props.patientExist ? (
+            <div>
+              {`ID: `}
+              {props.patient.patientId}
+              {` `}
+            </div>
+          ) : (
+            ``
+          )}
+          {props.patientExist ? (
+            <div>
+              {`Initials: `}
+              {props.patient.patientName}
+              {` `}
+            </div>
+          ) : (
+            ``
+          )}
+          {props.patientExist ? (
+            <div>
+              {`Patient Sex: `}
+              {props.patient.patientSex}
+            </div>
+          ) : (
+            ``
+          )}
+        </>
       }
-      title="The Id is Valid"
+      title={
+        props.patientExist
+          ? `Patient ID already exists`
+          : `Patient ID does not exist`
+      }
       primaryAction={{
-        children: `Ok!`,
+        children: props.patientExist ? `Yes` : `Ok!`,
+        value: props.patientExist ? `yes` : `ok`,
         onClick: props.handleDialogClose,
       }}
+      secondaryAction={
+        props.patientExist
+          ? {
+              children: `No`,
+              value: `no`,
+              onClick: props.handleDialogClose,
+            }
+          : undefined
+      }
     />
-=======
-    <div>
-      <Dialog
-        open={props.open}
-        onClose={props.handleDialogClose}
-        aria-labelledby="alert-dialog-title"
-        aria-describedby="alert-dialog-description">
-        <DialogTitle id="alert-dialog-title">
-          {props.patientExist
-            ? 'Patient ID already exists'
-            : 'Patient ID does not exist'}
-        </DialogTitle>
-        <DialogContent>
-          <DialogContentText id="alert-dialog-description">
-            {props.patientExist
-              ? 'Would you like to use the patient with '
-              : 'Click OK! to make reading'}
-            {props.patientExist ? (
-              <div>
-                {'ID: '}
-                {props.patient.patientId}{' '}
-              </div>
-            ) : (
-              ''
-            )}
-            {props.patientExist ? (
-              <div>
-                {'Initials: '}
-                {props.patient.patientName}{' '}
-              </div>
-            ) : (
-              ''
-            )}
-            {props.patientExist ? (
-              <div>
-                {'Patient Sex: '}
-                {props.patient.patientSex}
-              </div>
-            ) : (
-              ''
-            )}
-          </DialogContentText>
-        </DialogContent>
-        <DialogActions>
-          {props.patientExist ? (
-            <ButtonGroup>
-              <Button
-                value={'no'}
-                onClick={props.handleDialogClose}
-                color="primary">
-                No
-              </Button>
-              <Button
-                value={'yes'}
-                onClick={props.handleDialogClose}
-                color="primary">
-                Yes
-              </Button>
-            </ButtonGroup>
-          ) : (
-            <Button
-              value={'ok'}
-              onClick={props.handleDialogClose}
-              color="primary">
-              Ok!
-            </Button>
-          )}
-        </DialogActions>
-      </Dialog>
-    </div>
->>>>>>> 2775feb1
   );
 }