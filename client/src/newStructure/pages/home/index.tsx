--- conflicted
+++ resolved
@@ -8,17 +8,12 @@
   currentUser: OrNull<User>;
 }
 
-<<<<<<< HEAD
-const Home: React.FC<IProps> = (props) => {
+const Page: React.FC<IProps> = (props) => {
   return props.currentUser ? (
-=======
-const Page: React.FC<IProps> = (props) => {
-  return Object.keys(props.currentUser.currentUser).length ? (
->>>>>>> 30c8882a
     <Redirect to="/patients" />
   ) : (
     <Redirect to="/login" />
-  );Page
+  );
 };
 
 const mapStateToProps = ({ user }: ReduxState) => ({
