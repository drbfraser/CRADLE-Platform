--- conflicted
+++ resolved
@@ -1,21 +1,9 @@
 import React, { Component } from 'react';
-<<<<<<< HEAD
 import { assessment, dateReferred } from './utils';
 import { initials, patientId, village, vitalSign } from '../../../shared/components/table/columns';
 
 import MaterialTable from 'material-table';
 
-=======
-import {
-  getLatestReading,
-  getPrettyDate,
-  getTrafficIcon,
-} from '../../../shared/utils';
-import { getLatestReferral, sortReferralsByDate } from './utils';
-
-import { Icon } from 'semantic-ui-react';
-import MaterialTable from 'material-table';
->>>>>>> 18c54005
 interface IProps {
   callbackFromParent: any;
   data: any;
