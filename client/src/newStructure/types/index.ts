--- conflicted
+++ resolved
@@ -28,31 +28,11 @@
   temporaryFlags: OrNull<number>;
   totalOcrSeconds: OrNull<number>;
   trafficLightStatus: TrafficLightEnum;
-<<<<<<< HEAD
-  dateLastSaved: number;
-  dateTimeTaken: number;
-  dateUploadedToServer: number;
-  dateRecheckVitalsNeeded: number;
-  gpsLocationOfReading: string;
-  retestOfPreviousReadingIds: string;
-  isFlaggedForFollowup: boolean;
-  appVersion: string;
-  deviceInfo: string;
-  totalOcrSeconds: number;
-  manuallyChangeOcrResults: number;
-  temporaryFlags: number;
   userHasSelectedNoSymptoms: boolean;
   urineTest: string;
-  referral: any;
-=======
-  urineTest: OrNull<string>;
   urineTests: OrNull<string>;
-  userHasSelectedNoSymptoms: OrNull<boolean>;
-  userId: number;
   comment?: string;
->>>>>>> 5b228b2c
   dateReferred?: number;
-  urineTests?: any
 };
 
 export type PatientTableData = {
