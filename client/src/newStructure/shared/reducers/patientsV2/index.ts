import { Callback, GlobalSearchPatient, OrNull, Patient } from '@types';
import { ServerRequestAction, serverRequestActionCreator } from '../utils';

import { Endpoints } from '../../../server/endpoints';
import { Methods } from '../../../server/methods';
import { PatientStateEnum } from '../../../enums';

enum PatientsActionEnum {
  CLEAR_REQUEST_OUTCOME = `patients/CLEAR_REQUEST_OUTCOME`,
  GET_PATIENTS_ERROR = `patients/GET_PATIENTS_ERROR`,
  GET_PATIENTS_SUCCESS = `patients/GET_PATIENTS_SUCCESS`,
  GET_GLOBAL_SEARCH_PATIENTS_ERROR = `patients/GET_GLOBAL_SEARCH_PATIENTS_ERROR`,
  GET_GLOBAL_SEARCH_PATIENTS_SUCCESS = `patients/GET_GLOBAL_SEARCH_PATIENTS_SUCCESS`,
  START_REQUEST = `patients/START_REQUEST`,
  UPDATE_PATIENT_ERROR = `patients/UPDATE_PATIENT_ERROR`,
  UPDATE_PATIENT_SUCCESS = `patients/UPDATE_PATIENT_SUCCESS`,
  ADDING_PATIENT_TO_HEALTH_FACILITY = `patients/ADDING_PATIENT_TO_HEALTH_FACILITY`,
  ADD_PATIENT_TO_HEALTH_FACILITY_SUCCESS = `patients/ADD_PATIENT_TO_HEALTH_FACILITY_SUCCESS`,
  ADD_PATIENT_TO_HEALTH_FACILITY_ERROR = `patients/ADD_PATIENT_TO_HEALTH_FACILITY_ERROR`,
}

type PatientsActionPayload = { message: string };

type PatientsAction =
  | { type: PatientsActionEnum.CLEAR_REQUEST_OUTCOME }
<<<<<<< HEAD
  | { type: PatientsActionEnum.GET_PATIENTS_ERROR, payload: PatientsActionPayload }
  | { type: PatientsActionEnum.GET_PATIENTS_SUCCESS, payload: { patients: Array<Patient> } }
  | { type: PatientsActionEnum.GET_GLOBAL_SEARCH_PATIENTS_ERROR, payload: PatientsActionPayload }
  | { type: PatientsActionEnum.GET_GLOBAL_SEARCH_PATIENTS_SUCCESS, payload: { patients: Array<GlobalSearchPatient> } }
  | { type: PatientsActionEnum.START_REQUEST }
  | { type: PatientsActionEnum.UPDATE_PATIENT_ERROR, payload: PatientsActionPayload }
  | { type: PatientsActionEnum.UPDATE_PATIENT_SUCCESS, payload: { updatedPatient: Patient } }
  | { type: PatientsActionEnum.ADDING_PATIENT_TO_HEALTH_FACILITY, payload: { patient: GlobalSearchPatient } }
  | { type: PatientsActionEnum.ADD_PATIENT_TO_HEALTH_FACILITY_SUCCESS, payload: { addedPatient: Patient } }
  | { type: PatientsActionEnum.ADD_PATIENT_TO_HEALTH_FACILITY_ERROR, payload: PatientsActionPayload };
=======
  | {
      type: PatientsActionEnum.GET_PATIENTS_ERROR;
      payload: PatientsActionPayload;
    }
  | {
      type: PatientsActionEnum.GET_PATIENTS_SUCCESS;
      payload: { patients: Array<Patient> };
    }
  | { type: PatientsActionEnum.START_REQUEST }
  | {
      type: PatientsActionEnum.UPDATE_PATIENT_ERROR;
      payload: PatientsActionPayload;
    }
  | {
      type: PatientsActionEnum.UPDATE_PATIENT_SUCCESS;
      payload: { updatedPatient: Patient };
    };
>>>>>>> 1a588f6a

const startRequest = (): PatientsAction => ({
  type: PatientsActionEnum.START_REQUEST,
});

type PatientsRequest = Callback<Callback<PatientsAction>, ServerRequestAction>;

export const getPatients = (search?: string): PatientsRequest => {
  return (dispatch: Callback<PatientsAction>): ServerRequestAction => {
    dispatch(startRequest());

    return serverRequestActionCreator({
      endpoint: search 
        ? `${Endpoints.PATIENTS_ALL_INFO}/${search}` 
        : Endpoints.PATIENTS_ALL_INFO,
      onSuccess: (response: { data: Array<Patient> | Array<GlobalSearchPatient> }): PatientsAction => search ? ({
        type: PatientsActionEnum.GET_GLOBAL_SEARCH_PATIENTS_SUCCESS,
        payload: { patients: response.data as Array<GlobalSearchPatient> },
      }) : ({
        type: PatientsActionEnum.GET_PATIENTS_SUCCESS,
        payload: { patients: response.data as Array<Patient> },
      }),
      onError: (message: string): PatientsAction => search ? ({
        type: PatientsActionEnum.GET_GLOBAL_SEARCH_PATIENTS_ERROR,
        payload: { message },
      }) : ({
        type: PatientsActionEnum.GET_PATIENTS_ERROR,
        payload: { message },
      }),
    });
  };
};

export const updatePatient = (
  patientId: string,
  updatedPatient: Patient
): PatientsRequest => {
  return (dispatch: Callback<PatientsAction>): ServerRequestAction => {
    dispatch(startRequest());

    return serverRequestActionCreator({
      endpoint: `${Endpoints.PATIENT}/${patientId}`,
      method: Methods.PUT,
      data: updatedPatient,
      onSuccess: (): PatientsAction => ({
        type: PatientsActionEnum.UPDATE_PATIENT_SUCCESS,
        payload: { updatedPatient },
      }),
      onError: (message: string): PatientsAction => ({
        type: PatientsActionEnum.UPDATE_PATIENT_ERROR,
        payload: { message },
      }),
    });
  };
};

export const addingPatientToHealthFacility = (
  patient: GlobalSearchPatient
): PatientsAction => ({
  type: PatientsActionEnum.ADDING_PATIENT_TO_HEALTH_FACILITY,
  payload: { patient },
});

export const addPatientToHealthFacility = (patient: Patient): ServerRequestAction => {
  return serverRequestActionCreator({
    endpoint: `${Endpoints.PATIENT_FACILITY}/${patient.patientId}`,
    method: Methods.POST,
    data: patient.patientId,
    onSuccess: () => ({
      type: PatientsActionEnum.ADD_PATIENT_TO_HEALTH_FACILITY_SUCCESS,
      payload: { patient },
    }),
    onError: (error: any) => ({
      type: PatientsActionEnum.ADD_PATIENT_TO_HEALTH_FACILITY_ERROR,
      payload: error,
    })
  });
};

export const clearPatientsRequestOutcome = (): PatientsAction => ({
  type: PatientsActionEnum.CLEAR_REQUEST_OUTCOME,
});

export type PatientsV2State = {
<<<<<<< HEAD
  error: boolean,
  globalSearchError: boolean,
  loading: boolean;
  addingFromGlobalSearch: boolean;
  message: OrNull<string>,
  patients: OrNull<Array<Patient>>,
  globalSearchPatients: OrNull<Array<GlobalSearchPatient>>,
=======
  error: boolean;
  loading: boolean;
  message: OrNull<string>;
  patients: OrNull<Array<Patient>>;
>>>>>>> 1a588f6a
};

const initialState: PatientsV2State = {
  error: false,
  globalSearchError: false,
  loading: false,
  addingFromGlobalSearch: false,
  message: null,
  patients: null,
  globalSearchPatients: null,
};

export const patientsReducerV2 = (
  state = initialState,
  action: PatientsAction
): PatientsV2State => {
  switch (action.type) {
    case PatientsActionEnum.START_REQUEST:
      return { ...state, loading: true };
    case PatientsActionEnum.GET_PATIENTS_ERROR:
      return {
        ...state,
        error: true,
        loading: false,
        message: action.payload.message,
      };
    case PatientsActionEnum.GET_PATIENTS_SUCCESS:
      return {
        ...initialState,
        patients: action.payload.patients,
      };
    case PatientsActionEnum.GET_GLOBAL_SEARCH_PATIENTS_ERROR:
      return { 
        ...state,
        globalSearchError: true,
        loading: false, 
        message: action.payload.message, 
      };
    case PatientsActionEnum.GET_GLOBAL_SEARCH_PATIENTS_SUCCESS:
      return { 
        ...initialState,
        globalSearchPatients: action.payload.patients, 
      };
    case PatientsActionEnum.UPDATE_PATIENT_ERROR:
      return {
        ...state,
        error: true,
        loading: false,
        message: action.payload.message,
      };
    case PatientsActionEnum.UPDATE_PATIENT_SUCCESS:
      return {
        ...initialState,
        message: `Patient successfully updated!`,
        patients:
          state.patients?.map(
            (patient: Patient): Patient =>
              patient.patientId === action.payload.updatedPatient.patientId
                ? action.payload.updatedPatient
                : patient
          ) ?? [],
      };
    case PatientsActionEnum.UPDATE_PATIENT_SUCCESS:
      return { ...state, loading: false };
    case PatientsActionEnum.ADDING_PATIENT_TO_HEALTH_FACILITY:
      return { 
        ...state, 
        globalSearchPatients: (state.globalSearchPatients ?? []).map(
          (
            patient: GlobalSearchPatient
          ): GlobalSearchPatient => patient.patientId === action.payload.patient.patientId 
            ? { ...action.payload.patient, state: PatientStateEnum.ADDING } 
            : patient
        ), 
        addingFromGlobalSearch: true,
      };
    case PatientsActionEnum.UPDATE_PATIENT_ERROR:
    case PatientsActionEnum.ADD_PATIENT_TO_HEALTH_FACILITY_ERROR:
      return { ...state, error: true, addingFromGlobalSearch: false, message: action.payload.message };
    case PatientsActionEnum.ADD_PATIENT_TO_HEALTH_FACILITY_SUCCESS:
      return { 
        ...state, 
        addingFromGlobalSearch: false, 
        patients: [action.payload.addedPatient, ...(state.patients ?? [])],
        globalSearchPatients: (state.globalSearchPatients ?? []).map(
          (
            patient: GlobalSearchPatient
          ): GlobalSearchPatient => patient.patientId === action.payload.addedPatient.patientId 
            ? { ...patient, state: PatientStateEnum.JUST_ADDED } 
            : patient
        ),  
      };
    case PatientsActionEnum.CLEAR_REQUEST_OUTCOME:
      return { ...initialState, patients: state.patients };
    default:
      return state;
  }
};<|MERGE_RESOLUTION|>--- conflicted
+++ resolved
@@ -23,7 +23,6 @@
 
 type PatientsAction =
   | { type: PatientsActionEnum.CLEAR_REQUEST_OUTCOME }
-<<<<<<< HEAD
   | { type: PatientsActionEnum.GET_PATIENTS_ERROR, payload: PatientsActionPayload }
   | { type: PatientsActionEnum.GET_PATIENTS_SUCCESS, payload: { patients: Array<Patient> } }
   | { type: PatientsActionEnum.GET_GLOBAL_SEARCH_PATIENTS_ERROR, payload: PatientsActionPayload }
@@ -34,25 +33,6 @@
   | { type: PatientsActionEnum.ADDING_PATIENT_TO_HEALTH_FACILITY, payload: { patient: GlobalSearchPatient } }
   | { type: PatientsActionEnum.ADD_PATIENT_TO_HEALTH_FACILITY_SUCCESS, payload: { addedPatient: Patient } }
   | { type: PatientsActionEnum.ADD_PATIENT_TO_HEALTH_FACILITY_ERROR, payload: PatientsActionPayload };
-=======
-  | {
-      type: PatientsActionEnum.GET_PATIENTS_ERROR;
-      payload: PatientsActionPayload;
-    }
-  | {
-      type: PatientsActionEnum.GET_PATIENTS_SUCCESS;
-      payload: { patients: Array<Patient> };
-    }
-  | { type: PatientsActionEnum.START_REQUEST }
-  | {
-      type: PatientsActionEnum.UPDATE_PATIENT_ERROR;
-      payload: PatientsActionPayload;
-    }
-  | {
-      type: PatientsActionEnum.UPDATE_PATIENT_SUCCESS;
-      payload: { updatedPatient: Patient };
-    };
->>>>>>> 1a588f6a
 
 const startRequest = (): PatientsAction => ({
   type: PatientsActionEnum.START_REQUEST,
@@ -137,7 +117,6 @@
 });
 
 export type PatientsV2State = {
-<<<<<<< HEAD
   error: boolean,
   globalSearchError: boolean,
   loading: boolean;
@@ -145,12 +124,6 @@
   message: OrNull<string>,
   patients: OrNull<Array<Patient>>,
   globalSearchPatients: OrNull<Array<GlobalSearchPatient>>,
-=======
-  error: boolean;
-  loading: boolean;
-  message: OrNull<string>;
-  patients: OrNull<Array<Patient>>;
->>>>>>> 1a588f6a
 };
 
 const initialState: PatientsV2State = {
