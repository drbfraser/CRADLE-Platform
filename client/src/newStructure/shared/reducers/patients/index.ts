import { Endpoints } from '../../../server/endpoints';
import { Methods } from '../../../server/methods';
import { OrNull } from '@types';
import { PatientStateEnum } from '../../../enums';
import { serverRequestActionCreator } from '../utils';
import { sortPatientsByLastReading } from '../../utils';

const GET_PATIENT = `patients/GET_PATIENT`;
const GET_PATIENT_REQUESTED = `patients/GET_PATIENT_REQUESTED`;
const GET_PATIENT_ERROR = `patients/GET_PATIENT_ERROR`;

const GET_PATIENTS = `patients/GET_PATIENTS`;
const GET_GLOBAL_SEARCH_PATIENTS = `patients/GET_GLOBAL_SEARCH_PATIENTS`;
const TOGGLE_GLOBAL_SEARCH = `patients/TOGGLE_GLOBAL_SEARCH`;
const UPDATE_GLOBAL_SEARCH_PAGE_NUMBER = `patients/UPDATE_GLOBAL_SEARCH_PAGE_NUMBER`;
<<<<<<< HEAD
=======
const UPDATE_PATIENTS_TABLE_SEARCH_TEXT = `patients/UPDATE_PATIENTS_TABLE_SEARCH_TEXT`;
const UPDATE_SELECTED_PATIENT_STATE = `patients/UPDATE_SELECTED_PATIENT_STATE`;
const TOGGLE_SHOW_REFERRED_PATIENTS = `patients/TOGGLE_SHOW_REFERRED_PATIENTS`;
const SORT_PATIENTS = `patients/SORT_PATIENTS`;
>>>>>>> 734104a2
const GET_PATIENTS_REQUESTED = `patient/GET_PATIENTS_REQUESTED`;
const GET_PATIENTS_ERROR = `patient/GET_PATIENTS_ERROR`;
const GET_GLOBAL_SEARCH_PATIENTS_ERROR = `patient/GET_GLOBAL_SEARCH_PATIENTS_ERROR`;

const UPDATE_PATIENT = `patient/UPDATE_PATIENT`;
const UPDATE_PATIENT_ERROR = `patients/UPDATE_PATIENT_ERROR`;

const ADD_NEW_PATIENT = `patients/ADD_NEW_PATIENT`;
const AFTER_NEW_PATIENT_ADDED = `patients/AFTER_NEW_PATIENT_ADDED`;

const ADD_PATIENT_TO_HEALTH_FACILITY_REQUESTED = `patients/ADD_PATIENT_TO_HEALTH_FACILITY_REQUESTED`;
const ADD_PATIENT_TO_HEALTH_FACILITY_SUCCESS = `patients/ADD_PATIENT_TO_HEALTH_FACILITY_SUCCESS`;
const ADD_PATIENT_TO_HEALTH_FACILITY_ERROR = `patients/ADD_PATIENT_TO_HEALTH_FACILITY_ERROR`;

export const toggleGlobalSearch = (globalSearch: boolean) => ({
  type: TOGGLE_GLOBAL_SEARCH,
  payload: { globalSearch },
});

export const updateGlobalSearchPageNumber = (pageNumber: number) => ({
  type: UPDATE_GLOBAL_SEARCH_PAGE_NUMBER,
  payload: { pageNumber },
});

<<<<<<< HEAD
=======
export const updatePatientsTableSearchText = (searchText?: string) => ({
  type: UPDATE_PATIENTS_TABLE_SEARCH_TEXT,
  payload: { searchText },
});

export const updateSelectedPatientState = (state?: PatientStateEnum) => ({
  type: UPDATE_SELECTED_PATIENT_STATE,
  payload: { state },
});

export const toggleShowReferredPatients = () => ({
  type: TOGGLE_SHOW_REFERRED_PATIENTS,
});

export const sortPatients = (sortedPatients: Array<any>) => ({
  type: SORT_PATIENTS,
  payload: { sortedPatients },
});

>>>>>>> 734104a2
export const getPatient = (patientId: any) => {
  return serverRequestActionCreator({
    endpoint: `${Endpoints.PATIENT}${Endpoints.READING}/${patientId}`,
    onSuccess: (response: any) => ({
      type: GET_PATIENT,
      payload: response,
    }),
    onError: (error: any) => ({
      type: GET_PATIENT_ERROR,
      payload: error,
    }),
  });
};

export const getPatients = (search?: string) => {
  return serverRequestActionCreator({
    endpoint: search
      ? `${Endpoints.PATIENTS_GLOBAL_SEARCH}/${search}`
      : Endpoints.PATIENTS_ALL_INFO,
    onSuccess: (response: any) =>
      search
        ? {
            type: GET_GLOBAL_SEARCH_PATIENTS,
            payload: response,
          }
        : {
            type: GET_PATIENTS,
            payload: response,
          },
    onError: (error: any) =>
      search
        ? {
            type: GET_GLOBAL_SEARCH_PATIENTS_ERROR,
            payload: error,
          }
        : {
            type: GET_PATIENTS_ERROR,
            payload: error,
          },
  });
};

export const updatePatient = (patientId: any, data: any) => {
  return serverRequestActionCreator({
    endpoint: `${Endpoints.PATIENT}/${patientId}`,
    method: Methods.PUT,
    data,
    onSuccess: (response: any) => ({
      type: UPDATE_PATIENT,
      payload: response,
    }),
    onError: (error: any) => ({
      type: UPDATE_PATIENT_ERROR,
      payload: error,
    }),
  });
};

export const addPatientToHealthFacilityRequested = (patientId: string) => ({
  type: ADD_PATIENT_TO_HEALTH_FACILITY_REQUESTED,
  payload: { patientId },
});

<<<<<<< HEAD
export const addPatientToHealthFacility = (
  addedPatient: GlobalSearchPatient
) => {
  const { patientId } = addedPatient;

=======
export const addPatientToHealthFacility = (patientId: string) => {
>>>>>>> 734104a2
  return serverRequestActionCreator({
    endpoint: Endpoints.PATIENT_FACILITY,
    method: Methods.POST,
    data: { patientId },
    onSuccess: () => ({
      type: ADD_PATIENT_TO_HEALTH_FACILITY_SUCCESS,
      payload: { patientId },
    }),
    onError: (error: any) => ({
      type: ADD_PATIENT_TO_HEALTH_FACILITY_ERROR,
      payload: error,
    }),
  });
};

export const getPatientsRequested = () => ({
  type: GET_PATIENTS_REQUESTED,
});

export const addNewPatient = (newPatient: any) => ({
  type: ADD_NEW_PATIENT,
  payload: newPatient,
});

export const afterNewPatientAdded = () => ({
  type: AFTER_NEW_PATIENT_ADDED,
});

export const getPatientRequested = () => ({
  type: GET_PATIENT_REQUESTED,
});

export type PatientsState = {
  patient: any;
  globalSearch: boolean;
  globalSearchPageNumber: number;
  globalSearchPatientsList: OrNull<any>;
  patientsList: OrNull<any>;
  isLoading: boolean;
  addingFromGlobalSearch: boolean;
  newPatientAdded: boolean;
  selectedPatientState?: PatientStateEnum;
  patientsTableSearchText?: string;
  showReferredPatients?: boolean;
};

const initialState: PatientsState = {
  patient: {},
  globalSearch: false,
  globalSearchPageNumber: 0,
  globalSearchPatientsList: null,
  patientsList: null,
  isLoading: false,
  addingFromGlobalSearch: false,
  newPatientAdded: false,
  selectedPatientState: undefined,
  patientsTableSearchText: undefined,
  showReferredPatients: undefined,
};

export const patientsReducer = (state = initialState, action: any) => {
  let patientToAdd = null;
  let updatedPatients = [];

  switch (action.type) {
    case GET_PATIENTS:
      return {
        ...state,
        patientsList: action.payload.data.sort((a: any, b: any) =>
          sortPatientsByLastReading(a, b)
        ),
        isLoading: false,
      };
    case GET_GLOBAL_SEARCH_PATIENTS:
      return {
        ...state,
        globalSearchPatientsList: action.payload.data.sort((a: any, b: any) =>
          sortPatientsByLastReading(a, b)
        ),
        isLoading: false,
      };
    case GET_PATIENTS_REQUESTED:
      return {
        ...state,
        isLoading: true,
      };
    case GET_PATIENTS_ERROR:
      return {
        ...state,
        isLoading: false,
      };
    case GET_GLOBAL_SEARCH_PATIENTS_ERROR:
      return {
        ...state,
        isLoading: false,
      };
    case GET_PATIENT:
      return {
        ...state,
        patient: action.payload.data,
        isLoading: false,
      };
    case GET_PATIENT_REQUESTED:
      return {
        ...state,
        isLoading: true,
      };
    case ADD_NEW_PATIENT:
      return {
        ...state,
        patientsList: [action.payload, ...(state.patientsList ?? [])],
        newPatientAdded: true,
      };
    case AFTER_NEW_PATIENT_ADDED:
      return {
        ...state,
        newPatientAdded: false,
      };
    case GET_PATIENT_ERROR:
      return {
        ...state,
        isLoading: false,
      };
    case ADD_PATIENT_TO_HEALTH_FACILITY_REQUESTED:
      return {
        ...state,
        globalSearchPatientsList: (
          state.globalSearchPatientsList ?? []
        ).map((patient: any): any =>
          patient.patientId === action.payload.patientId
            ? { ...patient, state: PatientStateEnum.ADDING }
            : patient
        ),
        addingFromGlobalSearch: true,
      };
    case ADD_PATIENT_TO_HEALTH_FACILITY_SUCCESS:
      updatedPatients = (state.globalSearchPatientsList ?? []).map(
        (patient: any): any => {
          if (patient.patientId === action.payload.patientId) {
            patientToAdd = { ...patient, state: PatientStateEnum.JUST_ADDED };
            return patientToAdd;
          }
          return patient;
        }
      );
      if (patientToAdd === null && state.globalSearchPatientsList !== null) {
        throw new Error(`Unknown patient id: ${action.payload.patientId}`);
      }
      return {
        ...state,
        addingFromGlobalSearch: false,
        globalSearchPatientsList: updatedPatients,
        patientsList:
          patientToAdd && state.patientsList
            ? [patientToAdd, ...state.patientsList]
            : state.patientsList,
      };
    case ADD_PATIENT_TO_HEALTH_FACILITY_ERROR:
      return {
        ...state,
        addingFromGlobalSearch: false,
      };
    case TOGGLE_GLOBAL_SEARCH:
      return {
        ...state,
        globalSearch: action.payload.globalSearch,
      };
    case UPDATE_GLOBAL_SEARCH_PAGE_NUMBER:
      return {
        ...state,
        globalSearchPageNumber: action.payload.pageNumber,
      };
<<<<<<< HEAD
=======
    case UPDATE_PATIENTS_TABLE_SEARCH_TEXT:
      return {
        ...state,
        patientsTableSearchText: action.payload.searchText,
      };
    case UPDATE_SELECTED_PATIENT_STATE:
      return {
        ...state,
        selectedPatientState: action.payload.state,
      };
    case TOGGLE_SHOW_REFERRED_PATIENTS:
      return {
        ...state,
        showReferredPatients: !state.showReferredPatients,
      };
    case SORT_PATIENTS:
      return state.globalSearch
        ? {
            ...state,
            globalSearchPatientsList: action.payload.sortedPatients,
          }
        : {
            ...state,
            patientsList: action.payload.sortedPatients,
          };
>>>>>>> 734104a2
    default:
      return state;
  }
};<|MERGE_RESOLUTION|>--- conflicted
+++ resolved
@@ -13,13 +13,10 @@
 const GET_GLOBAL_SEARCH_PATIENTS = `patients/GET_GLOBAL_SEARCH_PATIENTS`;
 const TOGGLE_GLOBAL_SEARCH = `patients/TOGGLE_GLOBAL_SEARCH`;
 const UPDATE_GLOBAL_SEARCH_PAGE_NUMBER = `patients/UPDATE_GLOBAL_SEARCH_PAGE_NUMBER`;
-<<<<<<< HEAD
-=======
 const UPDATE_PATIENTS_TABLE_SEARCH_TEXT = `patients/UPDATE_PATIENTS_TABLE_SEARCH_TEXT`;
 const UPDATE_SELECTED_PATIENT_STATE = `patients/UPDATE_SELECTED_PATIENT_STATE`;
 const TOGGLE_SHOW_REFERRED_PATIENTS = `patients/TOGGLE_SHOW_REFERRED_PATIENTS`;
 const SORT_PATIENTS = `patients/SORT_PATIENTS`;
->>>>>>> 734104a2
 const GET_PATIENTS_REQUESTED = `patient/GET_PATIENTS_REQUESTED`;
 const GET_PATIENTS_ERROR = `patient/GET_PATIENTS_ERROR`;
 const GET_GLOBAL_SEARCH_PATIENTS_ERROR = `patient/GET_GLOBAL_SEARCH_PATIENTS_ERROR`;
@@ -44,8 +41,6 @@
   payload: { pageNumber },
 });
 
-<<<<<<< HEAD
-=======
 export const updatePatientsTableSearchText = (searchText?: string) => ({
   type: UPDATE_PATIENTS_TABLE_SEARCH_TEXT,
   payload: { searchText },
@@ -65,7 +60,6 @@
   payload: { sortedPatients },
 });
 
->>>>>>> 734104a2
 export const getPatient = (patientId: any) => {
   return serverRequestActionCreator({
     endpoint: `${Endpoints.PATIENT}${Endpoints.READING}/${patientId}`,
@@ -129,15 +123,7 @@
   payload: { patientId },
 });
 
-<<<<<<< HEAD
-export const addPatientToHealthFacility = (
-  addedPatient: GlobalSearchPatient
-) => {
-  const { patientId } = addedPatient;
-
-=======
 export const addPatientToHealthFacility = (patientId: string) => {
->>>>>>> 734104a2
   return serverRequestActionCreator({
     endpoint: Endpoints.PATIENT_FACILITY,
     method: Methods.POST,
@@ -310,8 +296,6 @@
         ...state,
         globalSearchPageNumber: action.payload.pageNumber,
       };
-<<<<<<< HEAD
-=======
     case UPDATE_PATIENTS_TABLE_SEARCH_TEXT:
       return {
         ...state,
@@ -337,7 +321,6 @@
             ...state,
             patientsList: action.payload.sortedPatients,
           };
->>>>>>> 734104a2
     default:
       return state;
   }
