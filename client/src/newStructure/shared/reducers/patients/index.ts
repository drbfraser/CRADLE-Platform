import { GlobalSearchPatient, OrNull } from '@types';

import { Endpoints } from '../../../server/endpoints';
import { Methods } from '../../../server/methods';
import { PatientStateEnum } from '../../../enums';
import { serverRequestActionCreator } from '../utils';
import { sortPatientsByLastReading } from '../../utils';

const GET_PATIENT = `patients/GET_PATIENT`;
const GET_PATIENT_REQUESTED = `patients/GET_PATIENT_REQUESTED`;
const GET_PATIENT_ERROR = `patients/GET_PATIENT_ERROR`;

const GET_PATIENTS = `patients/GET_PATIENTS`;
const GET_GLOBAL_SEARCH_PATIENTS = `patients/GET_GLOBAL_SEARCH_PATIENTS`;
const GET_PATIENTS_REQUESTED = `patient/GET_PATIENTS_REQUESTED`;
const GET_PATIENTS_ERROR = `patient/GET_PATIENTS_ERROR`;
const GET_GLOBAL_SEARCH_PATIENTS_ERROR = `patient/GET_GLOBAL_SEARCH_PATIENTS_ERROR`;

const UPDATE_PATIENT = `patient/UPDATE_PATIENT`;
const UPDATE_PATIENT_ERROR = `patients/UPDATE_PATIENT_ERROR`;

const ADD_NEW_PATIENT = `patients/ADD_NEW_PATIENT`;
const AFTER_NEW_PATIENT_ADDED = `patients/AFTER_NEW_PATIENT_ADDED`;

const ADD_PATIENT_TO_HEALTH_FACILITY_REQUESTED = `patients/ADD_PATIENT_TO_HEALTH_FACILITY_REQUESTED`;
const ADD_PATIENT_TO_HEALTH_FACILITY_SUCCESS = `patients/ADD_PATIENT_TO_HEALTH_FACILITY_SUCCESS`;
const ADD_PATIENT_TO_HEALTH_FACILITY_ERROR = `patients/ADD_PATIENT_TO_HEALTH_FACILITY_ERROR`;

export const getPatient = (patientId: any) => {
  return serverRequestActionCreator({
    endpoint: `${Endpoints.PATIENT}${Endpoints.READING}/${patientId}`,
    onSuccess: (response: any) => ({
      type: GET_PATIENT,
      payload: response,
    }),
    onError: (error: any) => ({
      type: GET_PATIENT_ERROR,
      payload: error,
    }),
  });
};

export const getPatients = (search?: string) => {
  return serverRequestActionCreator({
    endpoint: search
      ? `${Endpoints.PATIENTS_GLOBAL_SEARCH}/${search}`
      : Endpoints.PATIENTS_ALL_INFO,
    onSuccess: (response: any) =>
      search
        ? {
            type: GET_GLOBAL_SEARCH_PATIENTS,
            payload: response,
          }
        : {
            type: GET_PATIENTS,
            payload: response,
          },
    onError: (error: any) =>
      search
        ? {
            type: GET_GLOBAL_SEARCH_PATIENTS_ERROR,
            payload: error,
          }
        : {
            type: GET_PATIENTS_ERROR,
            payload: error,
          },
  });
};

export const updatePatient = (patientId: any, data: any) => {
  return serverRequestActionCreator({
    endpoint: `${Endpoints.PATIENT}/${patientId}`,
    method: Methods.PUT,
    data,
    onSuccess: (response: any) => ({
      type: UPDATE_PATIENT,
      payload: response,
    }),
    onError: (error: any) => ({
      type: UPDATE_PATIENT_ERROR,
      payload: error,
    }),
  });
};

export const addPatientToHealthFacilityRequested = (
  patient: GlobalSearchPatient
) => ({
  type: ADD_PATIENT_TO_HEALTH_FACILITY_REQUESTED,
  payload: { patient },
});

<<<<<<< HEAD
export const addPatientToHealthFacility = (addedPatient: GlobalSearchPatient) => {
  const { patientId } = addedPatient;

=======
export const addPatientToHealthFacility = (
  addedPatient: GlobalSearchPatient
) => {
>>>>>>> 2b27dae6
  return serverRequestActionCreator({
    endpoint: Endpoints.PATIENT_FACILITY,
    method: Methods.POST,
    data: { patientId },
    onSuccess: () => ({
      type: ADD_PATIENT_TO_HEALTH_FACILITY_SUCCESS,
      payload: { addedPatient },
    }),
    onError: (error: any) => ({
      type: ADD_PATIENT_TO_HEALTH_FACILITY_ERROR,
      payload: error,
    }),
  });
};

export const getPatientsRequested = () => ({
  type: GET_PATIENTS_REQUESTED,
});

export const addNewPatient = (newPatient: any) => ({
  type: ADD_NEW_PATIENT,
  payload: newPatient,
});

export const afterNewPatientAdded = () => ({
  type: AFTER_NEW_PATIENT_ADDED,
});

export const getPatientRequested = () => ({
  type: GET_PATIENT_REQUESTED,
});

export type PatientsState = {
  patient: any;
  globalSearchPatientsList: OrNull<any>;
  patientsList: OrNull<any>;
  isLoading: boolean;
  addingFromGlobalSearch: boolean;
  newPatientAdded: boolean;
};

const initialState: PatientsState = {
  patient: {},
  globalSearchPatientsList: null,
  patientsList: null,
  isLoading: false,
  addingFromGlobalSearch: false,
  newPatientAdded: false,
};

export const patientsReducer = (state = initialState, action: any) => {
  switch (action.type) {
    case GET_PATIENTS:
      return {
        ...state,
        patientsList: action.payload.data.sort((a: any, b: any) =>
          sortPatientsByLastReading(a, b)
        ),
        isLoading: false,
      };
    case GET_GLOBAL_SEARCH_PATIENTS:
      return {
        ...state,
        globalSearchPatientsList: action.payload.data.sort((a: any, b: any) =>
          sortPatientsByLastReading(a, b)
        ),
        isLoading: false,
      };
    case GET_PATIENTS_REQUESTED:
      return {
        ...state,
        isLoading: true,
      };
    case GET_PATIENTS_ERROR:
      return {
        ...state,
        isLoading: false,
      };
    case GET_GLOBAL_SEARCH_PATIENTS_ERROR:
      return {
        ...state,
        isLoading: false,
      };
    case GET_PATIENT:
      return {
        ...state,
        patient: action.payload.data,
        isLoading: false,
      };
    case GET_PATIENT_REQUESTED:
      return {
        ...state,
        isLoading: true,
      };
    case ADD_NEW_PATIENT:
      return {
        ...state,
        patientsList: [action.payload, ...(state.patientsList ?? [])],
        newPatientAdded: true,
      };
    case AFTER_NEW_PATIENT_ADDED:
      return {
        ...state,
        newPatientAdded: false,
      };
    case GET_PATIENT_ERROR:
      return {
        ...state,
        isLoading: false,
      };
    case ADD_PATIENT_TO_HEALTH_FACILITY_REQUESTED:
      return {
        ...state,
        globalSearchPatientsList: (
          state.globalSearchPatientsList ?? []
        ).map((patient: any): any =>
          patient.patientId === action.payload.patient.patientId
            ? { ...action.payload.patient, state: PatientStateEnum.ADDING }
            : patient
        ),
        addingFromGlobalSearch: true,
      };
    case ADD_PATIENT_TO_HEALTH_FACILITY_SUCCESS:
      return {
        ...state,
        addingFromGlobalSearch: false,
        globalSearchPatientsList: (
          state.globalSearchPatientsList ?? []
        ).map((patient: any): any =>
          patient.patientId === action.payload.addedPatient.patientId
            ? { ...patient, state: PatientStateEnum.JUST_ADDED }
            : patient
        ),
        patientsList: [
          action.payload.addedPatient,
          ...(state.patientsList ?? []),
        ],
      };
    case ADD_PATIENT_TO_HEALTH_FACILITY_ERROR:
      return {
        ...state,
        addingFromGlobalSearch: false,
      };
    default:
      return state;
  }
};<|MERGE_RESOLUTION|>--- conflicted
+++ resolved
@@ -91,15 +91,9 @@
   payload: { patient },
 });
 
-<<<<<<< HEAD
 export const addPatientToHealthFacility = (addedPatient: GlobalSearchPatient) => {
   const { patientId } = addedPatient;
 
-=======
-export const addPatientToHealthFacility = (
-  addedPatient: GlobalSearchPatient
-) => {
->>>>>>> 2b27dae6
   return serverRequestActionCreator({
     endpoint: Endpoints.PATIENT_FACILITY,
     method: Methods.POST,
