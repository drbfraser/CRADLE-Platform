import { Divider } from 'semantic-ui-react';
import {
  getPatients,
  getPatientsRequested,
} from '../../reducers/patients';
import { updatePatient } from '../../reducers/patients';
import {
  getPatientStatistics,
} from '../../reducers/patientStatistics';

import React from 'react';
import SweetAlert from 'sweetalert2-react';
import { bindActionCreators } from 'redux';
import { connect } from 'react-redux';
import { getCurrentUser } from '../../reducers/user/currentUser';
import { getReferrals } from '../../reducers/referrals';
import { createReading, sortReadings, initialState, IState } from './utils';
import { addNewReading } from '../../reducers/newReadingStatus';
<<<<<<< HEAD
import { ReduxState } from 'src/newStructure/redux/rootReducer';
=======
import { NoPatientSelected } from './noPatientSelected';
import { Title } from './title';
import { AddNewReading } from './addNewReading';
import { Readings } from './readings';
import { PatientModal } from './modal/patient';
import { NewPatientModal } from './modal/newPatient';
import { SummaryGrid } from './grid';
import { useSetup } from './hooks/setup';
import { useReset } from './hooks/reset';
import classes from './styles.module.css';
>>>>>>> 30c8882a

let symptom: Array<any> = [];

interface IProps {
  selectedPatient: any;
  getReferrals: any;
  getPatientStatistics: any;
  getPatients: any;
  callbackFromParent: any;
  updatePatient: any;
  user: any;
  data: any;
  addNewReading: any;
  referrals: any;
}

<<<<<<< HEAD
class PatientSummaryComponent extends React.Component<IProps> {
  state = {
    patient: ``,
    displayPatientModal: false,
    selectedPatient: {
      readings: [], 
      patientName: ``, 
      patientId: ``,
      dob: ``,
      patientAge: ``,
      patientSex: ``,
      isPregnant: ``,
      gestationalAgeValue: ``,
      gestationalAgeUnit: GESTATIONAL_AGE_UNITS.WEEKS,
      drugHistory: ``,
      medicalHistory: ``,
      bpSystolic: ``,
      bpDiastolic: ``,
      heartRateBPM: ``,
    },
    showVitals: true,
    showTrafficLights: false,
    displayReadingModal: false,
    newReading: {
      userId: '',
      readingId: '',
      dateTimeTaken: '',
      bpSystolic: '',
      bpDiastolic: '',
      heartRateBPM: '',
      dateRecheckVitalsNeeded: '',
      isFlaggedForFollowup: false,
      symptoms: '',
      urineTests: INITIAL_URINE_TESTS,
    },
    checkedItems: {
      none: true,
      headache: false,
      bleeding: false,
      blurredVision: false,
      feverish: false,
      abdominalPain: false,
      unwell: false,
      other: false,
      otherSymptoms: '',
    },
    showSuccessReading: false,
    selectedPatientCopy: { readings: [] },
    hasUrineTest: false,
  };

  componentDidMount = () => {
    this.setState({ selectedPatient: this.props.selectedPatient });


    this.props.getReferrals(this.getReferralIds(this.props.selectedPatient));
    if (this.props.selectedPatient) {
      this.props.getPatientStatistics(
        this.props.selectedPatient.patientId
      );
    }
  };

  calculateShockIndex = (reading: any) => {
    const RED_SYSTOLIC = 160;
    const RED_DIASTOLIC = 110;
    const YELLOW_SYSTOLIC = 140;
    const YELLOW_DIASTOLIC = 90;
    const SHOCK_HIGH = 1.7;
    const SHOCK_MEDIUM = 0.9;
=======
const Component: React.FC<IProps> = (props) => {
  const [state, setState] = React.useState<IState>(initialState);
  useSetup({ props, setState });
  useReset({ addNewReading: props.addNewReading, state, setState });
>>>>>>> 30c8882a

  const goBackToPatientsPage = (): void => {
    // go back to patient table
<<<<<<< HEAD
    this.props.getPatients();
    this.props.callbackFromParent(false);
  };

  openPatientModal = () => {
    this.setState({
      selectedPatientCopy: { ...this.state.selectedPatient },
    });
    this.setState({ displayPatientModal: true });
  };

  closePatientModal = (e: any, _?: any) => {
    if (e === 'formSubmitted') {
      this.setState({ displayPatientModal: false });
    } else {
      // form not submitted
      // display original patient fields
      this.setState({
        selectedPatient: { ...this.state.selectedPatientCopy },
        displayPatientModal: false,
      });
    }
  };

  openReadingModal = () => {
    this.setState({ displayReadingModal: true });
  };

  closeReadingModal = () => {
    this.setState({ displayReadingModal: false });
  };

  handleSubmit = (event: any) => {
    event.preventDefault();
    let patientData = JSON.parse(JSON.stringify(this.state.selectedPatient)); // pass by value
    let patientId = patientData.patientId;

    // delete any unnecessary fields
    delete patientData.readings;
    delete patientData.needsAssessment;
    delete patientData.tableData;
    delete patientData.patientId;

    // let patientJSON = JSON.stringify(patientData);
    this.props.updatePatient(patientId, patientData);
    this.closePatientModal('formSubmitted');
  };

  handleReadingSubmit = (event: any) => {
    event.preventDefault();

    if (symptom.indexOf('other') >= 0) {
      symptom.pop();
      if (this.state.checkedItems.otherSymptoms !== '') {
        symptom.push(this.state.checkedItems.otherSymptoms);
      }
    }

    var dateTime = new Date();
    var readingID = guid();

    this.setState(
      {
        newReading: {
          ...this.state.newReading,
          userId: this.props.user.userId,
          readingId: readingID,
          dateTimeTaken: dateTime.toJSON(),
          symptoms: symptom.toString(),
        },
      },
      () => {
        let patientData = JSON.parse(
          JSON.stringify(this.state.selectedPatient)
        );
        let readingData = JSON.parse(JSON.stringify(this.state.newReading));

        // delete any unnecessary fields
        delete patientData.readings;
        delete patientData.needsAssessment;
        delete patientData.tableData;
        if (!this.state.hasUrineTest) {
          delete readingData.urineTests;
        }

        let newData = {
          patient: patientData,
          reading: readingData,
        };

        this.props.addNewReading(newData);

        newData['reading']['trafficLightStatus'] = this.calculateShockIndex(
          newData['reading']
        );
        this.setState({
          selectedPatient: {
            ...this.state.selectedPatient,
            readings: [
              ...this.state.selectedPatient.readings,
              newData['reading'],
            ],
          },
          showSuccessReading: true,
          hasUrineTest: false,
        });
        this.closeReadingModal();
      }
    );
  };

  handleSelectChange = (_: any, value: any) => {
    if (value.name === 'patientSex' && value.value === 'MALE') {
      this.setState({
        selectedPatient: {
          ...this.state.selectedPatient,
          patientSex: 'MALE',
          gestationalAgeValue: '',
          isPregnant: false,
        },
      });
    } else {
      this.setState({
        selectedPatient: {
          ...this.state.selectedPatient,
          [value.name]: value.value,
        },
      });
    }
  };

  handleReadingChange = (_: any, value: any) => {
    this.setState({
      newReading: { ...this.state.newReading, [value.name]: value.value },
    });
  };

  handleCheckedChange = (_: any, value: any) => {
    // true => false, pop
    if (value.value) {
      if (symptom.indexOf(value.name) >= 0) {
        symptom.pop();
      }
    } else {
      // false => true, push
      if (symptom.indexOf(value.name) < 0) {
        symptom.push(value.name);
      }
    }
    if (value.name !== 'none') {
      if (symptom.indexOf('none') >= 0) {
        symptom.pop();
      }
      this.setState({
        checkedItems: {
          ...this.state.checkedItems,
          [value.name]: !value.value,
          none: false,
        },
      });
    } else {
      while (symptom.length > 0) {
        symptom.pop();
      }
      this.setState({
        checkedItems: {
          none: true,
          headache: false,
          bleeding: false,
          blurredVision: false,
          feverish: false,
          abdominalPain: false,
          unwell: false,
          other: false,
          otherSymptoms: '',
        },
      });
    }
  };

  handleOtherSymptom = (event: any) => {
    this.setState({
      checkedItems: {
        ...this.state.checkedItems,
        [event.target.name]: event.target.value,
      },
    });
  };

  handleUrineTestChange = (_: any, value: any) => {
    this.setState({
      newReading: {
        ...this.state.newReading,
        urineTests: {
          ...this.state.newReading.urineTests,
          [value.name]: value.value,
        },
      },
    });
  };

  handleUrineTestSwitchChange = (event: any) => {
    this.setState({
      hasUrineTest: event.target.checked,
    });
    if (!event.target.checked) {
      this.setState({
        newReading: {
          ...this.state.newReading,
          urineTests: INITIAL_URINE_TESTS,
        },
      });
    }
  };

  createReadings = (
    readingId: any,
    dateTimeTaken: any,
    bpDiastolic: any,
    bpSystolic: any,
    heartRateBPM: any,
    symptoms: any,
    trafficLightStatus: any,
    isReferred: any,
    dateReferred: any,
    drugHistory: any,
    medicalHistory: any,
    urineTests: any
  ) => {
    return {
      readingId,
      dateTimeTaken,
      bpDiastolic,
      bpSystolic,
      heartRateBPM,
      symptoms,
      trafficLightStatus,
      isReferred,
      dateReferred,
      drugHistory,
      medicalHistory,
      urineTests,
    };
  };

  sortReadings = (readings: any) => {
    let sortedReadings = readings.sort(
      (a: any, b: any) =>
        getMomentDate(b.dateTimeTaken).valueOf() -
        getMomentDate(a.dateTimeTaken).valueOf()
    );
    return sortedReadings;
  };

  average = (monthlyArray: any) => {
    if (monthlyArray.length !== 0) {
      var total = 0;
      for (var i = 0; i < monthlyArray.length; i++) {
        total += monthlyArray[i];
      }
      return total / monthlyArray.length;
    }
    return 0;
  };

  showVitals = () => {
    this.setState({ showVitals: true, showTrafficLights: false });
  };

  showTrafficLights = () => {
    this.setState({ showVitals: false, showTrafficLights: true });
  };

  createReadingObject = (reading: any) => {
    const readingId = reading['readingId'];
    const dateTimeTaken = reading['dateTimeTaken'];
    const bpDiastolic = reading['bpDiastolic'];
    const bpSystolic = reading['bpSystolic'];
    const heartRateBPM = reading['heartRateBPM'];
    const symptoms = reading['symptoms'];
    const trafficLightStatus = reading['trafficLightStatus'];
    const isReferred = reading['referral'] ? true : false;
    const dateReferred = reading['dateReferred'];
    const medicalHistory = reading['medicalHistory'];
    const drugHistory = reading['drugHistory'];
    const urineTests = reading['urineTests'];
    return this.createReadings(
      readingId,
      dateTimeTaken,
      bpDiastolic,
      bpSystolic,
      heartRateBPM,
      symptoms,
      trafficLightStatus,
      isReferred,
      dateReferred,
      medicalHistory,
      drugHistory,
      urineTests
    );
  };

  render() {
    let readings = [];

    if (
      this.state.selectedPatient.readings !== undefined &&
      this.state.selectedPatient.readings.length > 0
    ) {
      for (var i = 0; i < this.state.selectedPatient.readings.length; i++) {
        const reading = this.createReadingObject(
          this.state.selectedPatient.readings[i]
        );
        readings.push(reading);
      }

      readings = this.sortReadings(readings);
    }

    var bpSystolicReadingsMontly = {};

    if (this.props.data && this.props.data.bpSystolicReadingsMontly) {
      const bpSystolicReadingsData = this.props.data
        .bpSystolicReadingsMontly;
      var averageSystolic = Array(12);
      for (var j = 0; j < 12; j++) {
        averageSystolic[j] = this.average(bpSystolicReadingsData[j]);
      }

      bpSystolicReadingsMontly = {
        label: 'Systolic',
        fill: false,
        lineTension: 0.1,
        backgroundColor: 'rgba(75,192,192,0.4)',
        borderColor: 'rgba(75,192,192,1)',
        pointRadius: 1,
        data: averageSystolic,
      };
    }

    var bpDiastolicReadingsMonthly = {};
    if (this.props.data && this.props.data.bpDiastolicReadingsMonthly) {
      const bpDiastolicReadingsData = this.props.data
        .bpDiastolicReadingsMonthly;
      var averageDiastolic = Array(12);
      for (var l = 0; l < 12; l++) {
        averageDiastolic[l] = this.average(bpDiastolicReadingsData[l]);
      }

      bpDiastolicReadingsMonthly = {
        label: 'Diastolic',
        fill: false,
        lineTension: 0.1,
        backgroundColor: 'rgba(148,0,211,0.4)',
        borderColor: 'rgba(148,0,211,1)',
        pointRadius: 1,
        data: averageDiastolic,
      };
    }

    var heartRateReadingsMonthly = {};
    if (this.props.data && this.props.data.heartRateReadingsMonthly) {
      const heartRateData = this.props.data
        .heartRateReadingsMonthly;
      var averageHeartRate = Array(12);
      for (var k = 0; k < 12; k++) {
        averageHeartRate[k] = this.average(heartRateData[k]);
      }

      heartRateReadingsMonthly = {
        label: 'Heart Rate',
        fill: false,
        lineTension: 0.1,
        backgroundColor: 'rgba(255,127,80,0.4)',
        borderColor: 'rgba(255,127,80,1)',
        pointRadius: 1,
        data: averageHeartRate,
      };
    }

    const vitalsOverTime = {
      labels: [
        'Jan',
        'Feb',
        'Mar',
        'Apr',
        'May',
        'Jun',
        'Jul',
        'Aug',
        'Sep',
        'Oct',
        'Nov',
        'Dec',
      ],
      datasets: [
        bpSystolicReadingsMontly,
        bpDiastolicReadingsMonthly,
        heartRateReadingsMonthly,
      ],
    };

    var trafficLight = {};
    if (this.props.data && this.props.data.trafficLightCountsFromDay1) {
      trafficLight = {
        labels: ['GREEN', 'YELLOW UP', 'YELLOW DOWN', 'RED UP', 'RED DOWN'],
        datasets: [
          {
            backgroundColor: ['green', 'yellow', 'yellow', 'red', 'red'],
            data: Object.values(
              this.props.data.trafficLightCountsFromDay1
            ),
          },
        ],
      };
    }

    return (
      <div>
        {this.state.selectedPatient ? (
          <div>
            <div style={{ display: `flex`, justifyContent: `space-between` }}>
            <h1 style={{ width: '70%' }}>
              <Icon
                style={{
                  cursor: 'pointer',
                  'line-height': '0.7em',
                }}
                size="large"
                name="chevron left"
                onClick={() => this.handleBackBtn()}
              />
              Patient Summary : {this.state.selectedPatient.patientName}
            </h1>
            <Button 
              className="ui icon button"
              style={{ display: `flex`, alignItems: `center` }}
              onClick={() => this.openReadingModal()}
              icon>
              <Icon name="plus" size="large" />
              <Typography
                variant="body2"
                style={{
                  lineHeight: '1.5em',
                  padding: '10px',
                }}>
                Add New Reading
              </Typography>
            </Button>
            </div>
            <div style={{ clear: 'both' }}></div>
            <Divider />
            <Grid container direction="row" spacing={4}>
              <Grid
                item
                xs={6}
                style={{
                  minWidth: '500px',
                  height: '100% !important',
                }}>
                <Paper
                  style={{
                    padding: '35px 25px',
                    borderRadius: '15px',
                    height: '100%',
                  }}>
                  <Typography variant="h5" component="h3">
                    <Icon
                      style={{ 'line-height': '0.7em' }}
                      name="address card outline"
                      size="large"
                    />
                    Medical Information
                  </Typography>
                  <Divider />
                  <div style={{ padding: '20px 50px' }}>
                    <p>
                      <b>Patient ID: </b> {this.state.selectedPatient.patientId}{' '}
                    </p>
                    <p>
                      <b>Patient Birthday: </b>{' '}
                      {this.state.selectedPatient.dob === undefined ||
                      this.state.selectedPatient.dob === null
                        ? 'N/A'
                        : getPrettyDate(this.state.selectedPatient.dob)}{' '}
                    </p>
                    <p>
                      <b>Patient Age: </b>{' '}
                      {this.state.selectedPatient.patientAge === undefined ||
                      this.state.selectedPatient.patientAge === null
                        ? 'N/A'
                        : this.state.selectedPatient.patientAge}{' '}
                    </p>
                    <p>
                      <b>Patient Sex: </b>{' '}
                      {this.state.selectedPatient.patientSex}{' '}
                    </p>
                    {this.state.selectedPatient.patientSex === 'FEMALE' && (
                      <p>
                        <b>Pregnant: </b>{' '}
                        {this.state.selectedPatient.isPregnant ? 'Yes' : 'No'}{' '}
                      </p>
                    )}
                    {this.state.selectedPatient.isPregnant &&
                      this.state.selectedPatient.gestationalAgeValue && (
                        <p>
                          <b>Gestational Age: </b>{' '}
                          {this.state.selectedPatient.gestationalAgeValue}{' '}
                          {this.state.selectedPatient.gestationalAgeUnit ===
                          GESTATIONAL_AGE_UNITS.WEEKS
                            ? 'week(s)'
                            : 'month(s)'}
                        </p>
                      )}
                    <ExpansionPanel>
                      <ExpansionPanelSummary
                        expandIcon={<Icon name="chevron down" />}
                        aria-controls="panel1a-content"
                        id="panel1a-header">
                        <Typography>Drug History</Typography>
                      </ExpansionPanelSummary>
                      <ExpansionPanelDetails>
                        <Typography>
                          {this.state.selectedPatient.drugHistory}
                        </Typography>
                      </ExpansionPanelDetails>
                    </ExpansionPanel>
                    <ExpansionPanel>
                      <ExpansionPanelSummary
                        expandIcon={<Icon name="chevron down" />}
                        aria-controls="panel1a-content"
                        id="panel1a-header">
                        <Typography>Medical History</Typography>
                      </ExpansionPanelSummary>
                      <ExpansionPanelDetails>
                        <Typography>
                          {this.state.selectedPatient.medicalHistory}
                        </Typography>
                      </ExpansionPanelDetails>
                    </ExpansionPanel>
                    <Divider />
                    <Button onClick={() => this.openPatientModal()}>
                      Edit Patient
                    </Button>
                  </div>
                </Paper>
              </Grid>
              <Grid
                item
                xs={6}
                style={{
                  minWidth: '500px',
                  height: '100% !important',
                }}>
                <Paper
                  style={{
                    padding: '35px 25px 0px',
                    borderRadius: '15px',
                    height: '100%',
                  }}>
                  <Typography variant="h5" component="h3">
                    <Icon
                      style={{ 'line-height': '0.7em' }}
                      name="heartbeat"
                      size="large"
                    />
                    Vitals Over Time
                  </Typography>
                  <Divider />
                  <Button.Group style={{ width: '100%' }}>
                    <Button
                      active={this.state.showVitals}
                      onClick={() => this.showVitals()}>
                      Show Vitals Over Time
                    </Button>
                    <Button
                      active={this.state.showTrafficLights}
                      onClick={() => this.showTrafficLights()}>
                      Show Traffic Lights
                    </Button>
                  </Button.Group>
                  <br />
                  <br />
                  {this.state.showVitals && (
                    <div>
                      <h4 style={{ margin: '0' }}>Average Vitals Over Time:</h4>
                      <Line ref="chart" data={vitalsOverTime} />
                    </div>
                  )}
                  {this.state.showTrafficLights && (
                    <div>
                      <h4 style={{ margin: '0' }}>
                        Traffic Lights From All Readings:
                      </h4>
                      <Bar
                        ref="chart"
                        data={trafficLight}
                        options={{
                          legend: { display: false },
                          scales: {
                            xAxes: [
                              {
                                ticks: {
                                  fontSize: 10,
                                },
                              },
                            ],
                            yAxes: [
                              {
                                ticks: {
                                  beginAtZero: true,
                                },
                              },
                            ],
                          },
                        }}
                      />
                    </div>
                  )}
                </Paper>
              </Grid>
            </Grid>
            <br />
            <Grid container spacing={0}>
              {readings.map((row: any) => (
                <Grid key={row.readingId} xs={12}>
                  <Paper
                    style={{
                      marginBottom: '35px',
                      height: 'auto',
                      padding: '45px 50px',
                      borderRadius: '15px',
                      display: 'flex',
                    }}>
                    <div
                      style={{
                        display: 'inline-block',
                        width: '50%',
                      }}>
                      <Typography variant="h4" component="h4">
                        Reading
                      </Typography>

                      <Typography variant="subtitle1">
                        Taken on {getPrettyDateTime(row.dateTimeTaken)}
                      </Typography>

                      <div
                        style={{
                          padding: '25px 50px',
                        }}>
                        {getTrafficIcon(row.trafficLightStatus)}
                        <br />
                        <br />
                        <p>
                          <b>Systolic Blood Pressure: </b> {row.bpSystolic}{' '}
                        </p>
                        <p>
                          <b>Diastolic Blood Pressure: </b> {row.bpDiastolic}{' '}
                        </p>
                        <p>
                          <b>Heart Rate (BPM): </b> {row.heartRateBPM}{' '}
                        </p>
                        <p>
                          <b>Symptoms: </b> {row.symptoms}{' '}
                        </p>
                        {row.urineTests && (
                          <div>
                            <ExpansionPanel>
                              <ExpansionPanelSummary
                                expandIcon={<Icon name="chevron down" />}
                                aria-controls="panel1a-content"
                                id="panel1a-header">
                                <Typography>
                                  <b>Urine Tests Result</b>
                                </Typography>
                              </ExpansionPanelSummary>
                              <ExpansionPanelDetails>
                                <Typography>
                                  <p>
                                    <b>{URINE_TEST_CHEMICALS.LEUC}: </b>{' '}
                                    {row.urineTests.urineTestLeuc}{' '}
                                  </p>
                                  <p>
                                    <b>{URINE_TEST_CHEMICALS.NIT}: </b>{' '}
                                    {row.urineTests.urineTestNit}{' '}
                                  </p>
                                  <p>
                                    <b>{URINE_TEST_CHEMICALS.GLU}: </b>{' '}
                                    {row.urineTests.urineTestGlu}{' '}
                                  </p>
                                  <p>
                                    <b>{URINE_TEST_CHEMICALS.PRO}: </b>{' '}
                                    {row.urineTests.urineTestPro}{' '}
                                  </p>
                                  <p>
                                    <b>{URINE_TEST_CHEMICALS.BLOOD}: </b>{' '}
                                    {row.urineTests.urineTestBlood}{' '}
                                  </p>
                                </Typography>
                              </ExpansionPanelDetails>
                            </ExpansionPanel>
                          </div>
                        )}
                      </div>
                    </div>
                    <div
                      style={{
                        borderLeft: '2px solid #84ced4',
                        display: 'inline-block',
                        width: '50%',
                        float: 'right',
                        height: '100%',
                      }}>
                      <div style={{ padding: '0px 50px' }}>
                        <ReferralInfo
                          readingId={row.readingId}
                          referral={this.props.referrals[row.readingId]}
                        />
                      </div>
                    </div>
                  </Paper>
                </Grid>
              ))}
            </Grid>
            <Modal
              closeIcon
              onClose={this.closePatientModal}
              open={this.state.displayPatientModal}>
              <Modal.Header>
                Patient Information for ID #
                {this.state.selectedPatient.patientId}
              </Modal.Header>
              <Modal.Content scrolling>
                <Form onSubmit={this.handleSubmit}>
                  <PatientInfoForm
                    patient={this.state.selectedPatient}
                    onChange={this.handleSelectChange}
                    isEditPage={true}
                  />
                  <Form.Field style={{ marginTop: '10px' }} control={Button}>
                    Submit
                  </Form.Field>
                </Form>
              </Modal.Content>
            </Modal>
            <Modal
              closeIcon
              onClose={this.closeReadingModal}
              open={this.state.displayReadingModal}>
              <Modal.Header>Patient Information</Modal.Header>
              <Modal.Content scrolling>
                <Modal.Description>
                  <Header>
                    New Patient Reading for ID #
                    {this.state.selectedPatient.patientId}
                  </Header>
                  <Form onSubmit={this.handleReadingSubmit}>
                    <Paper
                      style={{
                        padding: '35px 25px',
                        borderRadius: '15px',
                      }}>
                      <Form.Group widths="equal">
                        <Form.Field
                          name="bpSystolic"
                          value={this.state.selectedPatient.bpSystolic}
                          control={Input}
                          label="Systolic"
                          type="number"
                          min="10"
                          max="300"
                          onChange={this.handleReadingChange}
                          required
                        />
                        <Form.Field
                          name="bpDiastolic"
                          value={this.state.selectedPatient.bpDiastolic}
                          control={Input}
                          label="Diastolic"
                          type="number"
                          min="10"
                          max="300"
                          onChange={this.handleReadingChange}
                          required
                        />
                        <Form.Field
                          name="heartRateBPM"
                          value={this.state.selectedPatient.heartRateBPM}
                          control={Input}
                          label="Heart rate"
                          type="number"
                          min="30"
                          max="300"
                          onChange={this.handleReadingChange}
                          required
                        />
                      </Form.Group>
                    </Paper>
                    <div style={{ marginTop: '25px' }}>
                      <SymptomForm
                        checkedItems={this.state.checkedItems}
                        patient={this.state.patient}
                        onChange={this.handleCheckedChange}
                        onOtherChange={this.handleOtherSymptom}
                      />
                    </div>
                    <UrineTestForm
                      reading={this.state.newReading}
                      onChange={this.handleUrineTestChange}
                      onSwitchChange={this.handleUrineTestSwitchChange}
                      hasUrineTest={this.state.hasUrineTest}
                    />
                    <Form.Field control={Button}>Submit</Form.Field>
                  </Form>
                </Modal.Description>
              </Modal.Content>
            </Modal>
            <SweetAlert
              type="success"
              show={this.state.showSuccessReading}
              title="Reading Created!"
              text="Success! You can view the new reading below"
              onConfirm={() => this.setState({ showSuccessReading: false })}
            />
          </div>
        ) : (
          <div>
            <Button onClick={() => this.handleBackBtn()}>Back</Button>
            <h2>No patient selected</h2>
          </div>
        )}
      </div>
    );
  }
}
=======
    props.getPatients();
    props.callbackFromParent(false);
  };

  return (
    <>
      {state.selectedPatient ? (
        <div className={classes.container}>
          <Title 
            patientName={state.selectedPatient.patientName} 
            goBackToPatientsPage={goBackToPatientsPage} 
          />
          <AddNewReading setState={setState} />
          <Divider />
          <SummaryGrid 
            selectedPatient={state.selectedPatient}
            selectedPatientStatsList={props.selectedPatientStatsList}
            setState={setState}
            showTrafficLights={state.showTrafficLights}
            showVitals={state.showVitals}
          />
          <br />
          <Readings readings={ sortReadings(state.selectedPatient.readings.map((item: any): any => createReading(
            item
          )))} referrals={props.referrals} />
          <PatientModal 
            displayPatientModal={state.displayPatientModal} 
            selectedPatient={state.selectedPatient}
            setState={setState}
            updatePatient={props.updatePatient}
          />
          <NewPatientModal 
            checkedItems={state.checkedItems}
            displayReadingModal={state.displayReadingModal}
            hasUrineTest={state.hasUrineTest}
            newReading={state.newReading}
            selectedPatient={state.selectedPatient}
            setState={setState}
            symptom={symptom}
            user={props.user}
          />
          <SweetAlert
            type="success"
            show={state.showSuccessReading}
            title="Reading Created!"
            text="Success! You can view the new reading below"
            onConfirm={(): void => setState(
              (currentState: IState): IState => ({ 
                ...currentState, 
                showSuccessReading: false, 
              }))}
          />
        </div>
      ) : (
        <NoPatientSelected goBackToPatientsPage={goBackToPatientsPage} />
      )}
    </>
  );
};
>>>>>>> 30c8882a

const mapStateToProps = ({ user, referrals, patientStatistics }: ReduxState) => ({
  user: user.current.data,
  referrals: referrals.mappedReferrals,
  data: patientStatistics.data,
});

const mapDispatchToProps = (dispatch: any) => ({
  getPatients: () => {
    dispatch(getPatientsRequested());
    dispatch(getPatients());
  },
<<<<<<< HEAD
  ...bindActionCreators(
    {
      addNewReading,
      getCurrentUser,
      getPatientStatistics,
      getReferrals,
=======
  getSelectedPatientStatistics: (patientId: any) => {
    dispatch(getSelectedPatientStatisticsRequested());
    dispatch(getSelectedPatientStatistics(patientId));
  },
  addNewReading: (data: any) => dispatch(addNewReading(data)),
  getCurrentUser: () => dispatch(getCurrentUser()),
  ...bindActionCreators(
    {
      getCurrentUser,
      getReferrals,
      addNewReading,
>>>>>>> 30c8882a
      updatePatient,
    },
    dispatch
  ),
});

export const PatientSummary = connect(
  mapStateToProps,
  mapDispatchToProps
)(Component);<|MERGE_RESOLUTION|>--- conflicted
+++ resolved
@@ -1,4 +1,4 @@
-import { Divider } from 'semantic-ui-react';
+import { Divider, Icon, Button, Grid, Modal, Form, Header, Input } from 'semantic-ui-react';
 import {
   getPatients,
   getPatientsRequested,
@@ -14,22 +14,16 @@
 import { connect } from 'react-redux';
 import { getCurrentUser } from '../../reducers/user/currentUser';
 import { getReferrals } from '../../reducers/referrals';
-import { createReading, sortReadings, initialState, IState } from './utils';
+import { guid } from './utils';
 import { addNewReading } from '../../reducers/newReadingStatus';
-<<<<<<< HEAD
 import { ReduxState } from 'src/newStructure/redux/rootReducer';
-=======
-import { NoPatientSelected } from './noPatientSelected';
-import { Title } from './title';
-import { AddNewReading } from './addNewReading';
-import { Readings } from './readings';
-import { PatientModal } from './modal/patient';
-import { NewPatientModal } from './modal/newPatient';
-import { SummaryGrid } from './grid';
-import { useSetup } from './hooks/setup';
-import { useReset } from './hooks/reset';
-import classes from './styles.module.css';
->>>>>>> 30c8882a
+import { GESTATIONAL_AGE_UNITS, INITIAL_URINE_TESTS, getMomentDate, getPrettyDate, getPrettyDateTime, getTrafficIcon, URINE_TEST_CHEMICALS } from '../../utils';
+import { Typography, Paper, ExpansionPanel, ExpansionPanelSummary, ExpansionPanelDetails } from '@material-ui/core';
+import { Line, Bar } from 'react-chartjs-2';
+import { ReferralInfo } from '../patientSummary/readings/referralInfo';
+import { PatientInfoForm } from '../../../pages/newReading/patientInfoForm';
+import { SymptomForm } from '../../../pages/newReading/symptomForm';
+import { UrineTestForm } from '../../../pages/newReading/urineTestForm';
 
 let symptom: Array<any> = [];
 
@@ -46,8 +40,7 @@
   referrals: any;
 }
 
-<<<<<<< HEAD
-class PatientSummaryComponent extends React.Component<IProps> {
+class Component extends React.Component<IProps> {
   state = {
     patient: ``,
     displayPatientModal: false,
@@ -98,6 +91,17 @@
     hasUrineTest: false,
   };
 
+  getReferralIds(selectedPatient: any) {
+    let res = []
+    for (let i in selectedPatient.readings) {
+      let reading = selectedPatient.readings[i]
+      if (reading.referral != null) {
+        res.push(reading.referral)
+      }
+    }
+    return res
+  }
+
   componentDidMount = () => {
     this.setState({ selectedPatient: this.props.selectedPatient });
 
@@ -111,25 +115,51 @@
   };
 
   calculateShockIndex = (reading: any) => {
-    const RED_SYSTOLIC = 160;
-    const RED_DIASTOLIC = 110;
-    const YELLOW_SYSTOLIC = 140;
-    const YELLOW_DIASTOLIC = 90;
-    const SHOCK_HIGH = 1.7;
-    const SHOCK_MEDIUM = 0.9;
-=======
-const Component: React.FC<IProps> = (props) => {
-  const [state, setState] = React.useState<IState>(initialState);
-  useSetup({ props, setState });
-  useReset({ addNewReading: props.addNewReading, state, setState });
->>>>>>> 30c8882a
-
-  const goBackToPatientsPage = (): void => {
+    const RED_SYSTOLIC = 160
+    const RED_DIASTOLIC = 110
+    const YELLOW_SYSTOLIC = 140
+    const YELLOW_DIASTOLIC = 90
+    const SHOCK_HIGH = 1.7
+    const SHOCK_MEDIUM = 0.9
+
+    if (
+      reading['bpSystolic'] === undefined ||
+      reading['bpDiastolic'] === undefined ||
+      reading['heartRateBPM'] === undefined
+    )
+      return 'NONE'
+
+    const shockIndex = reading['heartRateBPM'] / reading['bpSystolic']
+
+    const isBpVeryHigh =
+      reading['bpSystolic'] >= RED_SYSTOLIC ||
+      reading['bpDiastolic'] >= RED_DIASTOLIC
+    const isBpHigh =
+      reading['bpSystolic'] >= YELLOW_SYSTOLIC ||
+      reading['bpDiastolic'] >= YELLOW_DIASTOLIC
+    const isSevereShock = shockIndex >= SHOCK_HIGH
+    const isShock = shockIndex >= SHOCK_MEDIUM
+
+    let trafficLight = ''
+    if (isSevereShock) {
+      trafficLight = 'RED_DOWN'
+    } else if (isBpVeryHigh) {
+      trafficLight = 'RED_UP'
+    } else if (isShock) {
+      trafficLight = 'YELLOW_DOWN'
+    } else if (isBpHigh) {
+      trafficLight = 'YELLOW_UP'
+    } else {
+      trafficLight = 'GREEN'
+    }
+    return trafficLight
+  }
+
+  goBackToPatientsPage = (): void => {
     // go back to patient table
-<<<<<<< HEAD
     this.props.getPatients();
     this.props.callbackFromParent(false);
-  };
+  }
 
   openPatientModal = () => {
     this.setState({
@@ -428,6 +458,12 @@
       urineTests
     );
   };
+
+  handleBackBtn = () => {
+    // go back to patient table
+    this.props.getPatients()
+    this.props.callbackFromParent(false)
+  }
 
   render() {
     let readings = [];
@@ -963,67 +999,6 @@
     );
   }
 }
-=======
-    props.getPatients();
-    props.callbackFromParent(false);
-  };
-
-  return (
-    <>
-      {state.selectedPatient ? (
-        <div className={classes.container}>
-          <Title 
-            patientName={state.selectedPatient.patientName} 
-            goBackToPatientsPage={goBackToPatientsPage} 
-          />
-          <AddNewReading setState={setState} />
-          <Divider />
-          <SummaryGrid 
-            selectedPatient={state.selectedPatient}
-            selectedPatientStatsList={props.selectedPatientStatsList}
-            setState={setState}
-            showTrafficLights={state.showTrafficLights}
-            showVitals={state.showVitals}
-          />
-          <br />
-          <Readings readings={ sortReadings(state.selectedPatient.readings.map((item: any): any => createReading(
-            item
-          )))} referrals={props.referrals} />
-          <PatientModal 
-            displayPatientModal={state.displayPatientModal} 
-            selectedPatient={state.selectedPatient}
-            setState={setState}
-            updatePatient={props.updatePatient}
-          />
-          <NewPatientModal 
-            checkedItems={state.checkedItems}
-            displayReadingModal={state.displayReadingModal}
-            hasUrineTest={state.hasUrineTest}
-            newReading={state.newReading}
-            selectedPatient={state.selectedPatient}
-            setState={setState}
-            symptom={symptom}
-            user={props.user}
-          />
-          <SweetAlert
-            type="success"
-            show={state.showSuccessReading}
-            title="Reading Created!"
-            text="Success! You can view the new reading below"
-            onConfirm={(): void => setState(
-              (currentState: IState): IState => ({ 
-                ...currentState, 
-                showSuccessReading: false, 
-              }))}
-          />
-        </div>
-      ) : (
-        <NoPatientSelected goBackToPatientsPage={goBackToPatientsPage} />
-      )}
-    </>
-  );
-};
->>>>>>> 30c8882a
 
 const mapStateToProps = ({ user, referrals, patientStatistics }: ReduxState) => ({
   user: user.current.data,
@@ -1036,26 +1011,12 @@
     dispatch(getPatientsRequested());
     dispatch(getPatients());
   },
-<<<<<<< HEAD
   ...bindActionCreators(
     {
       addNewReading,
       getCurrentUser,
       getPatientStatistics,
       getReferrals,
-=======
-  getSelectedPatientStatistics: (patientId: any) => {
-    dispatch(getSelectedPatientStatisticsRequested());
-    dispatch(getSelectedPatientStatistics(patientId));
-  },
-  addNewReading: (data: any) => dispatch(addNewReading(data)),
-  getCurrentUser: () => dispatch(getCurrentUser()),
-  ...bindActionCreators(
-    {
-      getCurrentUser,
-      getReferrals,
-      addNewReading,
->>>>>>> 30c8882a
       updatePatient,
     },
     dispatch
