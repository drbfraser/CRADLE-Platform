--- conflicted
+++ resolved
@@ -6,13 +6,12 @@
 import { PatientSummary } from '..';
 import React from 'react';
 import { connect } from 'react-redux';
-<<<<<<< HEAD
+import { ReduxState } from 'src/newStructure/redux/rootReducer';
+import { bindActionCreators } from 'redux';
 import { getCurrentUser } from '../../../reducers/user/currentUser';
-import { ReduxState } from 'src/newStructure/redux/rootReducer';
-=======
->>>>>>> 30c8882a
 
 interface IProps {
+  getCurrentUser: any;
   getPatient: any;
   history: any;
   isLoading: boolean;
@@ -21,8 +20,7 @@
   patient: any;
 }
 
-<<<<<<< HEAD
-class PatientSummaryContainerComponent extends React.Component<IProps> {
+class Component extends React.Component<IProps> {
   constructor(props: IProps) {
     super(props);
     // TO DO: don't fetch patientData everytime, get it from redux if possible.
@@ -35,17 +33,9 @@
     }
     this.props.getPatient(this.props.match.params.id);
   }
-=======
-const Component: React.FC<IProps> = (props) => {
-  React.useEffect((): void => {
-    // TODO: don't fetch patientData everytime, get it from redux if possible.
-    props.getPatient(props.match.params.id);
-  }, [props.getPatient, props.match.params.id]);
->>>>>>> 30c8882a
 
-  const backBtnCallback = (): void => props.history.goBack();
+  backBtnCallback = (): void => this.props.history.goBack();
 
-<<<<<<< HEAD
   render() {
     if (!this.props.loggedIn) {
       return <div />;
@@ -61,18 +51,7 @@
         selectedPatient={this.props.patient}
       />
     );
-=======
-  if (props.isLoading) {
-    return <div>Loading...</div>;
->>>>>>> 30c8882a
   }
-
-  return (
-    <PatientSummary
-      callbackFromParent={backBtnCallback}
-      selectedPatient={props.patient}
-    />
-  );
 }
 
 const mapStateToProps = ({ patients, user }: ReduxState) => ({
@@ -82,6 +61,7 @@
 });
 
 const mapDispatchToProps = (dispatch: any) => ({
+  ...bindActionCreators({ getCurrentUser }, dispatch),
   getPatient: (patientId: any) => {
     dispatch(getPatientRequested());
     dispatch(getPatient(patientId));
