import { AppRoute, appRoutes } from '../routes/utils';
<<<<<<< HEAD
import List from '@mui/material/List';
=======

import List from '@material-ui/core/List';
>>>>>>> eb7f1b95
import { OrNull } from 'src/shared/types';
import React from 'react';
import { ReduxState } from 'src/redux/reducers';
import { SidebarRoute } from './route';
import { UserRoleEnum } from 'src/shared/enums';
import { makeUniqueId } from 'src/shared/utils';
import { useDimensionsContext } from '../context/hooks';
import { useSelector } from 'react-redux';

type CustomRoute = {
  index: number;
  component: React.ReactNode;
};

interface IProps {
  isSidebarOpen: boolean;
  activeItem: OrNull<string>;
  logout: CustomRoute;
  setActiveItem: React.Dispatch<React.SetStateAction<OrNull<string>>>;
}

type SelectorState = {
  loggedIn: boolean;
  admin?: boolean;
};

export const Sidebar: React.FC<IProps> = ({
  isSidebarOpen,
  activeItem,
  logout,
  setActiveItem,
}) => {
  const { offsetFromTop } = useDimensionsContext();
  const { admin, loggedIn } = useSelector(
    ({ user }: ReduxState): SelectorState => {
      return {
        admin: user.current.data?.role === UserRoleEnum.ADMIN,
        loggedIn: user.current.loggedIn,
      };
    }
  );

  const updateActiveItem = (item?: string): (() => void) => {
    return (): void => {
      if (item) {
        setActiveItem(item);
      }
    };
  };

  return loggedIn ? (
    <List style={{ marginBlockStart: offsetFromTop }}>
      {appRoutes
        .filter((route: AppRoute): boolean => {
          return route.inNavigation;
        })
        .map((route: AppRoute, index: number): OrNull<JSX.Element> => {
          if (index === logout.index) {
            return (
              <SidebarRoute
                key={makeUniqueId()}
                activeItem={activeItem}
                appendedRoute={logout.component}
                route={route}
                updateActiveItem={updateActiveItem}
                isSidebarOpen={isSidebarOpen}
              />
            );
          }

          // * Prevent non-admins from seeing admin sidebar option
          if (!admin && route.to === `/admin`) {
            return null;
          }

          return (
            <SidebarRoute
              key={route.id}
              activeItem={activeItem}
              route={route}
              updateActiveItem={updateActiveItem}
              isSidebarOpen={isSidebarOpen}
            />
          );
        })}
    </List>
  ) : null;
};<|MERGE_RESOLUTION|>--- conflicted
+++ resolved
@@ -1,10 +1,6 @@
 import { AppRoute, appRoutes } from '../routes/utils';
-<<<<<<< HEAD
+
 import List from '@mui/material/List';
-=======
-
-import List from '@material-ui/core/List';
->>>>>>> eb7f1b95
 import { OrNull } from 'src/shared/types';
 import React from 'react';
 import { ReduxState } from 'src/redux/reducers';
