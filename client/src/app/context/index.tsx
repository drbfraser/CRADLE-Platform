import React from 'react';

export interface IDimensionsContext {
  drawerWidth: number;
  offsetFromTop: number;
  isBigScreen: boolean;
}

export const DimensionsContext = React.createContext<
  Partial<IDimensionsContext>
>({});

<<<<<<< HEAD
interface IProps {
  drawerWidth: number;
  offsetFromTop: number;
  children: React.ReactNode;
}

export const DimensionsContextProvider: React.FC<IProps> = ({
=======
export const DimensionsContextProvider: React.FC<IDimensionsContext> = ({
>>>>>>> eb7f1b95
  children,
  drawerWidth,
  offsetFromTop,
  isBigScreen,
}) => {
  return (
    <DimensionsContext.Provider
      value={{
        drawerWidth,
        offsetFromTop,
        isBigScreen,
      }}>
      {children}
    </DimensionsContext.Provider>
  );
};<|MERGE_RESOLUTION|>--- conflicted
+++ resolved
@@ -9,18 +9,11 @@
 export const DimensionsContext = React.createContext<
   Partial<IDimensionsContext>
 >({});
-
-<<<<<<< HEAD
-interface IProps {
-  drawerWidth: number;
-  offsetFromTop: number;
+interface IProps extends IDimensionsContext {
   children: React.ReactNode;
 }
 
 export const DimensionsContextProvider: React.FC<IProps> = ({
-=======
-export const DimensionsContextProvider: React.FC<IDimensionsContext> = ({
->>>>>>> eb7f1b95
   children,
   drawerWidth,
   offsetFromTop,
