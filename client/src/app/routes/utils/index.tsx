--- conflicted
+++ resolved
@@ -16,12 +16,7 @@
 import { NewAssessmentPage } from '../../../pages/newAssessment';
 import { NewPatientPage } from '../../../pages/newPatient';
 import { NewReadingPage } from '../../../pages/newReading';
-<<<<<<< HEAD
-=======
-import { NewReadingObselete } from '../../../pages/newReadingObselete';
-import { EditPatientPage } from '../../../pages/editPatient';
 import PollIcon from '@material-ui/icons/Poll';
->>>>>>> c6a4f4b9
 
 export type AppRoute = {
   component:
