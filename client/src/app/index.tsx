import { IUserWithTokens, OrNull } from 'src/shared/types';
import { ThemeProvider, Theme, StyledEngineProvider, createTheme } from '@mui/material/styles';

import makeStyles from '@mui/styles/makeStyles';

import { AppRoutes } from './routes';
import { ContextProvider } from 'src/context';
import CssBaseline from '@mui/material/CssBaseline';
import { DimensionsContextProvider } from './context';
import Drawer from '@mui/material/Drawer';
import { LogoutMenuItem } from './logout';
import { Pathname } from 'history';
import React from 'react';
import { ReduxState } from 'src/redux/reducers';
<<<<<<< HEAD
=======
import { Routes } from './routes';
>>>>>>> 78972c3d
import { Sidebar } from './sidebar';
import { TopBar } from './topBar';
import { UserRoleEnum } from 'src/shared/enums';
import { routesNames } from './routes/utils';
<<<<<<< HEAD
import useMediaQuery from '@material-ui/core/useMediaQuery';
import { useSelector } from 'react-redux';
import { useStyles } from './styles';
=======
import useMediaQuery from '@mui/material/useMediaQuery';
import { useSelector } from 'react-redux';
import { useStyles } from './styles';


declare module '@mui/styles/defaultTheme' {
  // eslint-disable-next-line @typescript-eslint/no-empty-interface
  interface DefaultTheme extends Theme {}
}


const theme = createTheme();
>>>>>>> 78972c3d

type SelectorState = {
  loggedIn: boolean;
  user: OrNull<IUserWithTokens>;
  pathName: Pathname;
};

export const App: React.FC = () => {
  const drawerWidth = React.useRef<number>(200);
  const offsetFromTop = React.useRef<number>(36);
  const topBar = React.useRef<OrNull<HTMLElement>>(null);
  const classes = useStyles({
    drawerWidth: drawerWidth.current,
    offsetFromTop: offsetFromTop.current,
  });
  const [activeItem, setActiveItem] = React.useState<OrNull<string>>(null);
  const isBigScreen = useMediaQuery('(min-width:800px)');
  const [isSidebarOpen, setIsSidebarOpen] =
    React.useState<boolean>(isBigScreen);

  const { loggedIn, pathName, user } = useSelector(
    ({ user, router }: ReduxState): SelectorState => ({
      loggedIn: user.current.loggedIn,
      user: user.current.data,
      pathName: router.location.pathname,
    })
  );

  React.useEffect(() => {
    setActiveItem(routesNames[pathName]);
  }, [pathName]);

  React.useEffect(() => {
    setIsSidebarOpen(isBigScreen);
  }, [isBigScreen]);

  const handleCloseSidebar = () => setIsSidebarOpen(false);

  return (
    <StyledEngineProvider injectFirst>
      <ThemeProvider theme={theme}>
        <ContextProvider>
          <DimensionsContextProvider
            drawerWidth={drawerWidth.current}
            offsetFromTop={offsetFromTop.current}>
            <CssBaseline />
            <div className={classes.root}>
              <TopBar
                ref={topBar}
                user={user}
                setActiveItem={setActiveItem}
                isSidebarOpen={isSidebarOpen}
                setIsSidebarOpen={setIsSidebarOpen}
                isBigScreen={isBigScreen}
              />
<<<<<<< HEAD
            </Drawer>
          ) : null}
          <AppRoutes topBarOffset={topBar.current?.offsetHeight} />
        </div>
      </DimensionsContextProvider>
    </ContextProvider>
=======
              {loggedIn && isSidebarOpen ? (
                <Drawer
                  className={classes.drawer}
                  variant={isBigScreen ? 'persistent' : 'temporary'}
                  classes={{
                    paper: classes.drawerPaper,
                  }}
                  open={isSidebarOpen}
                  onClose={handleCloseSidebar}
                  anchor="left">
                  <div className={classes.toolbar} />
                  <Sidebar
                    activeItem={activeItem}
                    setActiveItem={setActiveItem}
                    logout={{
                      index: user?.role === UserRoleEnum.ADMIN ? 4 : 3,
                      component: <LogoutMenuItem />,
                    }}
                  />
                </Drawer>
              ) : null}
              <Routes topBarOffset={topBar.current?.offsetHeight} />
            </div>
          </DimensionsContextProvider>
        </ContextProvider>
      </ThemeProvider>
    </StyledEngineProvider>
>>>>>>> 78972c3d
  );
};<|MERGE_RESOLUTION|>--- conflicted
+++ resolved
@@ -1,43 +1,35 @@
 import { IUserWithTokens, OrNull } from 'src/shared/types';
-import { ThemeProvider, Theme, StyledEngineProvider, createTheme } from '@mui/material/styles';
-
-import makeStyles from '@mui/styles/makeStyles';
+import {
+  StyledEngineProvider,
+  Theme,
+  ThemeProvider,
+  createTheme,
+} from '@mui/material/styles';
 
 import { AppRoutes } from './routes';
 import { ContextProvider } from 'src/context';
-import CssBaseline from '@mui/material/CssBaseline';
+import CssBaseline from '@material-ui/core/CssBaseline';
 import { DimensionsContextProvider } from './context';
 import Drawer from '@mui/material/Drawer';
 import { LogoutMenuItem } from './logout';
 import { Pathname } from 'history';
 import React from 'react';
 import { ReduxState } from 'src/redux/reducers';
-<<<<<<< HEAD
-=======
-import { Routes } from './routes';
->>>>>>> 78972c3d
 import { Sidebar } from './sidebar';
 import { TopBar } from './topBar';
 import { UserRoleEnum } from 'src/shared/enums';
+import makeStyles from '@mui/styles/makeStyles';
 import { routesNames } from './routes/utils';
-<<<<<<< HEAD
-import useMediaQuery from '@material-ui/core/useMediaQuery';
-import { useSelector } from 'react-redux';
-import { useStyles } from './styles';
-=======
 import useMediaQuery from '@mui/material/useMediaQuery';
 import { useSelector } from 'react-redux';
 import { useStyles } from './styles';
-
 
 declare module '@mui/styles/defaultTheme' {
   // eslint-disable-next-line @typescript-eslint/no-empty-interface
   interface DefaultTheme extends Theme {}
 }
 
-
 const theme = createTheme();
->>>>>>> 78972c3d
 
 type SelectorState = {
   loggedIn: boolean;
@@ -93,14 +85,6 @@
                 setIsSidebarOpen={setIsSidebarOpen}
                 isBigScreen={isBigScreen}
               />
-<<<<<<< HEAD
-            </Drawer>
-          ) : null}
-          <AppRoutes topBarOffset={topBar.current?.offsetHeight} />
-        </div>
-      </DimensionsContextProvider>
-    </ContextProvider>
-=======
               {loggedIn && isSidebarOpen ? (
                 <Drawer
                   className={classes.drawer}
@@ -122,12 +106,11 @@
                   />
                 </Drawer>
               ) : null}
-              <Routes topBarOffset={topBar.current?.offsetHeight} />
+              <AppRoutes topBarOffset={topBar.current?.offsetHeight} />
             </div>
           </DimensionsContextProvider>
         </ContextProvider>
       </ThemeProvider>
     </StyledEngineProvider>
->>>>>>> 78972c3d
   );
 };