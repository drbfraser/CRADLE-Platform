--- conflicted
+++ resolved
@@ -1,4 +1,5 @@
-import { ThemeProvider, Theme, StyledEngineProvider } from '@mui/material/styles';
+import { StyledEngineProvider, ThemeProvider } from '@mui/material/styles';
+
 import React from 'react';
 import { theme } from './theme';
 
@@ -6,16 +7,10 @@
   children: React.ReactNode;
 }
 
-<<<<<<< HEAD
-export const MaterialUIContextProvider: React.FC<IProps> = ({ children }) => (
-  <MuiThemeProvider theme={theme}>{children}</MuiThemeProvider>
-);
-=======
 export const MaterialUIContextProvider: React.FC<IProps> = ({ children }) => {
   return (
     <StyledEngineProvider injectFirst>
       <ThemeProvider theme={theme}>{children}</ThemeProvider>
     </StyledEngineProvider>
   );
-};
->>>>>>> 78972c3d
+};